# coding=utf-8
from website import auth
from website import statistics
from website import quiz
from website import admin
from website import teacher
from website import programs
import textwrap
import utils
from utils import timems, load_yaml_rt, dump_yaml_rt, version, is_debug_mode
from website.log_fetcher import log_fetcher
from website.auth import current_user, login_user_from_token_cookie, requires_login, is_admin, is_teacher, update_is_teacher
from website.yaml_file import YamlFile
from website import querylog, aws_helpers, jsonbin, translating, ab_proxying, cdn, database, achievements
import hedy_translation
from hedy_content import COUNTRIES, ALL_LANGUAGES, ALL_KEYWORD_LANGUAGES, ADVENTURE_ORDER
import hedyweb
import hedy_content
from flask_babel import gettext
from flask_babel import Babel, refresh
from flask_compress import Compress
from flask_helpers import render_template
from flask import Flask, request, jsonify, session, abort, g, redirect, Response, make_response, Markup
from config import config
from werkzeug.urls import url_encode
from babel import Locale
from flask_commonmark import Commonmark
import traceback
import re
import logging
import json
import hedy
import collections
import datetime
import sys

if (sys.version_info.major < 3 or sys.version_info.minor < 7):
    print('Hedy requires Python 3.7 or newer to run. However, your version of Python is',
          '.'.join([str(sys.version_info.major), str(sys.version_info.minor), str(sys.version_info.micro)]))
    quit()

# Set the current directory to the root Hedy folder
import os
from os import path
<<<<<<< HEAD
import re
import traceback
from flask_commonmark import Commonmark
from werkzeug.urls import url_encode
from config import config
from website.auth import current_user, login_user_from_token_cookie, requires_login, is_admin, is_teacher, update_is_teacher
from utils import timems, load_yaml_rt, dump_yaml_rt, version, is_debug_mode
import utils
import textwrap

# app.py
from flask import Flask, request, jsonify, session, abort, g, redirect, Response, make_response, Markup
from flask_helpers import render_template
from flask_compress import Compress
from flask_babel import Babel, refresh
from flask_babel import gettext

# Hedy-specific modules
import hedy_content
import hedyweb
from hedy_content import ALL_LANGUAGES, FALL_BACK_ADVENTURE, ALL_KEYWORD_LANGUAGES, ParsonsProblem
from website import querylog, aws_helpers, jsonbin, translating, ab_proxying, cdn, database, achievements
from website.log_fetcher import log_fetcher

# Set the current directory to the root Hedy folder
=======
>>>>>>> b5542cb8
os.chdir(os.path.join(os.getcwd(), __file__.replace(os.path.basename(__file__), '')))

# Setting up Flask and babel (web and translations)
app = Flask(__name__, static_url_path='')
app.url_map.strict_slashes = False  # Ignore trailing slashes in URLs
babel = Babel(app)

COMMANDS = collections.defaultdict(hedy_content.NoSuchCommand)
for lang in ALL_LANGUAGES.keys():
    COMMANDS[lang] = hedy_content.Commands(lang)

ADVENTURES = collections.defaultdict(hedy_content.NoSuchAdventure)
for lang in ALL_LANGUAGES.keys():
    ADVENTURES[lang] = hedy_content.Adventures(lang)

<<<<<<< HEAD
PARSONS = collections.defaultdict(hedy_content.NoSuchParsons)
for lang in ALL_LANGUAGES.keys():
    PARSONS[lang] = hedy_content.ParsonsProblem(lang)
=======
QUIZZES = collections.defaultdict(hedy_content.NoSuchQuiz)
for lang in ALL_LANGUAGES.keys():
    QUIZZES[lang] = hedy_content.Quizzes(lang)
>>>>>>> b5542cb8

ACHIEVEMENTS_TRANSLATIONS = hedyweb.AchievementTranslations()
ACHIEVEMENTS = achievements.Achievements()
DATABASE = database.Database()

# Define code that will be used if some turtle command is present
TURTLE_PREFIX_CODE = textwrap.dedent("""\
    # coding=utf8
    import random, time, turtle
    t = turtle.Turtle()
    t.hideturtle()
    t.speed(0)
    t.penup()
    t.goto(50,100)
    t.showturtle()
    t.pendown()
    t.speed(3)
""")

# Preamble that will be used for non-Turtle programs
# numerals list generated from: https://replit.com/@mevrHermans/multilangnumerals

NORMAL_PREFIX_CODE = textwrap.dedent("""\
    # coding=utf8
    import random, time
    global int_saver
    int_saver = int
    def int(s):
      if isinstance(s, str):
        numerals_dict = {'0': '0', '1': '1', '2': '2', '3': '3', '4': '4', '5': '5', '6': '6', '7': '7', '8': '8', '9': '9', '𑁦': '0', '𑁧': '1', '𑁨': '2', '𑁩': '3', '𑁪': '4', '𑁫': '5', '𑁬': '6', '𑁭': '7', '𑁮': '8', '𑁯': '9', '०': '0', '१': '1', '२': '2', '३': '3', '४': '4', '५': '5', '६': '6', '७': '7', '८': '8', '९': '9', '૦': '0', '૧': '1', '૨': '2', '૩': '3', '૪': '4', '૫': '5', '૬': '6', '૭': '7', '૮': '8', '૯': '9', '੦': '0', '੧': '1', '੨': '2', '੩': '3', '੪': '4', '੫': '5', '੬': '6', '੭': '7', '੮': '8', '੯': '9', '০': '0', '১': '1', '২': '2', '৩': '3', '৪': '4', '৫': '5', '৬': '6', '৭': '7', '৮': '8', '৯': '9', '೦': '0', '೧': '1', '೨': '2', '೩': '3', '೪': '4', '೫': '5', '೬': '6', '೭': '7', '೮': '8', '೯': '9', '୦': '0', '୧': '1', '୨': '2', '୩': '3', '୪': '4', '୫': '5', '୬': '6', '୭': '7', '୮': '8', '୯': '9', '൦': '0', '൧': '1', '൨': '2', '൩': '3', '൪': '4', '൫': '5', '൬': '6', '൭': '7', '൮': '8', '൯': '9', '௦': '0', '௧': '1', '௨': '2', '௩': '3', '௪': '4', '௫': '5', '௬': '6', '௭': '7', '௮': '8', '௯': '9', '౦': '0', '౧': '1', '౨': '2', '౩': '3', '౪': '4', '౫': '5', '౬': '6', '౭': '7', '౮': '8', '౯': '9', '၀': '0', '၁': '1', '၂': '2', '၃': '3', '၄': '4', '၅': '5', '၆': '6', '၇': '7', '၈': '8', '၉': '9', '༠': '0', '༡': '1', '༢': '2', '༣': '3', '༤': '4', '༥': '5', '༦': '6', '༧': '7', '༨': '8', '༩': '9', '᠐': '0', '᠑': '1', '᠒': '2', '᠓': '3', '᠔': '4', '᠕': '5', '᠖': '6', '᠗': '7', '᠘': '8', '᠙': '9', '០': '0', '១': '1', '២': '2', '៣': '3', '៤': '4', '៥': '5', '៦': '6', '៧': '7', '៨': '8', '៩': '9', '๐': '0', '๑': '1', '๒': '2', '๓': '3', '๔': '4', '๕': '5', '๖': '6', '๗': '7', '๘': '8', '๙': '9', '໐': '0', '໑': '1', '໒': '2', '໓': '3', '໔': '4', '໕': '5', '໖': '6', '໗': '7', '໘': '8', '໙': '9', '꧐': '0', '꧑': '1', '꧒': '2', '꧓': '3', '꧔': '4', '꧕': '5', '꧖': '6', '꧗': '7', '꧘': '8', '꧙': '9', '٠': '0', '١': '1', '٢': '2', '٣': '3', '٤': '4', '٥': '5', '٦': '6', '٧': '7', '٨': '8', '٩': '9', '۰': '0', '۱': '1', '۲': '2', '۳': '3', '۴': '4', '۵': '5', '۶': '6', '۷': '7', '۸': '8', '۹': '9', '〇': '0', '一': '1', '二': '2', '三': '3', '四': '4', '五': '5', '六': '6', '七': '7', '八': '8', '九': '9', '零': '0'}
        latin_numerals = ''.join([numerals_dict.get(letter, letter) for letter in s])
        return int_saver(latin_numerals)
      return(int_saver(s))
""")


def load_adventures_per_level(level):
    loaded_programs = {}
    # If user is logged in, we iterate their programs that belong to the current level. Out of these, we keep the latest created program for both the level mode(no adventure) and for each of the adventures.
    if current_user()['username']:
        user_programs = DATABASE.level_programs_for_user(current_user()['username'], level)
        for program in user_programs:
            program_key = 'default' if not program.get('adventure_name') else program['adventure_name']
            if not program_key in loaded_programs:
                loaded_programs[program_key] = program
            elif loaded_programs[program_key]['date'] < program['date']:
                loaded_programs[program_key] = program

    all_adventures = []
    adventures = ADVENTURES[g.lang].get_adventures(g.keyword_lang)

    for short_name, adventure in adventures.items():
        if not level in adventure['levels']:
            continue
        # end adventure is the quiz
        # if quizzes are not enabled, do not load it
        # Todo TB -> Is this still relevant? Teachers can simply "disable" adventures in customizations!
        if short_name == 'end' and not config['quiz-enabled']:
            continue
        current_adventure = {
            'short_name': short_name,
            'name': adventure['name'],
            'image': adventure.get('image', None),
            'default_save_name': adventure.get('default_save_name', adventure['name']),
            'text': adventure['levels'][level].get('story_text', ""),
            'example_code': adventure['levels'][level].get('example_code', ""),
            'start_code': adventure['levels'][level].get('start_code', ""),
            'loaded_program': '' if not loaded_programs.get(short_name) else {
                'name': loaded_programs.get(short_name)['name'],
                'code': loaded_programs.get(short_name)['code']
            }
        }
        # Sometimes we have multiple text and example_code -> iterate these and add as well!
        extra_stories = []
        for i in range(2, 10):
            extra_story = {}
            if adventure['levels'][level].get('story_text_' + str(i)):
                extra_story['text'] = adventure['levels'][level].get('story_text_' + str(i))
                if adventure['levels'][level].get('example_code_' + str(i)):
                    extra_story['example_code'] = adventure['levels'][level].get('example_code_' + str(i))
                extra_stories.append(extra_story)
            else:
                break
        current_adventure['extra_stories'] = extra_stories
        all_adventures.append(current_adventure)
    return all_adventures


logging.basicConfig(
    level=logging.DEBUG,
    format='[%(asctime)s] %(levelname)-8s: %(message)s')

# Return the session language, if not: return best match


@babel.localeselector
def get_locale():
    return session.get("lang", request.accept_languages.best_match(ALL_LANGUAGES.keys(), 'en'))


cdn.Cdn(app, os.getenv('CDN_PREFIX'), os.getenv('HEROKU_SLUG_COMMIT', 'dev'))


@app.before_request
def before_request_begin_logging():
    """Initialize the query logging.

    This needs to happen as one of the first things, as the database calls
    etc. depend on it.
    """
    path = (str(request.path) + '?' + str(request.query_string)
            ) if request.query_string else str(request.path)
    querylog.begin_global_log_record(path=path, method=request.method)


@app.after_request
def after_request_log_status(response):
    querylog.log_value(http_code=response.status_code)
    return response


@app.before_request
def initialize_session():
    """Make sure the session is initialized.

    - Each session gets a unique session ID, so we can tell user sessions apart
      and know what programs get submitted after each other.
    - If the user has a cookie with a long-lived login token, log them in from
      that cookie (copy the user info into the session for efficient access
      later on).
    """
    # Invoke session_id() for its side effect
    utils.session_id()
    login_user_from_token_cookie()


if os.getenv('IS_PRODUCTION'):
    @app.before_request
    def reject_e2e_requests():
        if utils.is_testing_request(request):
            return 'No E2E tests are allowed in production', 400


@app.before_request
def before_request_proxy_testing():
    if utils.is_testing_request(request):
        if os.getenv('IS_TEST_ENV'):
            session['test_session'] = 'test'


# HTTP -> HTTPS redirect
# https://stackoverflow.com/questions/32237379/python-flask-redirect-to-https-from-http/32238093
if os.getenv('REDIRECT_HTTP_TO_HTTPS'):
    @app.before_request
    def before_request_https():
        if request.url.startswith('http://'):
            url = request.url.replace('http://', 'https://', 1)
            # We use a 302 in case we need to revert the redirect.
            return redirect(url, code=302)

# Unique random key for sessions.
# For settings with multiple workers, an environment variable is required, otherwise cookies will be constantly removed and re-set by different workers.
if utils.is_production():
    if not os.getenv('SECRET_KEY'):
        raise RuntimeError(
            'The SECRET KEY must be provided for non-dev environments.')

    app.config['SECRET_KEY'] = os.getenv('SECRET_KEY')

else:
    # The value doesn't matter for dev environments, but it needs to be a constant
    # so that our cookies don't get invalidated every time we restart the server.
    app.config['SECRET_KEY'] = os.getenv('SECRET_KEY', 'WeAreDeveloping')

if utils.is_heroku():
    app.config.update(
        SESSION_COOKIE_SECURE=True,
        SESSION_COOKIE_HTTPONLY=True,
        SESSION_COOKIE_SAMESITE='Lax',
    )

# Set security attributes for cookies in a central place - but not when running locally, so that session cookies work well without HTTPS

Compress(app)
Commonmark(app)
parse_logger = jsonbin.MultiParseLogger(
    jsonbin.JsonBinLogger.from_env_vars(),
    jsonbin.S3ParseLogger.from_env_vars())
querylog.LOG_QUEUE.set_transmitter(
    aws_helpers.s3_querylog_transmitter_from_env())


@app.before_request
def setup_language():
    # Determine the user's requested language code.
    #
    # If not in the request parameters, use the browser's accept-languages
    # header to do language negotiation.
    if 'lang' not in session:
        session['lang'] = request.accept_languages.best_match(
            ALL_LANGUAGES.keys(), 'en')
    if 'keyword_lang' not in session:
        session['keyword_lang'] = "en"

    g.lang = session['lang']
    g.keyword_lang = session['keyword_lang']

    # Set the page direction -> automatically set it to "left-to-right"
    # Switch to "right-to-left" if one of the language is rtl according to Locale (from Babel) settings.
    # This is the only place to expand / shrink the list of RTL languages -> front-end is fixed based on this value
    g.dir = "ltr"
    if Locale(g.lang).text_direction in ["ltr", "rtl"]:
        g.dir = Locale(g.lang).text_direction

    # Check that requested language is supported, otherwise return 404
    if g.lang not in ALL_LANGUAGES.keys():
        return "Language " + g.lang + " not supported", 404


if utils.is_heroku() and not os.getenv('HEROKU_RELEASE_CREATED_AT'):
    logging.warning(
        'Cannot determine release; enable Dyno metadata by running "heroku labs:enable runtime-dyno-metadata -a <APP_NAME>"')


# A context processor injects variables in the context that are available to all templates.
@app.context_processor
def enrich_context_with_user_info():
    user = current_user()
    data = {'username': user.get('username', ''),
            'is_teacher': is_teacher(user)}
    return data


@app.after_request
def set_security_headers(response):
    security_headers = {
        'Strict-Transport-Security': 'max-age=31536000; includeSubDomains',
        'X-XSS-Protection': '1; mode=block',
    }
    # Not X-Frame-Options on purpose -- we are being embedded by Online Masters
    # and that's okay.
    response.headers.update(security_headers)
    return response


@app.teardown_request
def teardown_request_finish_logging(exc):
    querylog.finish_global_log_record(exc)


# If present, PROXY_TO_TEST_HOST should be the 'http[s]://hostname[:port]' of the target environment
if os.getenv('PROXY_TO_TEST_HOST') and not os.getenv('IS_TEST_ENV'):
    ab_proxying.ABProxying(app, os.getenv(
        'PROXY_TO_TEST_HOST'), app.config['SECRET_KEY'])


@app.route('/session_test', methods=['GET'])
def echo_session_vars_test():
    if not utils.is_testing_request(request):
        return 'This endpoint is only meant for E2E tests', 400
    return jsonify({'session': dict(session)})


@app.route('/session_main', methods=['GET'])
def echo_session_vars_main():
    if not utils.is_testing_request(request):
        return 'This endpoint is only meant for E2E tests', 400
    return jsonify({'session': dict(session), 'proxy_enabled': bool(os.getenv('PROXY_TO_TEST_HOST'))})


@app.route('/parse', methods=['POST'])
def parse():
    body = request.json
    if not body:
        return "body must be an object", 400
    if 'code' not in body:
        return "body.code must be a string", 400
    if 'level' not in body:
        return "body.level must be a string", 400
    if 'adventure_name' in body and not isinstance(body['adventure_name'], str):
        return "if present, body.adventure_name must be a string", 400

    error_check = False
    if 'error_check' in body:
        error_check = True

    code = body['code']
    level = int(body['level'])

    # Language should come principally from the request body,
    # but we'll fall back to browser default if it's missing for whatever
    # reason.
    lang = body.get('lang', g.lang)

    # true if kid enabled the read aloud option
    read_aloud = body.get('read_aloud', False)

    response = {}
    username = current_user()['username'] or None
    exception = None

    querylog.log_value(level=level, lang=lang,
                       session_id=utils.session_id(), username=username)

    try:
        with querylog.log_time('transpile'):

            try:
                transpile_result = transpile_add_stats(code, level, lang)
                if username:
                    DATABASE.increase_user_run_count(username)
                    ACHIEVEMENTS.increase_count("run")
            except hedy.exceptions.FtfyException as ex:
                translated_error = translate_error(ex.error_code, ex.arguments)
                if type(ex) is hedy.exceptions.InvalidSpaceException:
                    response['Warning'] = translated_error
                else:
                    response['Error'] = translated_error
                response['Location'] = ex.error_location
                response['FixedCode'] = ex.fixed_code
                transpile_result = ex.fixed_result
                exception = ex
            except hedy.exceptions.UnquotedEqualityCheck as ex:
                response['Error'] = translate_error(
                    ex.error_code, ex.arguments)
                response['Location'] = ex.error_location
                exception = ex
        try:
            if transpile_result.has_turtle:
                response['Code'] = TURTLE_PREFIX_CODE + transpile_result.code
                response['has_turtle'] = True
            else:
                response['Code'] = NORMAL_PREFIX_CODE + transpile_result.code
        except:
            pass
        try:
            if 'sleep' in hedy.all_commands(code, level, lang):
                response['has_sleep'] = True
        except:
            pass
        try:
            if username and ACHIEVEMENTS.verify_run_achievements(username, code, level, response):
                response['achievements'] = ACHIEVEMENTS.get_earned_achievements()
        except Exception as E:
            print(f"error determining achievements for {code} with {E}")
    except hedy.exceptions.HedyException as ex:
        traceback.print_exc()
        response = hedy_error_to_response(ex)
        exception = ex

    except Exception as E:
        traceback.print_exc()
        print(f"error transpiling {code}")
        response["Error"] = str(E)
        exception = E

    querylog.log_value(server_error=response.get('Error'))
    parse_logger.log({
        'session': utils.session_id(),
        'date': str(datetime.datetime.now()),
        'level': level,
        'lang': lang,
        'code': code,
        'server_error': response.get('Error'),
        'exception': get_class_name(exception),
        'version': version(),
        'username': username,
        'read_aloud': read_aloud,
        'is_test': 1 if os.getenv('IS_TEST_ENV') else None,
        'adventure_name': body.get('adventure_name', None)
    })

    if "Error" in response and error_check:
        response["message"] = gettext('program_contains_error')
    return jsonify(response)


@app.route('/parse-by-id', methods=['POST'])
@requires_login
def parse_by_id(user):
    body = request.json
    # Validations
    if not isinstance(body, dict):
        return 'body must be an object', 400
    if not isinstance(body.get('id'), str):
        return 'class id must be a string', 400

    program = DATABASE.program_by_id(body.get('id'))
    if program and program.get('username') == user['username']:
        try:
            hedy.transpile(program.get('code'), program.get(
                'level'), program.get('lang'))
            return {}, 200
        except:
            return {"error": "parsing error"}, 200
    else:
        return 'this is not your program!', 400


def transpile_add_stats(code, level, lang_):
    username = current_user()['username'] or None
    try:
        result = hedy.transpile(code, level, lang_)
        statistics.add(
            username, lambda id_: DATABASE.add_program_stats(id_, level, None))
        return result
    except Exception as ex:
        statistics.add(username, lambda id_: DATABASE.add_program_stats(
            id_, level, get_class_name(ex)))
        raise


def get_class_name(i):
    if i is not None:
        return str(i.__class__.__name__)
    return i


def hedy_error_to_response(ex):
    return {
        "Error": translate_error(ex.error_code, ex.arguments),
        "Location": ex.error_location
    }


def translate_error(code, arguments):
    arguments_that_require_translation = ['allowed_types', 'invalid_type', 'invalid_type_2', 'character_found',
                                          'concept', 'tip']
    arguments_that_require_highlighting = ['command', 'guessed_command', 'invalid_argument', 'invalid_argument_2',
                                           'variable', 'invalid_value']

    # Todo TB -> We have to find a more delicate way to fix this: returns some gettext() errors
    error_template = gettext('' + str(code))

    # some arguments like allowed types or characters need to be translated in the error message
    for k, v in arguments.items():
        if k in arguments_that_require_highlighting:
            arguments[k] = hedy.style_closest_command(v)

        if k in arguments_that_require_translation:
            if isinstance(v, list):
                arguments[k] = translate_list(v)
            else:
                arguments[k] = gettext('' + str(v))

    return error_template.format(**arguments)


def translate_list(args):
    translated_args = [gettext('' + str(a)) for a in args]
    # Deduplication is needed because diff values could be translated to the same value, e.g. int and float => a number
    translated_args = list(dict.fromkeys(translated_args))

    if len(translated_args) > 1:
        return f"{', '.join(translated_args[0:-1])}" \
               f" {gettext('or')} " \
               f"{translated_args[-1]}"
    return ''.join(translated_args)


@app.route('/report_error', methods=['POST'])
def report_error():
    post_body = request.json

    parse_logger.log({
        'session': utils.session_id(),
        'date': str(datetime.datetime.now()),
        'level': post_body.get('level'),
        'code': post_body.get('code'),
        'client_error': post_body.get('client_error'),
        'version': version(),
        'username': current_user()['username'] or None,
        'is_test': 1 if os.getenv('IS_TEST_ENV') else None
    })

    return 'logged'


@app.route('/client_exception', methods=['POST'])
def report_client_exception():
    post_body = request.json

    querylog.log_value(
        session=utils.session_id(),
        date=str(datetime.datetime.now()),
        client_error=post_body,
        version=version(),
        username=current_user()['username'] or None,
        is_test=1 if os.getenv('IS_TEST_ENV') else None
    )

    # Return a 500 so the HTTP status codes will stand out in our monitoring/logging
    return 'logged', 500


@app.route('/version', methods=['GET'])
def version_page():
    """
    Generate a page with some diagnostic information and a useful GitHub URL on upcoming changes.

    This is an admin-only page, it does not need to be linked.
   (Also does not have any sensitive information so it's fine to be unauthenticated).
    """
    app_name = os.getenv('HEROKU_APP_NAME')

    vrz = os.getenv('HEROKU_RELEASE_CREATED_AT')
    the_date = datetime.date.fromisoformat(
        vrz[:10]) if vrz else datetime.date.today()

    commit = os.getenv('HEROKU_SLUG_COMMIT', '????')[0:6]

    return render_template('version-page.html',
                           app_name=app_name,
                           heroku_release_time=the_date,
                           commit=commit)


def achievements_page():
    user = current_user()
    username = user['username']
    if not username:
        # redirect users to /login if they are not logged in
        # Todo: TB -> I wrote this once, but wouldn't it make more sense to simply throw a 302 error?
        url = request.url.replace('/my-achievements', '/login')
        return redirect(url, code=302)

    user_achievements = DATABASE.achievements_by_username(
        user.get('username')) or []
    achievement_translations = hedyweb.PageTranslations(
        'achievements').get_page_translations(g.lang)
    achievements = ACHIEVEMENTS_TRANSLATIONS.get_translations(g.lang)

    return render_template('achievements.html', page_title=gettext('title_achievements'), achievements=achievements,
                           user_achievements=user_achievements, template_achievements=achievement_translations,
                           current_page='my-profile')


@app.route('/programs', methods=['GET'])
@requires_login
def programs_page(user):
    username = user['username']
    if not username:
        # redirect users to /login if they are not logged in
        url = request.url.replace('/programs', '/login')
        return redirect(url, code=302)

    from_user = request.args.get('user') or None
    # If from_user -> A teacher is trying to view the user programs
    if from_user and not is_admin(user):
        if not is_teacher(user):
            return utils.error_page(error=403, ui_message=gettext('not_teacher'))
        students = DATABASE.get_teacher_students(username)
        if from_user not in students:
            return utils.error_page(error=403, ui_message=gettext('not_enrolled'))

    adventures_names = hedy_content.Adventures(session['lang']).get_adventure_names()

    # We request our own page -> also get the public_profile settings
    public_profile = None
    if not from_user:
        public_profile = DATABASE.get_public_profile_settings(username)

    level = request.args.get('level', default=None, type=str)
    adventure = request.args.get('adventure', default=None, type=str)
    level = None if level == "null" else level
    adventure = None if adventure == "null" else adventure

    if level or adventure:
        result = DATABASE.filtered_programs_for_user(
            from_user or username, level, adventure)
    else:
        result = DATABASE.programs_for_user(from_user or username)

    programs = []
    now = timems()
    for item in result:
        date = get_user_formatted_age(now, item['date'])
        # This way we only keep the first 4 lines to show as preview to the user
        code = "\n".join(item['code'].split("\n")[:4])
        programs.append(
            {'id': item['id'],
             'code': code,
             'date': date,
             'level': item['level'],
             'name': item['name'],
             'adventure_name': item.get('adventure_name'),
             'submitted': item.get('submitted'),
             'public': item.get('public')
             }
        )

    return render_template('programs.html', programs=programs, page_title=gettext('title_programs'),
                           current_page='programs', from_user=from_user, filtered_level=level,
                           filtered_adventure=adventure, adventure_names=adventures_names,
                           public_profile=public_profile, max_level=hedy.HEDY_MAX_LEVEL)


@app.route('/logs/query', methods=['POST'])
def query_logs():
    user = current_user()
    if not is_admin(user) and not is_teacher(user):
        return utils.error_page(error=403, ui_message=gettext('unauthorized'))

    body = request.json
    if body is not None and not isinstance(body, dict):
        return 'body must be an object', 400

    class_id = body.get('class_id')
    if not is_admin(user):
        username_filter = body.get('username')
        if not class_id or not username_filter:
            return utils.error_page(error=403, ui_message=gettext('unauthorized'))

        class_ = DATABASE.get_class(class_id)
        if not class_ or class_['teacher'] != user['username'] or username_filter not in class_.get('students', []):
            return utils.error_page(error=403, ui_message=gettext('unauthorized'))

    (exec_id, status) = log_fetcher.query(body)
    response = {'query_status': status, 'query_execution_id': exec_id}
    return jsonify(response)


@app.route('/logs/results', methods=['GET'])
def get_log_results():
    query_execution_id = request.args.get(
        'query_execution_id', default=None, type=str)
    next_token = request.args.get('next_token', default=None, type=str)

    user = current_user()
    if not is_admin(user) and not is_teacher(user):
        return utils.error_page(error=403, ui_message=gettext('unauthorized'))

    data, next_token = log_fetcher.get_query_results(
        query_execution_id, next_token)
    response = {'data': data, 'next_token': next_token}
    return jsonify(response)


def get_user_formatted_age(now, date):
    program_age = now - date
    if program_age < 1000 * 60 * 60:
        measure = gettext('minutes')
        date = round(program_age / (1000 * 60))
    elif program_age < 1000 * 60 * 60 * 24:
        measure = gettext('hours')
        date = round(program_age / (1000 * 60 * 60))
    else:
        measure = gettext('days')
        date = round(program_age / (1000 * 60 * 60 * 24))
    age = {'time': str(date) + " " + measure}
    return gettext('ago').format(**age)


# routing to index.html
@app.route('/ontrack', methods=['GET'], defaults={'level': '1', 'program_id': None})
@app.route('/onlinemasters', methods=['GET'], defaults={'level': '1', 'program_id': None})
@app.route('/onlinemasters/<int:level>', methods=['GET'], defaults={'program_id': None})
@app.route('/space_eu', methods=['GET'], defaults={'level': '1', 'program_id': None})
@app.route('/hedy', methods=['GET'], defaults={'level': '1', 'program_id': None})
@app.route('/hedy/<level>', methods=['GET'], defaults={'program_id': None})
@app.route('/hedy/<level>/<program_id>', methods=['GET'])
def index(level, program_id):
    try:
        level = int(level)
        if level < 1 or level > hedy.HEDY_MAX_LEVEL:
            return utils.error_page(error=404, ui_message=gettext('no_such_level'))
    except:
        return utils.error_page(error=404, ui_message=gettext('no_such_level'))

    loaded_program = ''
    adventure_name = ''

    if program_id:
        result = DATABASE.program_by_id(program_id)
        if not result:
            return utils.error_page(error=404, ui_message=gettext('no_such_program'))

        user = current_user()
        public_program = result.get('public')
        # Verify that the program is either public, the current user is the creator, teacher or the user is admin
        if not public_program and user['username'] != result['username'] and not is_admin(user):
            if (not is_teacher(user)) or (is_teacher(user) and result['username'] not in DATABASE.get_teacher_students(user['username'])):
                return utils.error_page(error=404, ui_message=gettext(u'no_such_program'))

        loaded_program = {'code': result['code'], 'name': result['name'],
                          'adventure_name': result.get('adventure_name')}
        if 'adventure_name' in result:
            adventure_name = result['adventure_name']

    adventures = load_adventures_per_level(level)
    customizations = {}
    if current_user()['username']:
<<<<<<< HEAD
        customizations = DATABASE.get_student_class_customizations(current_user()['username'])

    level_defaults_for_lang = LEVEL_DEFAULTS[g.lang]
    level_defaults_for_lang.set_keyword_language(g.keyword_lang)
    parsons_problem_for_lang = PARSONS[g.lang]
    parsons_problem_for_lang.set_keyword_language(g.keyword_lang)

=======
        customizations = DATABASE.get_student_class_customizations(current_user()[
                                                                   'username'])
>>>>>>> b5542cb8

    if 'levels' in customizations:
        available_levels = customizations['levels']
        now = timems()
        for current_level, timestamp in customizations.get('opening_dates', {}).items():
            if utils.datetotimeordate(timestamp) > utils.datetotimeordate(utils.mstoisostring(now)):
                try:
                    available_levels.remove(int(current_level))
                except:
                    print("Error: there is an openings date without a level")

    if 'levels' in customizations and level not in available_levels:
        return utils.error_page(error=403, ui_message=gettext('level_not_class'))

<<<<<<< HEAD
    defaults = level_defaults_for_lang.get_defaults_for_level(level)
    max_level = level_defaults_for_lang.max_level()
    parsons = parsons_problem_for_lang.get_defaults(level)
=======
    commands = COMMANDS[g.lang].get_commands_for_level(level, g.keyword_lang)
>>>>>>> b5542cb8

    teacher_adventures = []
    for adventure in customizations.get('teacher_adventures', []):
        current_adventure = DATABASE.get_adventure(adventure)
        if current_adventure.get('level') == str(level):
            teacher_adventures.append(current_adventure)

    enforce_developers_mode = False
    if 'other_settings' in customizations and 'developers_mode' in customizations['other_settings']:
        enforce_developers_mode = True

    hide_cheatsheet = False
    if 'other_settings' in customizations and 'hide_cheatsheet' in customizations['other_settings']:
        hide_cheatsheet = True

    return hedyweb.render_code_editor_with_tabs(
        commands=commands,
        max_level=hedy.HEDY_MAX_LEVEL,
        level_number=level,
        version=version(),
        adventures=adventures,
        parsons=parsons,
        customizations=customizations,
        hide_cheatsheet=hide_cheatsheet,
        enforce_developers_mode=enforce_developers_mode,
        teacher_adventures=teacher_adventures,
        loaded_program=loaded_program,
        adventure_name=adventure_name)


@app.route('/hedy/<id>/view', methods=['GET'])
def view_program(id):

    user = current_user()
    result = DATABASE.program_by_id(id)

    if not result:
        return utils.error_page(error=404, ui_message=gettext('no_such_program'))

    public_program = result.get('public')
    # Verify that the program is either public, the current user is the creator, teacher or the user is admin
    if not public_program and user['username'] != result['username'] and not is_admin(user):
        if (not is_teacher(user)) or (is_teacher(user) and result['username'] not in DATABASE.get_teacher_students(user['username'])):
            return utils.error_page(error=404, ui_message=gettext(u'no_such_program'))

    # The program is valid, verify if the creator also have a public profile
    result['public_profile'] = True if DATABASE.get_public_profile_settings(
        result['username']) else None

    # If the language doesn't match the user -> parse the keywords
    if result.get("lang", "en") not in [g.lang, "en"] and g.lang in ALL_KEYWORD_LANGUAGES:
        result['code'] = hedy_translation.translate_keywords(result.get(
            'code'), result.get('lang', 'en'), g.lang, level=int(result.get('level', 1)))

    arguments_dict = {}
    arguments_dict['program_id'] = id
    arguments_dict['page_title'] = f'{result["name"]} – Hedy'
    arguments_dict['level'] = result['level']  # Necessary for running
    arguments_dict['loaded_program'] = result
    arguments_dict['editor_readonly'] = True

    if "submitted" in result and result['submitted']:
        arguments_dict['show_edit_button'] = False
        now = timems()
        arguments_dict['program_age'] = get_user_formatted_age(
            now, result['date'])
        arguments_dict[
            'program_timestamp'] = f"{datetime.datetime.fromtimestamp(result['date'] / 1000.0).strftime('%d-%m-%Y, %H:%M:%S')} GMT"
    else:
        arguments_dict['show_edit_button'] = True

    # Everything below this line has nothing to do with this page and it's silly
    # that every page needs to put in so much effort to re-set it

    return render_template("view-program-page.html", **arguments_dict)


@app.route('/adventure/<name>', methods=['GET'], defaults={'level': 1})
@app.route('/adventure/<name>/<level>', methods=['GET'])
def get_specific_adventure(name, level):
    try:
        level = int(level)
    except:
        return utils.error_page(error=404, ui_message=gettext('no_such_level'))

    adventure = [x for x in load_adventures_per_level(level) if x.get('short_name') == name]
    if not adventure:
        return utils.error_page(error=404, ui_message=gettext('no_such_adventure'))

    prev_level = level-1 if [x for x in load_adventures_per_level(level-1) if x.get('short_name') == name] else False
    next_level = level+1 if [x for x in load_adventures_per_level(level+1) if x.get('short_name') == name] else False

    return hedyweb.render_specific_adventure(level_number=level, adventure=adventure, version=version(),
                                             prev_level=prev_level, next_level=next_level)


@app.route('/cheatsheet/', methods=['GET'], defaults={'level': 1})
@app.route('/cheatsheet/<level>', methods=['GET'])
def get_cheatsheet_page(level):
    try:
        level = int(level)
        if level < 1 or level > hedy.HEDY_MAX_LEVEL:
            return utils.error_page(error=404, ui_message=gettext('no_such_level'))
    except:
        return utils.error_page(error=404, ui_message=gettext('no_such_level'))

    commands = COMMANDS[g.lang].get_commands_for_level(level, g.keyword_lang)

    return render_template("cheatsheet.html", commands=commands, level=level)


@app.errorhandler(404)
def not_found(exception):
    return utils.error_page(error=404, ui_message=gettext('page_not_found'))


@app.errorhandler(500)
def internal_error(exception):
    import traceback
    print(traceback.format_exc())
    return utils.error_page(error=500)


@app.route('/index.html')
@app.route('/')
def default_landing_page():
    return main_page('start')


@app.route('/signup', methods=['GET'])
def signup_page():
    if current_user()['username']:
        return redirect('/my-profile')
    return render_template('signup.html', page_title=gettext('title_signup'), current_page='login')


@app.route('/login', methods=['GET'])
def login_page():
    if current_user()['username']:
        return redirect('/my-profile')
    return render_template('login.html', page_title=gettext('title_login'), current_page='login')


@app.route('/recover', methods=['GET'])
def recover_page():
    if current_user()['username']:
        return redirect('/my-profile')
    return render_template('recover.html', page_title=gettext('title_recover'), current_page='login')


@app.route('/reset', methods=['GET'])
def reset_page():
    # If there is a user logged in -> don't allow password reset
    if current_user()['username']:
        return redirect('/my-profile')

    username = request.args.get('username', default=None, type=str)
    token = request.args.get('token', default=None, type=str)
    username = None if username == "null" else username
    token = None if token == "null" else token

    if not username or not token:
        return utils.error_page(error=403, ui_message=gettext('unauthorized'))
    return render_template('reset.html', page_title=gettext('title_reset'), reset_username=username, reset_token=token, current_page='login')


@app.route('/my-profile', methods=['GET'])
@requires_login
def profile_page(user):

    profile = DATABASE.user_by_username(user['username'])
    programs = DATABASE.public_programs_for_user(user['username'])
    public_profile_settings = DATABASE.get_public_profile_settings(current_user()[
                                                                   'username'])

    classes = []
    if profile.get('classes'):
        for class_id in profile.get('classes'):
            classes.append(DATABASE.get_class(class_id))

    invite = DATABASE.get_username_invite(user['username'])
    if invite:
        # If there is an invite: retrieve the class information
        class_info = DATABASE.get_class(invite.get('class_id', None))
        if class_info:
            invite['teacher'] = class_info.get('teacher')
            invite['class_name'] = class_info.get('name')
            invite['join_link'] = class_info.get('link')

    return render_template('profile.html', page_title=gettext('title_my-profile'), programs=programs,
                           user_data=profile, invite_data=invite, public_settings=public_profile_settings,
                           user_classes=classes, current_page='my-profile')


@app.route('/<page>')
def main_page(page):
    if page == 'favicon.ico':
        abort(404)

    if page == "my-achievements":
        return achievements_page()

    if page == 'learn-more':
        learn_more_translations = hedyweb.PageTranslations(
            page).get_page_translations(g.lang)
        return render_template('learn-more.html', page_title=gettext('title_learn-more'),
                               current_page='learn-more', content=learn_more_translations)

    if page == 'privacy':
        privacy_translations = hedyweb.PageTranslations(
            page).get_page_translations(g.lang)
        return render_template('privacy.html', page_title=gettext('title_privacy'),
                               content=privacy_translations)

    user = current_user()

    if page == 'landing-page':
        if user['username']:
            return render_template('landing-page.html', page_title=gettext('title_landing-page'), user=user['username'])
        else:
            return utils.error_page(error=403, ui_message=gettext('not_user'))

    if page == 'for-teachers':
        for_teacher_translations = hedyweb.PageTranslations(
            page).get_page_translations(g.lang)
        if is_teacher(user):
            welcome_teacher = session.get('welcome-teacher') or False
            session.pop('welcome-teacher', None)
            teacher_classes = [] if not current_user(
            )['username'] else DATABASE.get_teacher_classes(current_user()['username'], True)
            adventures = []
            for adventure in DATABASE.get_teacher_adventures(current_user()['username']):
                adventures.append(
                    {'id': adventure.get('id'),
                     'name': adventure.get('name'),
                     'date': utils.datetotimeordate(utils.mstoisostring(adventure.get('date'))),
                     'level': adventure.get('level')
                     }
                )

            return render_template('for-teachers.html', current_page='my-profile',
                                   page_title=gettext('title_for-teacher'),
                                   content=for_teacher_translations, teacher_classes=teacher_classes,
                                   teacher_adventures=adventures, welcome_teacher=welcome_teacher)
        else:
            return utils.error_page(error=403, ui_message=gettext('not_teacher'))

    requested_page = hedyweb.PageTranslations(page)
    if not requested_page.exists():
        abort(404)

    main_page_translations = requested_page.get_page_translations(g.lang)
    return render_template('main-page.html', page_title=gettext('title_start'),
                           current_page='start', content=main_page_translations)


@app.route('/explore', methods=['GET'])
def explore():
    if not current_user()['username']:
        return redirect('/login')

    level = request.args.get('level', default=None, type=str)
    adventure = request.args.get('adventure', default=None, type=str)

    level = None if level == "null" else level
    adventure = None if adventure == "null" else adventure

    achievement = None
    if level or adventure:
        programs = DATABASE.get_filtered_explore_programs(level, adventure)
        achievement = ACHIEVEMENTS.add_single_achievement(
            current_user()['username'], "indiana_jones")
    else:
        programs = DATABASE.get_all_explore_programs()

    filtered_programs = []
    for program in programs:
        # If program does not have an error value set -> parse it and set value
        if 'error' not in program:
            try:
                hedy.transpile(program.get('code'), program.get(
                    'level'), program.get('lang'))
                program['error'] = False
            except:
                program['error'] = True
            DATABASE.store_program(program)
        public_profile = DATABASE.get_public_profile_settings(
            program['username'])
        # If the language doesn't match the user -> parse the keywords
        if program.get("lang", "en") != g.keyword_lang and program.get("lang") in ALL_KEYWORD_LANGUAGES.keys():
            code = hedy_translation.translate_keywords(program.get('code'), from_lang=program.get('lang'),
                                                       to_lang=g.keyword_lang, level=int(program.get('level', 1)))
        else:
            code = program['code']
        filtered_programs.append({
            'username': program['username'],
            'name': program['name'],
            'level': program['level'],
            'id': program['id'],
            'error': program['error'],
            'public_user': True if public_profile else None,
            'code': "\n".join(code.split("\n")[:4])
        })

    adventures_names = hedy_content.Adventures(session['lang']).get_adventure_names()

    return render_template('explore.html', programs=filtered_programs,
                           filtered_level=level,
                           achievement=achievement,
                           filtered_adventure=adventure,
                           max_level=hedy.HEDY_MAX_LEVEL,
                           adventures_names=adventures_names,
                           page_title=gettext('title_explore'),
                           current_page='explore')


@app.route('/change_language', methods=['POST'])
def change_language():
    body = request.json
    session['lang'] = body.get('lang')
    return jsonify({'succes': 200})


@app.route('/translate_keywords', methods=['POST'])
def translate_keywords():
    body = request.json
    try:
        translated_code = hedy_translation.translate_keywords(body.get('code'), body.get(
            'start_lang'), body.get('goal_lang'), level=int(body.get('level', 1)))
        if translated_code:
            return jsonify({'success': 200, 'code': translated_code})
        else:
            return gettext('translate_error'), 400
    except:
        return gettext('translate_error'), 400


@app.route('/client_messages.js', methods=['GET'])
def client_messages():
    # Not really nice, but we don't call this often as it is cached
    d = collections.defaultdict(lambda: 'Unknown Exception')
    d.update(YamlFile.for_file('content/client-messages/en.yaml').to_dict())
    d.update(YamlFile.for_file(
        f'content/client-messages/{g.lang}.yaml').to_dict())

    response = make_response(render_template(
        "client_messages.js", error_messages=json.dumps(d)))

    if not is_debug_mode():
        # Cache for longer when not developing
        response.cache_control.max_age = 60 * 60  # Seconds
    return response


@app.template_global()
def current_language():
    return make_lang_obj(g.lang)


@app.template_global()
def current_keyword_language():
    return make_keyword_lang_obj(g.keyword_lang)


@app.template_global()
def other_keyword_language():
    # If the current keyword language isn't English: we are sure the other option is English
    if g.keyword_lang != "en":
        return make_keyword_lang_obj("en")
    return None


@app.template_filter()
def nl2br(x):
    """Turn newlines into <br>"""
    # The input to this object will either be a literal string or a 'Markup' object.
    # In case of a literal string, we need to escape it first, because we have
    # to be able to make a distinction between safe and unsafe characters.
    #
    # In case of a Markup object, make sure to tell it the <br> we're adding is safe
    if not isinstance(x, Markup):
        x = Markup.escape(x)
    return x.replace('\n', Markup('<br />'))


@app.template_global()
def hedy_link(level_nr, assignment_nr, subpage=None):
    """Make a link to a Hedy page."""
    parts = ['/hedy']
    parts.append('/' + str(level_nr))
    if str(assignment_nr) != '1' or subpage:
        parts.append('/' + str(assignment_nr if assignment_nr else '1'))
    if subpage and subpage != 'code':
        parts.append('/' + subpage)
    return ''.join(parts)


@app.template_global()
def all_countries():
    return COUNTRIES


@app.template_global()
def other_languages():
    cl = g.lang
    return [make_lang_obj(l) for l in ALL_LANGUAGES.keys() if l != cl]


@app.template_global()
def keyword_languages():
    return [make_lang_obj(l) for l in ALL_KEYWORD_LANGUAGES.keys()]


@app.template_global()
def keyword_languages_keys():
    return [l for l in ALL_KEYWORD_LANGUAGES.keys()]


def make_lang_obj(lang):
    """Make a language object for a given language."""
    return {
        'sym': ALL_LANGUAGES[lang],
        'lang': lang
    }


def make_keyword_lang_obj(lang):
    """Make a language object for a given language."""
    return {
        'sym': ALL_KEYWORD_LANGUAGES[lang],
        'lang': lang
    }


@app.template_global()
def modify_query(**new_values):
    args = request.args.copy()

    for key, value in new_values.items():
        args[key] = value

    return '{}?{}'.format(request.path, url_encode(args))


# We only store this @app.route here to enable the use of achievements -> might want to re-write this in the future
@app.route('/auth/public_profile', methods=['POST'])
@requires_login
def update_public_profile(user):
    body = request.json

    # Validations
    if not isinstance(body, dict):
        return gettext('ajax_error'), 400
    # The images are given as a "picture id" from 1 till 12
    if not isinstance(body.get('image'), str) or int(body.get('image'), 0) < 1 or int(body.get('image'), 0) > 12:
        return gettext('image_invalid'), 400
    if not isinstance(body.get('personal_text'), str):
        return gettext('personal_text_invalid'), 400
    if 'favourite_program' in body and not isinstance(body.get('favourite_program'), str):
        return gettext('favourite_program_invalid'), 400

    # Verify that the set favourite program is actually from the user (and public)!
    if 'favourite_program' in body:
        program = DATABASE.program_by_id(body.get('favourite_program'))
        if not program or program.get('username') != user['username'] or not program.get('public'):
            return gettext('favourite_program_invalid'), 400

    achievement = None
    current_profile = DATABASE.get_public_profile_settings(user['username'])
    if current_profile:
        if current_profile.get('image') != body.get('image'):
            achievement = ACHIEVEMENTS.add_single_achievement(
                current_user()['username'], "fresh_look")
    else:
        achievement = ACHIEVEMENTS.add_single_achievement(
            current_user()['username'], "go_live")
    DATABASE.update_public_profile(user['username'], body)
    if achievement:
        # Todo TB -> Check if we require message or success on front-end
        return {'message': gettext('public_profile_updated'), 'achievement': achievement}, 200
    return {'message': gettext('public_profile_updated')}, 200


@app.route('/translating')
def translating_page():
    return render_template('translating.html')


@app.route('/update_yaml', methods=['POST'])
def update_yaml():
    filename = path.join('coursedata', request.form['file'])
    # The file MUST point to something inside our 'coursedata' directory
    filepath = path.abspath(filename)
    expected_path = path.abspath('coursedata')
    if not filepath.startswith(expected_path):
        raise RuntimeError('Invalid path given')

    data = load_yaml_rt(filepath)
    for key, value in request.form.items():
        if key.startswith('c:'):
            translating.apply_form_change(
                data, key[2:], translating.normalize_newlines(value))

    data = translating.normalize_yaml_blocks(data)

    return Response(dump_yaml_rt(data),
                    mimetype='application/x-yaml',
                    headers={'Content-disposition': 'attachment; filename=' + request.form['file'].replace('/', '-')})


@app.route('/user/<username>')
def public_user_page(username):
    if not current_user()['username']:
        return utils.error_page(error=403, ui_message=gettext('unauthorized'))
    username = username.lower()
    user = DATABASE.user_by_username(username)
    if not user:
        return utils.error_page(error=404, ui_message=gettext('user_not_private'))
    user_public_info = DATABASE.get_public_profile_settings(username)
    if user_public_info:
        user_programs = DATABASE.public_programs_for_user(username)
        user_achievements = DATABASE.progress_by_username(username) or {}

        favourite_program = None
        if 'favourite_program' in user_public_info and user_public_info['favourite_program']:
            favourite_program = DATABASE.program_by_id(
                user_public_info['favourite_program'])
        if len(user_programs) >= 5:
            user_programs = user_programs[:5]

        last_achieved = None
        if user_achievements.get('achieved'):
            last_achieved = user_achievements['achieved'][-1]

        # Todo: TB -> In the near future: add achievement for user visiting their own profile

        return render_template('public-page.html', user_info=user_public_info,
                               achievements=ACHIEVEMENTS_TRANSLATIONS.get_translations(
                                   g.lang),
                               favourite_program=favourite_program,
                               programs=user_programs,
                               last_achieved=last_achieved,
                               user_achievements=user_achievements)
    return utils.error_page(error=404, ui_message=gettext('user_not_private'))


@app.route('/invite/<code>', methods=['GET'])
def teacher_invitation(code):
    user = current_user()
    lang = g.lang

    if os.getenv('TEACHER_INVITE_CODE') != code:
        return utils.error_page(error=404, ui_message=gettext('invalid_teacher_invitation_code'))
    if not user['username']:
        return render_template('teacher-invitation.html')

    update_is_teacher(user)

    session['welcome-teacher'] = True
    url = request.url.replace(f'/invite/{code}', '/for-teachers')
    return redirect(url)

# *** AUTH ***


auth.routes(app, DATABASE)

# *** PROGRAMS BACKEND ***

programs.routes(app, DATABASE, ACHIEVEMENTS)

# *** TEACHER BACKEND ***

teacher.routes(app, DATABASE, ACHIEVEMENTS)

# *** ADMIN BACKEND ***

admin.routes(app, DATABASE)

# *** ACHIEVEMENTS BACKEND ***

ACHIEVEMENTS.routes(app, DATABASE)

# *** QUIZ BACKEND ***

quiz.routes(app, DATABASE, ACHIEVEMENTS, QUIZZES)


# *** STATISTICS ***

statistics.routes(app, DATABASE)

# *** START SERVER ***


def on_server_start():
    """Called just before the server is started, both in developer mode and on Heroku.

    Use this to initialize objects, dependencies and connections.
    """
    pass


if __name__ == '__main__':
    # Start the server on a developer machine. Flask is initialized in DEBUG mode, so it
    # hot-reloads files. We also flip our own internal "debug mode" flag to True, so our
    # own file loading routines also hot-reload.
    utils.set_debug_mode(not os.getenv('NO_DEBUG_MODE'))

    # If we are running in a Python debugger, don't use flasks reload mode. It creates
    # subprocesses which make debugging harder.
    is_in_debugger = sys.gettrace() is not None

    on_server_start()

    # Threaded option enables multiple instances for multiple user access support
    app.run(threaded=True, debug=not is_in_debugger,
            port=config['port'], host="0.0.0.0")

    # See `Procfile` for how the server is started on Heroku.<|MERGE_RESOLUTION|>--- conflicted
+++ resolved
@@ -42,34 +42,6 @@
 # Set the current directory to the root Hedy folder
 import os
 from os import path
-<<<<<<< HEAD
-import re
-import traceback
-from flask_commonmark import Commonmark
-from werkzeug.urls import url_encode
-from config import config
-from website.auth import current_user, login_user_from_token_cookie, requires_login, is_admin, is_teacher, update_is_teacher
-from utils import timems, load_yaml_rt, dump_yaml_rt, version, is_debug_mode
-import utils
-import textwrap
-
-# app.py
-from flask import Flask, request, jsonify, session, abort, g, redirect, Response, make_response, Markup
-from flask_helpers import render_template
-from flask_compress import Compress
-from flask_babel import Babel, refresh
-from flask_babel import gettext
-
-# Hedy-specific modules
-import hedy_content
-import hedyweb
-from hedy_content import ALL_LANGUAGES, FALL_BACK_ADVENTURE, ALL_KEYWORD_LANGUAGES, ParsonsProblem
-from website import querylog, aws_helpers, jsonbin, translating, ab_proxying, cdn, database, achievements
-from website.log_fetcher import log_fetcher
-
-# Set the current directory to the root Hedy folder
-=======
->>>>>>> b5542cb8
 os.chdir(os.path.join(os.getcwd(), __file__.replace(os.path.basename(__file__), '')))
 
 # Setting up Flask and babel (web and translations)
@@ -85,15 +57,13 @@
 for lang in ALL_LANGUAGES.keys():
     ADVENTURES[lang] = hedy_content.Adventures(lang)
 
-<<<<<<< HEAD
 PARSONS = collections.defaultdict(hedy_content.NoSuchParsons)
 for lang in ALL_LANGUAGES.keys():
     PARSONS[lang] = hedy_content.ParsonsProblem(lang)
-=======
+
 QUIZZES = collections.defaultdict(hedy_content.NoSuchQuiz)
 for lang in ALL_LANGUAGES.keys():
     QUIZZES[lang] = hedy_content.Quizzes(lang)
->>>>>>> b5542cb8
 
 ACHIEVEMENTS_TRANSLATIONS = hedyweb.AchievementTranslations()
 ACHIEVEMENTS = achievements.Achievements()
@@ -786,18 +756,12 @@
     adventures = load_adventures_per_level(level)
     customizations = {}
     if current_user()['username']:
-<<<<<<< HEAD
         customizations = DATABASE.get_student_class_customizations(current_user()['username'])
 
     level_defaults_for_lang = LEVEL_DEFAULTS[g.lang]
     level_defaults_for_lang.set_keyword_language(g.keyword_lang)
     parsons_problem_for_lang = PARSONS[g.lang]
     parsons_problem_for_lang.set_keyword_language(g.keyword_lang)
-
-=======
-        customizations = DATABASE.get_student_class_customizations(current_user()[
-                                                                   'username'])
->>>>>>> b5542cb8
 
     if 'levels' in customizations:
         available_levels = customizations['levels']
@@ -812,13 +776,8 @@
     if 'levels' in customizations and level not in available_levels:
         return utils.error_page(error=403, ui_message=gettext('level_not_class'))
 
-<<<<<<< HEAD
-    defaults = level_defaults_for_lang.get_defaults_for_level(level)
-    max_level = level_defaults_for_lang.max_level()
     parsons = parsons_problem_for_lang.get_defaults(level)
-=======
     commands = COMMANDS[g.lang].get_commands_for_level(level, g.keyword_lang)
->>>>>>> b5542cb8
 
     teacher_adventures = []
     for adventure in customizations.get('teacher_adventures', []):
