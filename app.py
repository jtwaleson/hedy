import sys
if (sys.version_info.major < 3 or sys.version_info.minor < 6):
    print ('Hedy requires Python 3.6 or newer to run. However, your version of Python is', '.'.join ([str (sys.version_info.major), str (sys.version_info.minor), str (sys.version_info.micro)]))
    quit ()

# coding=utf-8
import datetime
import collections
import hedy
import json
import jsonbin
import logging
import os
import csv
from Levenshtein import distance as lev
from os import path
import re
import traceback
import uuid
from ruamel import yaml
from flask_commonmark import Commonmark
from werkzeug.urls import url_encode
from config import config
from auth import auth_templates, current_user, requires_login, is_admin, is_teacher
from utils import db_get, db_get_many, db_set, timems, type_check, object_check, db_del, load_yaml, load_yaml_rt, dump_yaml_rt
import utils

# app.py
from flask import Flask, request, jsonify, session, abort, g, redirect, Response
from flask_helpers import render_template
from flask_compress import Compress

# Hedy-specific modules
import courses
import hedyweb
import translating
import querylog
import aws_helpers
import ab_proxying
import cdn

# Define and load all available language data
ALL_LANGUAGES = {
    'en': 'English',
    'nl': 'Nederlands',
    'es': 'Español',
    'fr': 'Français',
    'pt_br': 'Português',
    'de': 'Deutsch',
    'it': 'Italiano',
    'sw': 'Swahili',
    'hu': 'Magyar',
    'el': 'Ελληνικά',
    "zh": "简体中文"
}

LEVEL_DEFAULTS = collections.defaultdict(courses.NoSuchDefaults)
for lang in ALL_LANGUAGES.keys():
    LEVEL_DEFAULTS[lang] = courses.LevelDefaults(lang)

HEDY_COURSE = collections.defaultdict(courses.NoSuchCourse)
for lang in ALL_LANGUAGES.keys():
    HEDY_COURSE[lang] = courses.Course('hedy', lang, LEVEL_DEFAULTS[lang])

SPACE_EU_COURSE = {'nl': courses.Course('space_eu', 'nl', LEVEL_DEFAULTS['nl']),
                   'en': courses.Course('space_eu', 'en', LEVEL_DEFAULTS['en']),
                   'es': courses.Course('space_eu', 'es', LEVEL_DEFAULTS['es'])
                   }

ONLINE_MASTERS_COURSE = courses.Course('online_masters', 'nl', LEVEL_DEFAULTS['nl'])

TRANSLATIONS = hedyweb.Translations()

def load_adventures_in_all_languages():
    adventures = {}
    for lang in ALL_LANGUAGES.keys ():
        adventures[lang] = load_yaml(f'coursedata/adventures/{lang}.yaml')
    return adventures


def load_adventure_for_language(lang):
    adventures = load_adventures_in_all_languages()
    if not lang in adventures or len (adventures [lang]) == 0:
        return adventures ['en']
    return adventures [lang]


def load_adventure_assignments_per_level(lang, level):

    loaded_programs = {}
    # If user is logged in, we iterate their programs that belong to the current level. Out of these, we keep the latest created program for both the level mode (no adventure) and for each of the adventures.
    if current_user (request) ['username']:
        user_programs = db_get_many ('programs', {'username': current_user (request) ['username']}, True)
        for program in user_programs:
            if program ['level'] != level:
                continue
            program_key = 'level' if not program.get ('adventure_name') else program ['adventure_name']
            if not program_key in loaded_programs:
                loaded_programs [program_key] = program
            elif loaded_programs [program_key] ['date'] < program ['date']:
                loaded_programs [program_key] = program

    assignments = []
    adventures = load_adventure_for_language(lang)['adventures']
    for short_name, adventure in adventures.items ():
        if not level in adventure['levels']:
            continue
        assignments.append({
            'short_name': short_name,
            'name': adventure['name'],
            'image': adventure.get('image', None),
            'default_save_name': adventure['default_save_name'],
            'text': adventure['levels'][level].get('story_text', 'No Story Text'),
            'start_code': adventure['levels'][level].get ('start_code', ''),
            'loaded_program': '' if not loaded_programs.get (short_name) else loaded_programs.get (short_name) ['code'],
            'loaded_program_name': '' if not loaded_programs.get (short_name) else loaded_programs.get (short_name) ['name']
        })
    # We create a 'level' pseudo assignment to store the loaded program for level mode, if any.
    assignments.append({
        'short_name': 'level',
        'loaded_program': '' if not loaded_programs.get ('level') else loaded_programs.get ('level') ['code'],
        'loaded_program_name': '' if not loaded_programs.get ('level') else loaded_programs.get ('level') ['name']
    })
    return assignments


# Load main menu (do it once, can be cached)
with open(f'main/menu.json', 'r', encoding='utf-8') as f:
    main_menu_json = json.load(f)

logging.basicConfig(
    level=logging.DEBUG,
    format='[%(asctime)s] %(levelname)-8s: %(message)s')


app = Flask(__name__, static_url_path='')
csv.field_size_limit(sys.maxsize)
# Ignore trailing slashes in URLs
app.url_map.strict_slashes = False
utils.set_debug_mode_based_on_flask(app)


<<<<<<< HEAD
CDN_PREFIX = os.getenv('CDN_PREFIX', None)
STATIC_PREFIX = '/'
if CDN_PREFIX:
    # If we are using a CDN, also host static resources under a URL that includes
    # the version number (so the CDN can aggressively cache the static assets and we
    # still can invalidate them whenever necessary).
    #
    # The function {{static('/js/bla.js')}} can be used to retrieve the URL of static
    # assets, either from the CDN if configured or just the normal URL we would use
    # without a CDN.
    #
    # We still keep on hosting static assets in the "old" location as well for images in
    # emails and content we forgot to replace or are unable to replace (like in MarkDowns).
    STATIC_PREFIX = '/static-' + os.getenv('HEROKU_SLUG_COMMIT', 'dev')
    app.add_url_rule(STATIC_PREFIX + '/<path:filename>',
            endpoint="static",
            view_func=app.send_static_file)


@app.context_processor
def inject_static():
    """Add the 'static' function to the Template context, to return links to static resources."""
    def static(url):
        return utils.slash_join(CDN_PREFIX, STATIC_PREFIX, url)
    return dict(static=static)


def hash_user_or_session (string):
    hash = hashlib.md5 (string.encode ('utf-8')).hexdigest ()
    return int (hash, 16)

def redirect_ab (request, session):
    # If the user is logged in, we use their username as identifier, otherwise we use the session id
    user_identifier = current_user(request) ['username'] or str (session_id ())

    # This will send 50% of the requests into redirect.
    redirect_proportion = 50
    redirect_flag = (hash_user_or_session (user_identifier) % 100) < redirect_proportion
    return redirect_flag

# If present, PROXY_TO_TEST_ENV should be the name of the target environment
if os.getenv ('PROXY_TO_TEST_ENV') and not os.getenv ('IS_TEST_ENV'):
    @app.before_request
    def before_request_proxy():
        # If it is an auth route, we do not reverse proxy it to the PROXY_TO_TEST_ENV environment, with the exception of /auth/texts
        # We want to keep all cookie setting in the main environment, not the test one.
        if (re.match ('.*/auth/.*', request.url) and not re.match ('.*/auth/texts', request.url)):
            pass
        # If we enter this block, we will reverse proxy the request to the PROXY_TO_TEST_ENV environment.
        elif (redirect_ab (request, session)):

            print ('DEBUG TEST - REVERSE PROXYING REQUEST', request.method, request.url, session_id ())

            url = request.url.replace (os.getenv ('HEROKU_APP_NAME'), os.getenv ('PROXY_TO_TEST_ENV'))

            request_headers = {}
            for header in request.headers:
                if (header [0].lower () in ['host']):
                    continue
                request_headers [header [0]] = header [1]

            # Sets session variables in a header x-session_vars
            session_vars = {}
            for var in session:
                if var not in ['session_id']:
                    session_vars [var] = session [var]
            request_headers ['x-session_vars'] = json.dumps (session_vars)

            # Send the session_id to the test environment for logging purposes
            request_headers ['x-session_id'] = session_id ()
            r = getattr (requests, request.method.lower ()) (url, headers=request_headers, data=request.data)

            response = make_response (r.content)
            for header in r.headers:
                # With great help from https://medium.com/customorchestrator/simple-reverse-proxy-server-using-flask-936087ce0afb
                # We ignore the set-cookie header
                if (header.lower () in ['content-encoding', 'content-length', 'transfer-encoding', 'connection', 'set-cookie']):
                    continue
                # We set the session vars returned by the test server
                if (header.lower () == 'x-session_vars'):
                    session_vars = json.loads (r.headers ['x-session_vars'])
                    for var in session_vars:
                        print ('DEBUG RECEIVING SESSION VAR FROM TEST', var, session_vars [var])
                        session [var] = session_vars [var]
                response.headers [header] = r.headers [header]
            return response, r.status_code

if os.getenv ('IS_TEST_ENV'):
    @app.before_request
    def before_request_receive_proxy():
        # We create the session if it doesn't exist.
        session_id ()
        if 'x-session_id' in request.headers:
            print ('DEBUG TEST - RECEIVE PROXIED REQUEST', request.method, request.url, session_id ())
            # If session vars come in a header, set them.
            if 'x-session_vars' in request.headers:
                session_vars = json.loads (request.headers ['x-session_vars'])
                for var in session_vars:
                    if var not in ['session_id']:
                        print ('DEBUG RECEIVING SESSION VAR FROM PROXIED REQUEST', var, session_vars [var])
                        session [var] = session_vars [var]
        # DEBUG SESSION VARS
        for var in session:
            print ('DEBUG SESSION VAR', var, session [var])
=======

cdn.Cdn(app, os.getenv('CDN_PREFIX'), os.getenv('HEROKU_SLUG_COMMIT', 'dev'))

# Set session id if not already set. This must be done as one of the first things,
# so the function should be defined high up.
@app.before_request
def set_session_cookie():
    session_id()

if os.getenv('IS_PRODUCTION'):
    @app.before_request
    def reject_e2e_requests():
        if utils.is_testing_request (request):
            return 'No E2E tests are allowed in production', 400

@app.before_request
def before_request_proxy_testing():
    if utils.is_testing_request (request):
        if os.getenv ('IS_TEST_ENV'):
            session ['test_session'] = 'test'
>>>>>>> b048fecc

# HTTP -> HTTPS redirect
# https://stackoverflow.com/questions/32237379/python-flask-redirect-to-https-from-http/32238093
if os.getenv ('REDIRECT_HTTP_TO_HTTPS'):
    @app.before_request
    def before_request_https():
        if request.url.startswith('http://'):
            url = request.url.replace('http://', 'https://', 1)
            # We use a 302 in case we need to revert the redirect.
            return redirect(url, code=302)

# Unique random key for sessions.
# For settings with multiple workers, an environment variable is required, otherwise cookies will be constantly removed and re-set by different workers.
app.config['SECRET_KEY'] = os.getenv ('SECRET_KEY') or uuid.uuid4().hex

# Set security attributes for cookies in a central place - but not when running locally, so that session cookies work well without HTTPS
if os.getenv ('HEROKU_APP_NAME'):
    app.config.update(
        SESSION_COOKIE_SECURE=True,
        SESSION_COOKIE_HTTPONLY=True,
        SESSION_COOKIE_SAMESITE='Lax',
    )

Compress(app)
Commonmark(app)
logger = jsonbin.JsonBinLogger.from_env_vars()
querylog.LOG_QUEUE.set_transmitter(aws_helpers.s3_transmitter_from_env())

# Check that requested language is supported, otherwise return 404
@app.before_request
def check_language():
    if requested_lang() not in ALL_LANGUAGES.keys ():
        return "Language " + requested_lang () + " not supported", 404

if not os.getenv('HEROKU_RELEASE_CREATED_AT'):
    logging.warning('Cannot determine release; enable Dyno metadata by running "heroku labs:enable runtime-dyno-metadata -a <APP_NAME>"')


@app.before_request
def before_request_begin_logging():
    querylog.begin_global_log_record(path=request.path, method=request.method)

@app.after_request
def after_request_log_status(response):
    querylog.log_value(http_code=response.status_code)
    return response

@app.teardown_request
def teardown_request_finish_logging(exc):
    querylog.finish_global_log_record(exc)

# If present, PROXY_TO_TEST_HOST should be the 'http[s]://hostname[:port]' of the target environment
if os.getenv ('PROXY_TO_TEST_HOST') and not os.getenv ('IS_TEST_ENV'):
    ab_proxying.ABProxying(app, os.getenv ('PROXY_TO_TEST_HOST'), app.config['SECRET_KEY'])

@app.route('/session_test', methods=['GET'])
def echo_session_vars_test():
    if not utils.is_testing_request (request):
        return 'This endpoint is only meant for E2E tests', 400
    return jsonify({'session': dict(session)})

@app.route('/session_main', methods=['GET'])
def echo_session_vars_main():
    if not utils.is_testing_request (request):
        return 'This endpoint is only meant for E2E tests', 400
    return jsonify({'session': dict(session), 'proxy_enabled': bool (os.getenv ('PROXY_TO_TEST_HOST'))})

@app.route('/parse', methods=['POST'])
def parse():
    body = request.json
    if not body:
        return "body must be an object", 400
    if 'code' not in body:
        return "body.code must be a string", 400
    if 'level' not in body:
        return "body.level must be a string", 400
    if 'adventure_name' in body and not type_check (body ['adventure_name'], 'str'):
        return "if present, body.adventure_name must be a string", 400

    code = body ['code']
    level = int(body ['level'])
    # Language should come principally from the request body,
    # but we'll fall back to browser default if it's missing for whatever
    # reason.
    lang = body.get('lang', requested_lang())
    supported_lang = ["en", "nl"]
    querylog.log_value(level=level, lang=lang)

    response = {}
    headers = {}
    username = current_user(request) ['username'] or None

    querylog.log_value(level=level, lang=lang, session_id=session_id(), username=username)

    # Check if user sent code
    if not code:
        response["Error"] = "no code found, please send code."
    # is so, parse
    else:
        try:
            hedy_errors = TRANSLATIONS.get_translations(lang, 'HedyErrorMessages')
            gradual_feedback = TRANSLATIONS.get_translations(lang, 'GradualFeedback')
            with querylog.log_time('transpile'):
                result = hedy.transpile(code, level)

            response["Code"] = "# coding=utf8\nimport random\n" + result
            if lang in supported_lang:
                response['prev_feedback_level'] = session['error_level']
                response['prev_similar_code'] = session['similar_code']
                set_session_var(headers, 'error_level', 0)  # Code is correct: reset error_level back to 0

        except hedy.HedyException as E:
            traceback.print_exc()
            # some 'errors' can be fixed, for these we throw an exception, but also
            # return fixed code, so it can be ran
            if E.args[0] == "Invalid Space":
                error_template = hedy_errors[E.error_code]
                response["Code"] = "# coding=utf8\n" + E.arguments['fixed_code']
                response["Warning"] = error_template.format(**E.arguments)
            elif E.args[0] == "Parse":
                error_template = hedy_errors[E.error_code]
                # Localize the names of characters
                if 'character_found' in E.arguments:
                    E.arguments['character_found'] = hedy_errors[E.arguments['character_found']]
                response["Error"] = error_template.format(**E.arguments)
            elif E.args[0] == "Unquoted Text":
                error_template = hedy_errors[E.error_code]
                response["Error"] = error_template.format(**E.arguments)
            else:
                error_template = hedy_errors[E.error_code]
                response["Error"] = error_template.format(**E.arguments)
            if lang in supported_lang:
                response.update(gradual_feedback_model(headers, code, level, gradual_feedback, lang, E, hedy_exception=True))

        except Exception as E:
            traceback.print_exc()
            print(f"error transpiling {code}")
            response["Error"] = str(E)
            if lang in supported_lang:
                response.update(gradual_feedback_model(headers, code, level, gradual_feedback, lang, E, hedy_exception=False))
        if lang in supported_lang:
            set_session_var(headers, 'code', code)

    querylog.log_value(server_error=response.get('Error'))
    logger.log ({
        'session': session_id(),
        'date': str(datetime.datetime.now()),
        'level': level,
        'lang': lang,
        'code': code,
        'server_error': response.get('Error'),
        'version': version(),
        'username': username,
        'feedback_level': session['error_level'] if lang in supported_lang else None,
        'GFM': True if lang in supported_lang else False,
        'is_test': 1 if os.getenv('IS_TEST_ENV') else None,
        'adventure_name': body.get('adventure_name', None)
    })

    response = make_response(response)
    for header in headers:
        response.headers[header] = headers[header]
    return response


def gradual_feedback_model(headers, code, level, gradual_feedback, language, E, hedy_exception):
    response = {}
    response['prev_feedback_level'] = session['error_level']
    response['prev_similar_code'] = session['similar_code']
    response['GFM'] = True

    if session['code'] == code:
        response["Feedback"] = gradual_feedback["Identical_code"]  # Don't raise the feedback level!
        response["Duplicate"] = True
    else:
        response["Duplicate"] = False
        if session['error_level'] < 5:  # Raise feedback level if is it not 5 (yet)
            set_session_var(headers, 'error_level', session['error_level'] + 1)
        if session['error_level'] == 2:  # Give a more explanatory error message
            if hedy_exception:
                print("The current error code is: ")
                print(E.error_code)
                response["Feedback"] = gradual_feedback["Expanded_" + E.error_code]
            else:
                response["Feedback"] = gradual_feedback["Expanded_Unknown"]
        elif session['error_level'] == 3:  # Give a reminder what is new in this specific level
            similar_code = get_similar_code(preprocess_code_similarity_measure(code, level), language, level)
            if similar_code is None:  # No similar code is found against a, to be defined, threshold
                response["Feedback"] = gradual_feedback["No_similar_code"]
            else:
                response["Feedback"] = similar_code
                set_session_var(headers, 'similar_code', similar_code)
        elif session['error_level'] == 4:
            try:
                response["Feedback"] = gradual_feedback["New_level" + str(level)]
            except:
                response["Feedback"] = gradual_feedback["Expanded_Uknown"]
        elif session['error_level'] == 5:
            response["Feedback"] = gradual_feedback["Break"]  # Suggest a break
    response["feedback_level"] = session['error_level']
    return response


@app.route('/feedback', methods=['POST'])
def log_feedback():
    body = request.json
    general_answer = body['general_answer']
    level_answer = body['level_answers']
    feedback_level = int(body['feedback_level'])
    collapse = body['collapse']  # this is either true or false: The window was either expanded or not
    similar_code = body['similar_code']
    logger.log({
        'session': session_id(),
        'date': str(datetime.datetime.now()),
        'is_test': 1 if os.getenv('IS_TEST_ENV') else None,
        'feedback_level': feedback_level,
        'usefulness': general_answer,
        'level_usefulness': level_answer,
        'similar_code': similar_code,
        'collapse': collapse,
        'GFM': True
    })
    debug = True
    if debug:
        print("TESTING FEEDBACK LOG INFORMATION")
        print("Model was useful: " + str(general_answer))
        print("Specific level was useful: " + str(level_answer))
        print("Feedback level of fix: " + str(feedback_level))
        print("Window was opened: " + str(collapse))
        print("Possible similar code: " + str(similar_code))

    # https://stackoverflow.com/questions/26079754/flask-how-to-return-a-success-status-code-for-ajax-call
    # We have to return something to the AJAX POST to show we are okay
    return json.dumps({'success': True}), 200, {'ContentType': 'application/json'}


def get_concepts(level):
    if level == 1:
        return ['print', 'ask', 'echo']
    elif level == 2:
        return ['print', 'ask', 'at', 'random']
    elif level == 3:
        return ['print', 'is', 'ask', 'at', 'random']
    elif level == 4:
        return ['print', 'is', 'ask', 'at', 'random', 'if', 'else']
    elif level == 5:
        return ['print', 'is', 'ask', 'at', 'random', 'if', 'else', 'repeat', 'times']
    elif level in [6, 7]:
        return ['print', 'is', 'ask', 'at', 'random', 'if', 'else', 'repeat', 'times', '+', '-', '*']
    elif level in [8, 9, 10]:
        return ['print', 'is', 'ask', 'at', 'random', 'if', 'else', 'for', 'in', 'range', '+', '-', '*']
    return []


def preprocess_code_similarity_measure(code, level):
    print(code)
    concepts = get_concepts(int(level))
    words = code.split()
    code = ""
    for word in words:
        if word not in concepts:
            code += re.sub(r"[a-z|A-Z|0-9|!?,''{}]", "%", word)
            code += " "
        else:
            code += word + " "
    code = code.split()
    temp = ""
    for processed in code:
        if "%" in processed:
            temp += "% "
        else:
            temp += processed + " "
    code = temp
    print(code)
    return code


def get_similar_code(processed_code, language, level):
    filename = "coursedata/similar-code-files/" + language + "/level" + str(level) + ".csv"
    shortest_distance = 75  # This is the threshold: when differ more than this value it's no longer similar code
    similar_code = None
    try:
        with open(filename, mode='r', encoding='utf-8') as file:
            csvFile = csv.reader(file, quoting=csv.QUOTE_MINIMAL)
            for lines in csvFile:
                distance = lev(processed_code, lines[1])
                if distance < 1:  # The code is identical, no need to search any further
                    similar_code = lines[0]
                    break
                else:
                    if distance < shortest_distance:
                        shortest_distance = distance
                        similar_code = lines[0]
    except:
        similar_code = None
    return similar_code


@app.route('/report_error', methods=['POST'])
def report_error():
    post_body = request.json

    logger.log ({
        'session': session_id(),
        'date': str(datetime.datetime.now()),
        'level': post_body.get('level'),
        'code': post_body.get('code'),
        'client_error': post_body.get('client_error'),
        'version': version(),
        'username': current_user(request) ['username'] or None,
        'is_test': 1 if os.getenv ('IS_TEST_ENV') else None
    })

    return 'logged'

@app.route('/version', methods=['GET'])
def version_page():
    """
    Generate a page with some diagnostic information and a useful GitHub URL on upcoming changes.

    This is an admin-only page, it does not need to be linked.
    (Also does not have any sensitive information so it's fine to be unauthenticated).
    """
    app_name = os.getenv('HEROKU_APP_NAME')

    vrz = os.getenv('HEROKU_RELEASE_CREATED_AT')
    the_date = datetime.date.fromisoformat(vrz[:10]) if vrz else datetime.date.today()

    commit = os.getenv('HEROKU_SLUG_COMMIT', '????')[0:6]

    return render_template('version-page.html',
        app_name=app_name,
        heroku_release_time=the_date,
        commit=commit)

def programs_page (request):
    username = current_user(request) ['username']
    if not username:
        return "unauthorized", 403

    from_user = request.args.get('user') or None
    if from_user and not is_admin (request):
        return "unauthorized", 403

    texts=TRANSLATIONS.data [requested_lang ()] ['Programs']
    ui=TRANSLATIONS.data [requested_lang ()] ['ui']
    adventures = load_adventure_for_language(requested_lang ())['adventures']

    result = db_get_many ('programs', {'username': from_user or username}, True)
    programs = []
    now = timems ()
    for item in result:
        measure = texts ['minutes']
        date = round ((now - item ['date']) / 60000)
        if date > 90:
            measure = texts ['hours']
            date = round (date / 60)
        if date > 36:
            measure = texts ['days']

            date = round (date / 24)

        programs.append ({'id': item ['id'], 'code': item ['code'], 'date': texts ['ago-1'] + ' ' + str (date) + ' ' + measure + ' ' + texts ['ago-2'], 'level': item ['level'], 'name': item ['name'], 'adventure_name': item.get ('adventure_name')})

    return render_template('programs.html', lang=requested_lang(), menu=render_main_menu('programs'), texts=texts, ui=ui, auth=TRANSLATIONS.data [requested_lang ()] ['Auth'], programs=programs, username=username, current_page='programs', from_user=from_user, adventures=adventures)

# Adventure mode
@app.route('/hedy/adventures', methods=['GET'])
def adventures_list():
    return render_template('adventures.html', lang=lang, adventures=load_adventure_for_language (requested_lang ()), menu=render_main_menu('adventures'), username=current_user(request) ['username'], auth=TRANSLATIONS.data [lang] ['Auth'])

@app.route('/hedy/adventures/<adventure_name>', methods=['GET'], defaults={'level': 1})
@app.route('/hedy/adventures/<adventure_name>/<level>', methods=['GET'])
def adventure_page(adventure_name, level):

    user = current_user (request)
    level = int (level)
    adventures = load_adventure_for_language (requested_lang ())

    # If requested adventure does not exist, return 404
    if not adventure_name in adventures ['adventures']:
        return 'No such Hedy adventure!', 404

    adventure = adventures ['adventures'] [adventure_name]

    # If no level is specified (this will happen if the last element of the path (minus the query parameter) is the same as the adventure_name)
    if re.sub (r'\?.+', '', request.url.split ('/') [len (request.url.split ('/')) - 1]) == adventure_name:
        # If user is logged in, check if they have a program for this adventure
        # If there are many, note the highest level for which there is a saved program
        desired_level = 0
        if user ['username']:
            existing_programs = db_get_many ('programs', {'username': user ['username']}, True)
            for program in existing_programs:
                if 'adventure_name' in program and program ['adventure_name'] == adventure_name and program ['level'] > desired_level:
                    desired_level = program ['level']
            # If the user has a saved program for this adventure, redirect them to the level with the highest adventure
            if desired_level != 0:
                return redirect(request.url.replace ('/' + adventure_name, '/' + adventure_name + '/' + str (desired_level)), code=302)
        # If user is not logged in, or has no saved programs for this adventure, default to the lowest level available for the adventure
        if desired_level == 0:
            for key in adventure ['levels'].keys ():
                if type_check (key, 'int') and (desired_level == 0 or desired_level > key):
                    desired_level = key
        level = desired_level

    # If requested level is not in adventure, return 404
    if not level in adventure ['levels']:
        abort(404)

    adventure_assignments = load_adventure_assignments_per_level(requested_lang(), level)
    g.prefix = '/hedy'
    return hedyweb.render_assignment_editor(
        request=request,
        course=HEDY_COURSE[requested_lang()],
        level_number=level,
        assignment_number=1,
        menu=render_main_menu('hedy'),
        translations=TRANSLATIONS,
        version=version(),
        adventure_assignments=adventure_assignments,
        # The relevant loaded program will be available to client-side js and it will be loaded by js.
        loaded_program='',
        loaded_program_name='',
        adventure_name=adventure_name)

# routing to index.html
@app.route('/hedy', methods=['GET'], defaults={'level': 1, 'step': 1})
@app.route('/hedy/<level>', methods=['GET'], defaults={'step': 1})
@app.route('/hedy/<level>/<step>', methods=['GET'])
def index(level, step):
    try:
        g.level = level = int(level)
    except:
        return 'No such Hedy level!', 404
    g.lang = requested_lang()
    g.prefix = '/hedy'

    response = {}
    headers = {}

    if requested_lang() in ["en", "nl"]:
        set_session_var (headers, 'error_level', 0) # When requesting a new level, always reset error_level to 0
        set_session_var (headers, 'similar_code', "-") # Make sure that the gathered similar code is also deleted when re-loading the page
        set_session_var (headers, 'code', None) # Make sure that no code is stored in the session when re-loading the page

    loaded_program = ''
    loaded_program_name = ''
    adventure_name = ''

    # If step is a string that has more than two characters, it must be an id of a program
    if step and type_check (step, 'str') and len (step) > 2:
        result = db_get ('programs', {'id': step})
        if not result:
            return 'No such program', 404
        # Allow only the owner of the program, the admin user and the teacher users to access the program
        user = current_user (request)
        if user ['username'] != result ['username'] and not is_admin (request) and not is_teacher (request):
            return 'No such program!', 404
        loaded_program = result ['code']
        loaded_program_name = result ['name']
        if 'adventure_name' in result:
            adventure_name = result ['adventure_name']
        # We default to step 1 to provide a meaningful default assignment
        step = 1
    else:
        loaded_program = ''

    adventure_assignments = load_adventure_assignments_per_level(g.lang, level)
    response = make_response (hedyweb.render_assignment_editor(
        request=request,
        course=HEDY_COURSE[g.lang],
        level_number=level,
        assignment_number=step,
        menu=render_main_menu('hedy'),
        translations=TRANSLATIONS,
        version=version(),
        adventure_assignments=adventure_assignments,
        loaded_program=loaded_program,
        loaded_program_name=loaded_program_name,
        adventure_name=adventure_name
    ))
    for header in headers:
         response.headers [header] = headers [header]
    return response

@app.route('/onlinemasters', methods=['GET'], defaults={'level': 1, 'step': 1})
@app.route('/onlinemasters/<level>', methods=['GET'], defaults={'step': 1})
@app.route('/onlinemasters/<level>/<step>', methods=['GET'])
def onlinemasters(level, step):
    g.level = level = int(level)
    g.lang = lang = requested_lang()
    g.prefix = '/onlinemasters'

    adventure_assignments = load_adventure_assignments_per_level(g.lang, level)

    return hedyweb.render_assignment_editor(
        request=request,
        course=ONLINE_MASTERS_COURSE,
        level_number=level,
        assignment_number=step,
        translations=TRANSLATIONS,
        version=version(),
        menu=None,
        adventure_assignments=adventure_assignments,
        loaded_program='',
        loaded_program_name='',
        adventure_name='')

@app.route('/space_eu', methods=['GET'], defaults={'level': 1, 'step': 1})
@app.route('/space_eu/<level>', methods=['GET'], defaults={'step': 1})
@app.route('/space_eu/<level>/<step>', methods=['GET'])
def space_eu(level, step):
    g.level = level = int(level)
    g.lang = requested_lang()
    g.prefix = '/space_eu'

    adventure_assignments = load_adventure_assignments_per_level(g.lang, level)

    return hedyweb.render_assignment_editor(
        request=request,
        course=SPACE_EU_COURSE[g.lang],
        level_number=level,
        assignment_number=step,
        translations=TRANSLATIONS,
        version=version(),
        menu=None,
        adventure_assignments=adventure_assignments,
        loaded_program='',
        loaded_program_name='',
        adventure_name='')

@app.route('/error_messages.js', methods=['GET'])
def error():
    error_messages = TRANSLATIONS.get_translations(requested_lang(), "ClientErrorMessages")
    return render_template("error_messages.js", error_messages=json.dumps(error_messages))

@app.route('/gradual_messages.js', methods=['GET'])
def gradual_error():
    error_messages = TRANSLATIONS.get_translations(requested_lang(), "GradualFeedback")
    return render_template("gradual_messages.js", error_messages=json.dumps(error_messages))

@app.errorhandler(500)
def internal_error(exception):
    import traceback
    print(traceback.format_exc())
    return "<h1>500 Internal Server Error</h1>"

@app.route('/index.html')
@app.route('/')
def default_landing_page():
    return main_page('start')

@app.route('/<page>')
def main_page(page):
    if page == 'favicon.ico':
        abort(404)

    lang = requested_lang()
    effective_lang = lang

    if page in ['signup', 'login', 'my-profile', 'recover', 'reset', 'admin']:
        return auth_templates(page, lang, render_main_menu(page), request)

    if page == 'programs':
        return programs_page(request)

    # Default to English if requested language is not available
    if not path.isfile(f'main/{page}-{effective_lang}.md'):
        effective_lang = 'en'

    try:
        with open(f'main/{page}-{effective_lang}.md', 'r', encoding='utf-8') as f:
            contents = f.read()
    except IOError:
        abort(404)

    front_matter, markdown = split_markdown_front_matter(contents)

    menu = render_main_menu(page)
    return render_template('main-page.html', mkd=markdown, lang=lang, menu=menu, username=current_user(request) ['username'], auth=TRANSLATIONS.data [lang] ['Auth'], **front_matter)


def session_id():
    """Returns or sets the current session ID."""
<<<<<<< HEAD
    if os.getenv('IS_TEST_ENV') and 'x-session_id' in request.headers:
        # If there's no session set yet, sets a session_id anyway so there's a session
        if 'session_id' not in session:
            session['session_id'] = uuid.uuid4().hex
        # If we're in a test environment and the request was proxied, return the session_id sent by the main environment
        return request.headers['x-session_id']
=======
>>>>>>> b048fecc
    if 'session_id' not in session:
        if os.getenv ('IS_TEST_ENV') and 'X-session_id' in request.headers:
            session['session_id'] = request.headers ['X-session_id']
        else:
            session['session_id'] = uuid.uuid4().hex
    return session['session_id']

<<<<<<< HEAD
# This function allows for setting session vars in a special header (x-session_vars) in case
# that 1) we're in the test environment and 2) the processed request is proxied to it.
def set_session_var (headers, key, value):
    if os.getenv('IS_TEST_ENV') and 'x-session_id' in request.headers:
        if not 'x-session_vars' in headers:
            session_vars = {}
        else:
            session_vars = json.loads (headers ['x-session_vars'])
        session_vars [key] = value
        headers ['x-session_vars'] = json.dumps (session_vars)
    else:
        session [key] = value

=======
>>>>>>> b048fecc
def requested_lang():
    """Return the user's requested language code.

    If not in the request parameters, use the browser's accept-languages
    header to do language negotiation.
    """
    lang = request.args.get("lang")
    if lang: return lang

    return request.accept_languages.best_match(ALL_LANGUAGES.keys(), 'en')

@app.template_global()
def current_language():
    return make_lang_obj(requested_lang())

@app.template_global()
def hedy_link(level_nr, assignment_nr, subpage=None, lang=None):
    """Make a link to a Hedy page."""
    parts = [g.prefix]
    parts.append('/' + str(level_nr))
    if str(assignment_nr) != '1' or subpage:
        parts.append('/' + str(assignment_nr if assignment_nr else '1'))
    if subpage and subpage != 'code':
        parts.append('/' + subpage)
    parts.append('?')
    parts.append('lang=' + (lang if lang else requested_lang()))
    return ''.join(parts)

@app.template_global()
def other_languages():
    cl = requested_lang()
    return [make_lang_obj(l) for l in ALL_LANGUAGES.keys() if l != cl]

@app.template_global()
def localize_link(url):
    lang = requested_lang()
    if not lang:
        return url
    return url + '?lang=' + lang

def make_lang_obj(lang):
    """Make a language object for a given language."""
    return {
        'sym': ALL_LANGUAGES[lang],
        'lang': lang
    }


@app.template_global()
def modify_query(**new_values):
    args = request.args.copy()

    for key, value in new_values.items():
        args[key] = value

    return '{}?{}'.format(request.path, url_encode(args))


def no_none_sense(d):
    """Remove all None values from a dict."""
    return {k: v for k, v in d.items() if v is not None}


def version():
    """Get the version from the Heroku environment variables."""
    if not os.getenv('DYNO'):
        # Not on Heroku
        return 'DEV'

    vrz = os.getenv('HEROKU_RELEASE_CREATED_AT')
    the_date = datetime.date.fromisoformat(vrz[:10]) if vrz else datetime.date.today()

    commit = os.getenv('HEROKU_SLUG_COMMIT', '????')[0:6]
    return the_date.strftime('%b %d') + f' ({commit})'


def split_markdown_front_matter(md):
    parts = re.split('^---', md, 1, re.M)
    if len(parts) == 1:
        return {}, md
    # safe_load returns 'None' if the string is empty
    front_matter = yaml.safe_load(parts[0]) or {}
    if not isinstance(front_matter, dict):
      # There was some kind of parsing error
      return {}, md

    return front_matter, parts[1]


def render_main_menu(current_page):
    """Render a list of (caption, href, selected, color) from the main menu."""
    return [dict(
        caption=item.get(requested_lang(), item.get('en', '???')),
        href='/' + item['_'],
        selected=(current_page == item['_']),
        accent_color=item.get('accent_color', 'white')
    ) for item in main_menu_json['nav']]

# *** PROGRAMS ***

# Not very restful to use a GET to delete something, but indeed convenient; we can do it with a single link and avoiding AJAX.
@app.route('/programs/delete/<program_id>', methods=['GET'])
@requires_login
def delete_program (user, program_id):
    result = db_get ('programs', {'id': program_id})
    if not result or result ['username'] != user ['username']:
        return "", 404
    db_del ('programs', {'id': program_id})
    program_count = 0
    if 'program_count' in user:
        program_count = user ['program_count']
    db_set ('users', {'username': user ['username'], 'program_count': program_count - 1})
    return redirect ('/programs')

@app.route('/programs', methods=['POST'])
@requires_login
def save_program (user):

    body = request.json
    if not type_check (body, 'dict'):
        return 'body must be an object', 400
    if not object_check (body, 'code', 'str'):
        return 'code must be a string', 400
    if not object_check (body, 'name', 'str'):
        return 'name must be a string', 400
    if not object_check (body, 'level', 'int'):
        return 'level must be an integer', 400
    if 'adventure_name' in body:
        if not object_check (body, 'adventure_name', 'str'):
            return 'if present, adventure_name must be a string', 400

    # We execute the saved program to see if it would generate an error or not
    error = None
    try:
        hedy_errors = TRANSLATIONS.get_translations(requested_lang(), 'HedyErrorMessages')
        result = hedy.transpile(body ['code'], body ['level'])
    except hedy.HedyException as E:
        error_template = hedy_errors[E.error_code]
        error = error_template.format(**E.arguments)
    except Exception as E:
        error = str(E)

    name = body ['name']

    # If name ends with (N) or (NN), we strip them since it's very likely these addenda were added by our server to avoid overwriting existing programs.
    name = re.sub (' \(\d+\)$', '', name)
    # We check if a program with a name `xyz` exists in the database for the username. If it does, we exist whether `xyz (1)` exists, until we find a program `xyz (NN)` that doesn't exist yet.
    # It'd be ideal to search by username & program name, but since DynamoDB doesn't allow searching for two indexes at the same time, this would require to create a special index to that effect, which is cumbersome.
    # For now, we bring all existing programs for the user and then search within them for repeated names.
    existing = db_get_many ('programs', {'username': user ['username']}, True)
    name_counter = 0
    for program in existing:
        if re.match ('^' + re.escape (name) + '( \(\d+\))*', program ['name']):
            name_counter = name_counter + 1
    if name_counter:
        name = name + ' (' + str (name_counter) + ')'

    stored_program = {
        'id': uuid.uuid4().hex,
        'session': session_id(),
        'date': timems (),
        'lang': requested_lang(),
        'version': version(),
        'level': body ['level'],
        'code': body ['code'],
        'name': name,
        'server_error': error,
        'username': user ['username']
    }

    if 'adventure_name' in body:
        stored_program ['adventure_name'] = body ['adventure_name']

    db_set('programs', stored_program)

    program_count = 0
    if 'program_count' in user:
        program_count = user ['program_count']
    db_set('users', {'username': user ['username'], 'program_count': program_count + 1})

    return jsonify({'name': name})

@app.route('/translate/<source>/<target>')
def translate_fromto(source, target):
    # FIXME: right now loading source file on demand. We might need to cache this...
    source_adventures = load_yaml(f'coursedata/adventures/{source}.yaml')
    source_levels = load_yaml(f'coursedata/level-defaults/{source}.yaml')
    source_texts = load_yaml(f'coursedata/texts/{source}.yaml')

    target_adventures = load_yaml(f'coursedata/adventures/{target}.yaml')
    target_levels = load_yaml(f'coursedata/level-defaults/{target}.yaml')
    target_texts = load_yaml(f'coursedata/texts/{target}.yaml')

    files = []

    files.append(translating.TranslatableFile(
      'Levels',
      f'level-defaults/{target}.yaml',
      translating.struct_to_sections(source_levels, target_levels)))

    files.append(translating.TranslatableFile(
      'Messages',
      f'texts/{target}.yaml',
      translating.struct_to_sections(source_texts, target_texts)))

    files.append(translating.TranslatableFile(
      'Adventures',
      f'adventures/{target}.yaml',
      translating.struct_to_sections(source_adventures, target_adventures)))

    return render_template('translate-fromto.html',
        source_lang=source,
        target_lang=target,
        files=files)

@app.route('/update_yaml', methods=['POST'])
def update_yaml():
    filename = path.join('coursedata', request.form['file'])
    # The file MUST point to something inside our 'coursedata' directory
    # (no exploiting bullshit here)
    filepath = path.abspath(filename)
    expected_path = path.abspath('coursedata')
    if not filepath.startswith(expected_path):
        raise RuntimeError('Are you trying to trick me?')

    data = load_yaml_rt(filepath)
    for key, value in request.form.items():
        if key.startswith('c:'):
            translating.apply_form_change(data, key[2:], translating.normalize_newlines(value))

    data = translating.normalize_yaml_blocks(data)

    return Response(dump_yaml_rt(data),
        mimetype='application/x-yaml',
        headers={'Content-disposition': 'attachment; filename=' + request.form['file'].replace('/', '-')})


# *** AUTH ***

import auth
auth.routes (app, requested_lang)

# *** START SERVER ***

if __name__ == '__main__':
    # Threaded option to enable multiple instances for multiple user access support
    if version() == 'DEV':
        app.run(threaded=True, port=config ['port'], host="0.0.0.0")
    else:
        app.run(threaded=True, port=config ['port'])<|MERGE_RESOLUTION|>--- conflicted
+++ resolved
@@ -139,114 +139,6 @@
 app.url_map.strict_slashes = False
 utils.set_debug_mode_based_on_flask(app)
 
-
-<<<<<<< HEAD
-CDN_PREFIX = os.getenv('CDN_PREFIX', None)
-STATIC_PREFIX = '/'
-if CDN_PREFIX:
-    # If we are using a CDN, also host static resources under a URL that includes
-    # the version number (so the CDN can aggressively cache the static assets and we
-    # still can invalidate them whenever necessary).
-    #
-    # The function {{static('/js/bla.js')}} can be used to retrieve the URL of static
-    # assets, either from the CDN if configured or just the normal URL we would use
-    # without a CDN.
-    #
-    # We still keep on hosting static assets in the "old" location as well for images in
-    # emails and content we forgot to replace or are unable to replace (like in MarkDowns).
-    STATIC_PREFIX = '/static-' + os.getenv('HEROKU_SLUG_COMMIT', 'dev')
-    app.add_url_rule(STATIC_PREFIX + '/<path:filename>',
-            endpoint="static",
-            view_func=app.send_static_file)
-
-
-@app.context_processor
-def inject_static():
-    """Add the 'static' function to the Template context, to return links to static resources."""
-    def static(url):
-        return utils.slash_join(CDN_PREFIX, STATIC_PREFIX, url)
-    return dict(static=static)
-
-
-def hash_user_or_session (string):
-    hash = hashlib.md5 (string.encode ('utf-8')).hexdigest ()
-    return int (hash, 16)
-
-def redirect_ab (request, session):
-    # If the user is logged in, we use their username as identifier, otherwise we use the session id
-    user_identifier = current_user(request) ['username'] or str (session_id ())
-
-    # This will send 50% of the requests into redirect.
-    redirect_proportion = 50
-    redirect_flag = (hash_user_or_session (user_identifier) % 100) < redirect_proportion
-    return redirect_flag
-
-# If present, PROXY_TO_TEST_ENV should be the name of the target environment
-if os.getenv ('PROXY_TO_TEST_ENV') and not os.getenv ('IS_TEST_ENV'):
-    @app.before_request
-    def before_request_proxy():
-        # If it is an auth route, we do not reverse proxy it to the PROXY_TO_TEST_ENV environment, with the exception of /auth/texts
-        # We want to keep all cookie setting in the main environment, not the test one.
-        if (re.match ('.*/auth/.*', request.url) and not re.match ('.*/auth/texts', request.url)):
-            pass
-        # If we enter this block, we will reverse proxy the request to the PROXY_TO_TEST_ENV environment.
-        elif (redirect_ab (request, session)):
-
-            print ('DEBUG TEST - REVERSE PROXYING REQUEST', request.method, request.url, session_id ())
-
-            url = request.url.replace (os.getenv ('HEROKU_APP_NAME'), os.getenv ('PROXY_TO_TEST_ENV'))
-
-            request_headers = {}
-            for header in request.headers:
-                if (header [0].lower () in ['host']):
-                    continue
-                request_headers [header [0]] = header [1]
-
-            # Sets session variables in a header x-session_vars
-            session_vars = {}
-            for var in session:
-                if var not in ['session_id']:
-                    session_vars [var] = session [var]
-            request_headers ['x-session_vars'] = json.dumps (session_vars)
-
-            # Send the session_id to the test environment for logging purposes
-            request_headers ['x-session_id'] = session_id ()
-            r = getattr (requests, request.method.lower ()) (url, headers=request_headers, data=request.data)
-
-            response = make_response (r.content)
-            for header in r.headers:
-                # With great help from https://medium.com/customorchestrator/simple-reverse-proxy-server-using-flask-936087ce0afb
-                # We ignore the set-cookie header
-                if (header.lower () in ['content-encoding', 'content-length', 'transfer-encoding', 'connection', 'set-cookie']):
-                    continue
-                # We set the session vars returned by the test server
-                if (header.lower () == 'x-session_vars'):
-                    session_vars = json.loads (r.headers ['x-session_vars'])
-                    for var in session_vars:
-                        print ('DEBUG RECEIVING SESSION VAR FROM TEST', var, session_vars [var])
-                        session [var] = session_vars [var]
-                response.headers [header] = r.headers [header]
-            return response, r.status_code
-
-if os.getenv ('IS_TEST_ENV'):
-    @app.before_request
-    def before_request_receive_proxy():
-        # We create the session if it doesn't exist.
-        session_id ()
-        if 'x-session_id' in request.headers:
-            print ('DEBUG TEST - RECEIVE PROXIED REQUEST', request.method, request.url, session_id ())
-            # If session vars come in a header, set them.
-            if 'x-session_vars' in request.headers:
-                session_vars = json.loads (request.headers ['x-session_vars'])
-                for var in session_vars:
-                    if var not in ['session_id']:
-                        print ('DEBUG RECEIVING SESSION VAR FROM PROXIED REQUEST', var, session_vars [var])
-                        session [var] = session_vars [var]
-        # DEBUG SESSION VARS
-        for var in session:
-            print ('DEBUG SESSION VAR', var, session [var])
-=======
-
 cdn.Cdn(app, os.getenv('CDN_PREFIX'), os.getenv('HEROKU_SLUG_COMMIT', 'dev'))
 
 # Set session id if not already set. This must be done as one of the first things,
@@ -266,7 +158,6 @@
     if utils.is_testing_request (request):
         if os.getenv ('IS_TEST_ENV'):
             session ['test_session'] = 'test'
->>>>>>> b048fecc
 
 # HTTP -> HTTPS redirect
 # https://stackoverflow.com/questions/32237379/python-flask-redirect-to-https-from-http/32238093
@@ -356,7 +247,6 @@
     querylog.log_value(level=level, lang=lang)
 
     response = {}
-    headers = {}
     username = current_user(request) ['username'] or None
 
     querylog.log_value(level=level, lang=lang, session_id=session_id(), username=username)
@@ -376,7 +266,7 @@
             if lang in supported_lang:
                 response['prev_feedback_level'] = session['error_level']
                 response['prev_similar_code'] = session['similar_code']
-                set_session_var(headers, 'error_level', 0)  # Code is correct: reset error_level back to 0
+                session ['error_level'] = 0  # Code is correct: reset error_level back to 0
 
         except hedy.HedyException as E:
             traceback.print_exc()
@@ -399,16 +289,16 @@
                 error_template = hedy_errors[E.error_code]
                 response["Error"] = error_template.format(**E.arguments)
             if lang in supported_lang:
-                response.update(gradual_feedback_model(headers, code, level, gradual_feedback, lang, E, hedy_exception=True))
+                response.update(gradual_feedback_model(code, level, gradual_feedback, lang, E, hedy_exception=True))
 
         except Exception as E:
             traceback.print_exc()
             print(f"error transpiling {code}")
             response["Error"] = str(E)
             if lang in supported_lang:
-                response.update(gradual_feedback_model(headers, code, level, gradual_feedback, lang, E, hedy_exception=False))
+                response.update(gradual_feedback_model(code, level, gradual_feedback, lang, E, hedy_exception=False))
         if lang in supported_lang:
-            set_session_var(headers, 'code', code)
+            session ['code'] = code
 
     querylog.log_value(server_error=response.get('Error'))
     logger.log ({
@@ -426,13 +316,10 @@
         'adventure_name': body.get('adventure_name', None)
     })
 
-    response = make_response(response)
-    for header in headers:
-        response.headers[header] = headers[header]
     return response
 
 
-def gradual_feedback_model(headers, code, level, gradual_feedback, language, E, hedy_exception):
+def gradual_feedback_model(code, level, gradual_feedback, language, E, hedy_exception):
     response = {}
     response['prev_feedback_level'] = session['error_level']
     response['prev_similar_code'] = session['similar_code']
@@ -444,7 +331,7 @@
     else:
         response["Duplicate"] = False
         if session['error_level'] < 5:  # Raise feedback level if is it not 5 (yet)
-            set_session_var(headers, 'error_level', session['error_level'] + 1)
+            session ['error_level'] = session['error_level'] + 1
         if session['error_level'] == 2:  # Give a more explanatory error message
             if hedy_exception:
                 print("The current error code is: ")
@@ -458,7 +345,7 @@
                 response["Feedback"] = gradual_feedback["No_similar_code"]
             else:
                 response["Feedback"] = similar_code
-                set_session_var(headers, 'similar_code', similar_code)
+                session ['similar_code'] = similar_code
         elif session['error_level'] == 4:
             try:
                 response["Feedback"] = gradual_feedback["New_level" + str(level)]
@@ -705,12 +592,11 @@
     g.prefix = '/hedy'
 
     response = {}
-    headers = {}
 
     if requested_lang() in ["en", "nl"]:
-        set_session_var (headers, 'error_level', 0) # When requesting a new level, always reset error_level to 0
-        set_session_var (headers, 'similar_code', "-") # Make sure that the gathered similar code is also deleted when re-loading the page
-        set_session_var (headers, 'code', None) # Make sure that no code is stored in the session when re-loading the page
+        session ['error_level'] = 0 # When requesting a new level, always reset error_level to 0
+        session ['similar_code'] = "-" # Make sure that the gathered similar code is also deleted when re-loading the page
+        session ['code'] = None # Make sure that no code is stored in the session when re-loading the page
 
     loaded_program = ''
     loaded_program_name = ''
@@ -735,7 +621,7 @@
         loaded_program = ''
 
     adventure_assignments = load_adventure_assignments_per_level(g.lang, level)
-    response = make_response (hedyweb.render_assignment_editor(
+    return hedyweb.render_assignment_editor(
         request=request,
         course=HEDY_COURSE[g.lang],
         level_number=level,
@@ -747,10 +633,7 @@
         loaded_program=loaded_program,
         loaded_program_name=loaded_program_name,
         adventure_name=adventure_name
-    ))
-    for header in headers:
-         response.headers [header] = headers [header]
-    return response
+    )
 
 @app.route('/onlinemasters', methods=['GET'], defaults={'level': 1, 'step': 1})
 @app.route('/onlinemasters/<level>', methods=['GET'], defaults={'step': 1})
@@ -851,15 +734,6 @@
 
 def session_id():
     """Returns or sets the current session ID."""
-<<<<<<< HEAD
-    if os.getenv('IS_TEST_ENV') and 'x-session_id' in request.headers:
-        # If there's no session set yet, sets a session_id anyway so there's a session
-        if 'session_id' not in session:
-            session['session_id'] = uuid.uuid4().hex
-        # If we're in a test environment and the request was proxied, return the session_id sent by the main environment
-        return request.headers['x-session_id']
-=======
->>>>>>> b048fecc
     if 'session_id' not in session:
         if os.getenv ('IS_TEST_ENV') and 'X-session_id' in request.headers:
             session['session_id'] = request.headers ['X-session_id']
@@ -867,22 +741,6 @@
             session['session_id'] = uuid.uuid4().hex
     return session['session_id']
 
-<<<<<<< HEAD
-# This function allows for setting session vars in a special header (x-session_vars) in case
-# that 1) we're in the test environment and 2) the processed request is proxied to it.
-def set_session_var (headers, key, value):
-    if os.getenv('IS_TEST_ENV') and 'x-session_id' in request.headers:
-        if not 'x-session_vars' in headers:
-            session_vars = {}
-        else:
-            session_vars = json.loads (headers ['x-session_vars'])
-        session_vars [key] = value
-        headers ['x-session_vars'] = json.dumps (session_vars)
-    else:
-        session [key] = value
-
-=======
->>>>>>> b048fecc
 def requested_lang():
     """Return the user's requested language code.
 
