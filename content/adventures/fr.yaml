--- conflicted
+++ resolved
@@ -11,10 +11,10 @@
                     Essaye le code toi-même avec le bouton vert "exécuter le code" situé sous le champ de programmation.
 
                     Tu peux afficher du texte à l'écran en utilisant la commande `{print}`.     
-                start_code: "{print} bonjour le monde !"
+                start_code: "{print} bonjour le  !"
                 example_code: "```\n{print} Bonjour !\n{print} Bienvenue sur Hedy !\n```\n"
                 story_text_2: "Tu peux aussi demander une entrée avec `{ask}` et la répéter avec une commande `{echo}`.\n"
-                example_code_2: "```\n{ask} Quel est ton nom ?\n{echo} bonjour\n```\n"
+                example_code_2: "```\n{ask} Quel est ton nmondeom ?\n{echo} bonjour\n```\n"
                 story_text_3: "Commençons  ! Tu ne sais pas quoi créer ? Tu trouveras des idées de programmes à réaliser dans les onglets suivants.\n"
             2:
                 story_text: |
@@ -87,12 +87,7 @@
                         {print} 'Bonjour les amis'
                         {print} 'Ceci sera affiché 5 fois'
                 story_text: |
-<<<<<<< HEAD
                     `{ask}` et `{print}` fonctionnent comme tu y es habitué. Mais `{if}`, `{else}`, {pressed} et `{repeat}` ont changé!
-=======
-                    ## Indentation
-                    `{ask}` et `{print}` fonctionnent comme tu y es habitué. Mais `{if}`,  `{else}` et `{repeat}` ont changé !
->>>>>>> 823e64ae
                     Tu peux maintenant exécuter des groupes de commandes ensemble, mais tu dois *indenter* ces commandes.
                     Cela veut dire que tu dois mettre 4 espaces au début des lignes. Tu devras aussi indenter même si tu veux créer un bloc d'une seule ligne.
                 example_code: |
