adventures:
    story:
        name: Histoire
        default_save_name: Story
        description: Histoire
        levels:
            1:
                story_text: |
                    Au niveau 1 tu peux faire une histoire avec un personnage principal dont tu auras choisi le nom toi-même.

                    À la première ligne, utilise `{ask}` pour demander le nom du personnage de ton histoire.

                    Après la première ligne, commence avec `{print}` si la phrase a besoin d'être affichée.
                    Ou utilise `{echo}` si tu veux que le nom de ton personnage principal soit ajouté à la fin de la phrase.
                example_code: |
                    ```
                    {ask} Le nom du personnage principal de cette histoire est
                    {print} Le personnage principal est en train de marcher dans la forêt
                    {echo} Il a un peu peur,
                    {print} Il entend de drôles de bruits tout autour
                    {print} Il craint que cette forêt soit hantée
                    ```
                story_text_2: |
                    ### Défi
                    Crée maintenant ta propre histoire à l'aide d'au moins 6 lignes de code.
                    Cette histoire doit être différente de celle proposée dans le code d'exemple.
                    Utilise au moins une commande `{ask}` et une commande `{echo}`.
                    Tu peux choisir n'importe quel sujet.
                    Si tu n'as pas d'idée, tu peux parler de l'un des sujets suivants : un film, un match ou une journée au zoo.
            2:
                story_text: |
                    Dans le niveau 2 tu peux créer une histoire plus drôle. Le nom de ton personnage principal peut être à n'importe quel endroit de la phrase

                    Tu vas devoir programmer un petit supplément pour ça. Maintenant, tu dois commencer par donner un nom à ton personnage principal.

                    Tu peux ensuite mettre ce nom n'importe où dans une phrase.
                example_code: |-
                    ```
                    nom {is} {ask} Quel est le nom du personnage principal ?
                    {print} nom va courir dans les bois
                    {print} nom a un peu peur
                    {print} Soudain, il entend un bruit étrange…
                    {sleep}
                    {print} nom craint que cette forêt soit hantée
                    ```
                story_text_2: |
                    ### Exercice
                    Il est maintenant temps d'ajouter des variables à l'histoire que tu as créée au niveau précédent.
                    Va dans « Mes programmes », recherche ton histoire créée au niveau 1 et copie le code. Colle le code dans la zone de programmation de ce niveau.

                    Ce code ne fonctionne pas à ce niveau, parce que tu n'as pas encore utilisé de variables.
                    Change les commandes `{ask}` et `{echo}` dans ton code en utilisant la bonne formulation que tu as appris dans ce niveau.

                    **Bonus** Pour ajouter du suspens à ton histoire, ajoute une commande `{sleep}`.
            3:
                story_text: |
                    Au niveau 3, tu peux rendre ton histoire plus amusante. Tu peux tirer au hasard un monstre, un animal ou un autre obstacle, comme ceci :
                example_code: |
                    ```
                    animaux {is} 🦔, 🐿, 🦉, 🦇
                    {print} Maintenant il entend des cris de animaux {at} {random}
                    ```
                story_text_2: |
                    La commande `{add}` peut aussi être pratique pour ton histoire.
                example_code_2: |
                    ```
                    {print} Il entend un bruit
                    animaux {is} un 🐿, un 🦔, une 🦇, une 🦉
                    animal {is} {ask} C'est quoi à ton avis ?
                    {add} animal {to_list} animaux
                    {print} C'était animaux {at} {random}
                    ```
                story_text_3: |
                    Ceci est un exemple de la commande `{remove}` dans ton histoire.

                    ### Exercice
                    Copie ton histoire des niveaux précédents dans celui-ci.
                    Dans ce niveau, tu as appris 3 nouvelles commandes `{at} {random}`, `{add} {to}` et `{remove} {from}`.
                    Ajoute de nouvelles lignes de code à ton histoire de manière à ce que ces nouvelles commandes apparaissent au moins une fois.
                example_code_3: |
                    ```
                    {print} Son sac à dos est beaucoup trop lourd.
                    {print} Il y a dedans une bouteille d'eau, une lampe torche et une brique.
                    sac_à_dos {is} eau, torche, brique
                    jeté {is} {ask} Quel objet devrions-nous jeter ?
                    {remove} jeté {from} sac_à_dos
                    ```
            4:
                story_text: |
                    Comme nous le disions en introduction, le niveau précédent avait un problème avec les variables. Avais-tu essayé d'afficher une phrase contenant la variable « nom » ? Par exemple : `{print} mon nom est nom`.
                    À ce niveau, tu n'as plus ce problème. Tu dois mettre entre guillemets tout le texte qui doit être écrit pour le différentier du nom des variables :
                    `{print} "mon nom est " nom`.

                    ### Exercice
                    Copie l’exemple et ajoute des guillemets à la place des espaces vides aux lignes 1 et 2 pour le faire fonctionner.
                    Les espaces vides en ligne 3 et 4 ne doivent pas être remplacés par des guillemets, mais par une commande `{sleep}` et une commande `{clear}`. Peux-tu faire marcher tout l'exemple ?

                    ### Exercice 2
                    Rends-toi au niveau précédent et copie le code de ton histoire. Fais marcher ton code à ce niveau en ajoutant des guillemets aux bons endroits.
                    Attention : les variables de ton histoire ne doivent pas être entre guillemets, comme le montre la seconde ligne de l'exemple. Dans cette ligne, le nom de la variable n'est pas entre guillemets.
                example_code: |
                    ```
                    nom {is} {ask} _ Comment t'appelles-tu ? _
                    {print} _ Le personnage principal s'appelle _ nom
                    _
                    _
                    {print} nom _ va se promener dans les bois _
                    {print} nom _ a un peu peur _
                    animaux {is} 🦔, 🐿, 🦉, 🦇
                    {print} _ Il entend des bruits de _ animaux {at} {random}
                    {print} nom _ craint que la forêt ne soit hantée _
                    ```
            5:
                story_text: |
                    À ce niveau, différentes fins peuvent être programmées afin de rendre ton histoire encore plus amusante.
                    Le code exemple te montre comment réaliser deux fins différentes.

                    ### Exercice 1
                    Écris une nouvelle histoire courte du sujet de ton choix.
                    En panne d'inspiration ? Choisie l'un des sujets suivants : un super-héros, une journée d'école ennuyeuse, une île déserte.

                    Maintenant, donne la possibilité au joueur de choisir une fin heureuse ou non, comme indiqué dans le code exemple.
                    Programme les deux fins.

                    ### Exercice 2
                    Copie l'histoire créée aux niveaux précédents.
                    Trouve le moyen d'ajouter au moins deux commandes `{if}` et `{else}` à ton histoire.
                    La fin peut être heureuse ou non. Tu peux également trouver d'autres moyens d'inclure ces commandes.
                example_code: |
                    ```
                    nom {is} {ask} "Qui se promène en forêt ?"
                    {print} nom " se promène en forêt"
                    {print} nom " rencontre un monstre"
                    fin {is} {ask} "Voudrais-tu une fin triste ou heureuse ?"
                    {if} fin {is} heureuse {print} nom " sort son épée et le monstre s'enfuie à toutes jambes"
                    {else} {print} "Le monstre mange " nom
                    ```
            7:
                story_text: |
                    Dans une histoire, on se répète parfois. Par exemple, quand une personne appelle à l'aide ou chante une chanson.
                    À ce niveau, tu peux écrire ces répétitions dans ton histoire, avec `{repeat}`.

                    ### Exercice
                    Ajoute une répétition à ta propre histoire. Retourne en arrière dans tes programmes sauvegardés, choisi une histoire que tu as programmée à un niveau précédent, trouve une ligne contenant `{print}` et répète là !
                example_code: |
                    ```
                    {print} "Le prince appelait à l'aide sans arrêt"
                    {repeat} 5 {times} {print} "Au secours !"
                    {print} "Pourquoi personne ne vient m'aider ?"
                    ```
            8:
                story_text: |
                    À ce niveau tu peux utiliser plusieurs lignes dans une commande `{if}`, ainsi tu peux améliorer la fin heureuse et la fin triste !

                    ### Exercice 1
                    L'exemple de code montre deux fins différentes, une ou les personnages sautent dans une machine à voyager dans le temps et une où ce n'est pas le cas.
                    Complète les espaces vide avec, au moins, une phrase pour chaque fin.
                    **Bonus** Fait une histoire plus longue. Que se passe-t-il dans l'histoire ? Tu peux aussi ajouter une seconde commande `{ask}` avec des options différentes.

                    ### Exercice 2
                    Recherche dans tes programmes sauvegardés et choisi une histoire du niveau 5. Maintenant écrit une fin triste et une fin heureuse d'au moins trois lignes de long pour chacune !
                example_code: |
                    ```
                    {print} "OH NON ! Le T-rex se rapproche !"
                    fin = {ask} "Voulez-vous une fin triste ou heureuse ?"
                    {if} fin {is} heureuse
                        {print} "Juste à temps, Richard retourne d'un saut dans la machine à voyager dans le temps !"
                        {print} _
                    {else}
                        {print} "Oh non ! Richard est trop lent…"
                        {print} _
                    ```
            9:
                story_text: |
                    À ce niveau tu peux utiliser les commandes `{if}` et `{repeat}` à l'intérieur d'autres commandes `{if}`et `{repeat}`.
                    Cela te donne de nombreuses options et t'aide vraiment à rendre ton histoire interactive.

                    ### Exercice
                    Termine le code pour que les `{if}` fonctionnent correctement.

                    ### Exercice 2
                    Ajoute aussi un `{if}`et `{else}` pour la partie de l'histoire où Robin rentre à la maison.

                    ### Exercice 3
                    Retourne chercher ton histoire du niveau 8 et utilise au moins deux `{if}` à l'intérieur d'un `{if}` existant.
                example_code: |
                    ```
                    {print} "Robin se promène en ville"
                    choix = {ask} "Est-ce que Robin entre dans un magasin ou rentre-t-il à la maison ?"
                    {if} choix {is} magasin
                        {print} "Il entre dans un magasin"
                        {print} "Robin trouve un livre qui a l'air intéressant"
                        achète = {ask} "Est-ce que Robin achète le livre ?"
                        {if} achète {is} oui
                        _ {print} "Robin achète le livre et rentre à la maison"
                        _ {else}
                        _ {print} "Robin quitte le magasin et rentre à la maison"
                    {else}
                        {print} "Robin rentre à la maison"
                    ```
            10:
                story_text: |
                    À ce niveau, tu peux utiliser la commande {for} dans ton histoire. Par exemple, tu peux facilement programmer le livre pour enfant « Ours brun, dis-moi ce que tu vois ? »

                    ### Exercice

                    Regarde <a href="https://fr.slideshare.net/smt786/our-brun-dismoi">l'histoire</a> si tu ne la connais pas et assure-toi ensuite de la programmer comme dans le livre.
                example_code: "```\nanimaux = _ , _ , _ \n{print} \"Ours brun, Ours brun\"\n{print} \"Que vois-tu ?\"\n```\n"
            12:
                story_text: In this level you can use the quotation marks to save multiple words in a variable.
                example_code: |
                    ```
                    name = 'The Queen of England'
                    {print} name ' was eating a piece of cake, when suddenly...'
                    ```
            13:
                story_text: |
                    By using the `{and}` and `{or}` commands, you can shorten your stories. For example, check out the dragon story.
                example_code: |
                    ```
                    {print} "Notre hero se promène en forêt"
                    {print} "Le chemin se sépare en deux"
                    chemin = {ask} "Quel chemin doit-elle choisir ?"
                    arme = {ask} "Quelle arme doit-elle prendre ?"
                    {if} chemin {is} "gauche" {and} arme {is} "épée"
                        _
                    ```
            15:
                story_text: |
                    Using the `{while}` loop can make your stories more interesting. For example, you can use `{while} game == 'on'` so you can play until the game is over.
                    Or you can use `{while} sword == 'lost'` so the player can't continue the game until they have found something.

                    ### Exercise
                    The example code shows you how to use the `{while}` loop in a story. Now **think of your own scenario** in which the player has to find something before they can continue.
                example_code: |
                    ```
                    keys = 'lost'
                    {print} 'You are standing in your garden and you have lost your keys.'
                    {print} 'Where do you want to look for them?'
                    {print} 'You can choose: tree, flowerbed, rock, postbox'
                    {while} keys == 'lost'
                        location = {ask} 'Where do you want to look?'
                        {if} location == 'flowerbed'
                            {print} 'Here they are!'
                            keys = 'found'
                        {else}
                            {print} 'Nope they are not at the ' location
                    {print} 'Now you can enter the house!'
                    ```
            18:
                story_text: |
                    We are going to print another story, but now we have to use brackets with `{print}`.

                    ### Exercice 1
                    Create a story of at least 5 sentences. You don't have to use 'name' just yet.
                example_code: |
                    ```
                    {print}('Bienvenue dans cette histoire!')
                    ```
                story_text_2: |
                    ### Exercice 2
                    Nous avons déjà préparé ce  `{input}` pour toi. D'abord, utilise cette variable `name` dans ton histoire.
                    Puis, ajoute un second `{ask}` et utilise cette variable également.
                    Tip : N'oublie pas la virgule dans un `{print}` entre un texte et une variable !
                example_code_2: |
                    ```
                    naam = {input}("Quel est votre nom?")
                    {print}('Bienvenue dans cette histoire!')
                    ```
    add_remove_command:
        name: '{add} {to} & {remove} {from}'
        default_save_name: add_remove_command
        description: Introduction de ajoute et supprime de
        levels:
            3:
                story_text: |
                    ## Ajouter à
                    Tu peux ajouter des éléments à une liste avec la commande `{add} {to}`. Pour ajouter un élément à une liste, tu peux simplement écrire : `{add} pingouin {to} animaux` ou tu peux utiliser la commande `{ask}` comme dans le code d'exemple.
                example_code: |
                    ```
                    animaux {is} chien, chat, kangourou
                    préféré {is} {ask} Quel est ton animal préféré ?
                    {add} préféré {to_list} animaux
                    {print} Je choisis animaux {at} {random}
                    ```
                story_text_2: |
                    ## Supprimer d'une liste
                    Si tu peux ajouter des éléments à une liste, tu peux aussi en retirer bien sûr. Cela se fait avec la commande `{remove} {from}`
                example_code_2: |
                    ```
                    animaux {is} chien, chat, kangourou
                    mal_aimé {is} {ask} Quel animal n'aimes-tu pas ?
                    {remove} mal_aimé {from} animaux
                    {print} Je choisis animaux {at} {random}
                    ```
                story_text_3: |
                    ### Exercice
                    Essaye les nouvelles commandes dans ce restaurant virtuel. Ajoute le parfum que le joueur désire à la liste et supprime le parfum auxquels il est allergique.
                example_code_3: |
                    ```
                    {print} Le milkshake mystérieux
                    parfums {is} fraise, chololat, vanille
                    désiré {is} {ask} Quelle parfum désires-tu ?
                    _
                    allergie {is} {ask} Es-tu allergique à un parfum ?
                    _
                    {print} Voici un milkshake parfums {at} {random}
                    ```

                    mal_aimé {is} {ask} Quel animal n'aimes-tu pas ?
                    {remove} mal_aimé {from} animaux
                    {print} Je choisis animaux {at} {random}
    and_or_command:
        name: '{and} & {or}'
        default_save_name: et ou
        description: Introduction de {and} et {or}
        levels:
            13:
                story_text: |-
                    Nous allons maintenant apprendre `{and}' et `{or}` ! Si tu veux vérifier deux éléments, tu n'es plus obligé d'utiliser deux `{if}` mais tu peux utiliser `{and}` et `{or}`

                    Si tu utilises `{and}`, les deux éléments, à gauche et à droite du `{and}` doivent être vrai. Nous pouvons aussi utiliser `{or}`. Dans ce cas, seulement un des éléments doit être correct.
                example_code: |
                    ```
                    nom = {ask} "Quel est ton nom ?"
                    âge = {ask} "Quel est ton âge ?"
                    {if} nom {is} 'Hedy' {and} âge {is} 2
                        {print} "Tu es la vraie Hedy !"
                    ```
    ask_command:
        name: '{ask}'
        default_save_name: ask_command
        description: Introduction à la commande '{ask}'
        levels:
            1:
                story_text: |
                    ## La commande `{ask}`
                    Maintenant que tu sais utiliser la commande `{print}`, passons à la commande suivante : `{ask}`. Avec la commande `{ask}`, tu peux poser une question. Fais un essai :
                example_code: |
                    ```
                    {print} Salut !
                    {ask} Quel est ton nom ?
                    ```
                story_text_2: |
                    ## La commande `{echo}`
                    Si tu veux que l'ordinateur te répète ta réponse, tu peux utiliser la commande `{echo}`. La réponse sera ajoutée à la fin de la phrase, soit dans cet exemple, après Salut.
                example_code_2: |
                    ```
                    {print} Salut !
                    {ask} Quel est ton nom ?
                    {echo} Salut
                    ```
                story_text_3: |
                    ### Exercice
                    Essaie les commandes `{ask}` et `{echo}`. Tout d'abord, complète les espaces vides pour faire fonctionner ce programme.
                    Ensuite pose 2 autres questions avec la commande `{ask}`, après chaque `{ask}` utilise `{echo}` pour afficher la réponse à l'écran.
                example_code_3: |
                    ```
                    _ Comment vas-tu ?
                    _
                    ```
            2:
                story_text: |
                    ## La commande `{ask}`
                    Maintenant que l'on peut utiliser les **variables** dans nos codes, la commande `{echo}` n'est plus utile.
                    On peut utiliser les variables pour stocker les réponses à nos questions et ainsi utiliser la réponse à plusieurs questions dans nos codes.
                    Vérifie-le :

                    De cette façon ton code devient interactif !
                example_code: |
                    ```
                    nom {is} {ask} Quel est ton nom ?
                    {print} Bonjour nom
                    âge {is} {ask} Quel âge as-tu ?
                    {print} nom a âge ans.
                    ```
                story_text_2: |
                    ### Exercice
                    Dans l'onglet précédent tu t'es entraîné à attribuer des valeurs aux variables avec la commande `{is}`.
                    Tu as créé au moins 3 variables et les a utilisées avec la commande `{print}`.
                    Maintenant, au lieu de simplement attribuer une valeur fixe aux variables, nous voulons les rendre interactives, comme dans l'exemple.

                    Copie le code de l'onglet précédent et rend les variables interactives en utilisant la commande `{ask}`.
                example_code_2: |
                    ```
                    animaux_préférés {is} {ask} Quel est ton animal préféré ?
                    {print} J'aime les animaux_préférés
                    ```

                    âge {is} {ask} Quel âge as-tu ?
                    {print} nom a âge ans.
            18:
                story_text: Le changement final que nous devons faire pour avoir du code Python c'est de remplacer `{ask}` par `{input}`.
                example_code: |
                    ```
                    {print}("Mon nom est hedy !")
                    nom = {input}("quel est ton nom ?")
                    {print}("Ainsi ton nom est ", nom)
                    ```
    blackjack:
        name: Blackjack
        default_save_name: Blackjack
        description: Essaie d'arriver au plus proche de 21 que possible
        levels:
            17:
                story_text: |
                    Blackjack is a simple game of cards in which you have to get as close to 21 points as possible. You get two cards. Each card is worth their numeral value, and the face cards (Jack, Queen and King) are worth 10 points.
                    The Ace is worth either 1 or 11 points (you can choose). The dealer, your opponent, also gets two cards.
                    If you want, you can get another card, and its points will be added to your total. The dealer can also choose to take another card.
                    But be careful not to get more than 21 points, because if you do, you lose!
                    The player who gets closest to 21, without going over it, wins!

                    Have fun!
                example_code: |
                    ```
                    {print} 'BLACKJACK'
                    cards = [2, 3, 4, 5, 6, 7, 8, 9, 10, 'Jack', 'Queen','King', 'Ace']
                    points = 0
                    dealer_points = 0
                    card_1 = cards[{random}]
                    card_2 = cards[{random}]
                    card_3 = cards [{random}]
                    dealer_card_1 = cards[{random}]
                    dealer_card_2 = cards[{random}]
                    dealer_card_3 = cards[{random}]
                    # Points for card 1
                    {if} card_1 == 'Jack' {or} card_1 == 'Queen' {or} card_1 == 'King':
                        points = points + 10
                    {elif} card_1 == 'Ace':
                        points = points + 11
                    {else}:
                        points = points + card_1
                    # Points for card 2
                    {if} card_2 == 'Jack' {or} card_2 == 'Queen' {or} card_2 == 'King':
                        points = points + 10
                    {elif} card_2 == 'Ace':
                        points = points + 11
                    {else}:
                        points = points + card_2
                    # Points for dealer card 1
                    {if} dealer_card_1 == 'Jack' {or} dealer_card_1 == 'Queen' {or} dealer_card_1 == 'King':
                        dealer_points = dealer_points + 10
                    {elif} dealer_card_1 == 'Ace':
                        dealer_points = dealer_points + 11
                    {else}:
                        dealer_points = dealer_points + dealer_card_1
                    # Points for dealer card 2
                    {if} dealer_card_2 == 'Jack' {or} dealer_card_2 == 'Queen' {or} dealer_card_2 == 'King':
                        dealer_points = dealer_points + 10
                    {elif} dealer_card_2 == 'Ace':
                        dealer_points = dealer_points + 11
                    {else}:
                        dealer_points = dealer_points + dealer_card_2
                    # Two Aces
                    {if} card_1 == 'Ace' {and} card_2 == 'Ace':
                        points = 12
                    {if} dealer_card_1 == 'Ace' {and} dealer_card_2 == 'Ace':
                        dealer_points = 12
                    # Scoreboard
                    {print} 'You have a ' card_1 ' and a ' card_2 ' (' points ' points)'
                    {print} 'The dealer has a ' dealer_card_1 ' and a ' dealer_card_2 ' (' dealer_points ' points)'
                    # Extra card for the player
                    hit = {ask} 'Do you want an extra card?'
                    {if} hit == 'yes':
                        {if} card_3 == 'Jack' {or} card_3 == 'Queen' {or} card_3 == 'King':
                            points = points + 10
                        {elif} card_3 == 'Ace':
                            {if} points > 11:
                                points = points + 11
                            {else}:
                                points = points + 1
                        {else}:
                            points = points + card_3
                        print 'You get an extra ' card_3 ' (' points ' points)'
                    {else}:
                        print 'No extra cards'
                    # Winner
                    {if} points > 21 {or} dealer_points > points {or} dealer_points == 21:
                        {print} 'You lose'
                    {elif} dealer_points < 17:
                        {print} 'The dealer takes an extra card. It is a... ' dealer_card_3
                        {if} dealer_card_3 == 'Jack' {or} dealer_card_3 == 'Queen' {or} dealer_card_3 == 'King':
                            dealer_points = dealer_points + 10
                        {elif} dealer_card_3 == 'Ace':
                            {if} dealer_points < 11:
                                dealer_points = dealer_points + 11
                            {else}:
                                dealer_points = dealer_points + 1
                        {else}:
                            dealer_points = dealer_points + dealer_card_3
                        {print} 'The dealer has ' dealer_points ' points now'
                        {if} dealer_points < 21 {and} dealer_points > points:
                            {print} 'You lose'
                        {else}:
                            {print} 'You win'
                    {elif} points > dealer_points {and} points < 21:
                        {print} 'You win!'
                    ```
    calculator:
        name: Calculatrice
        default_save_name: Calculatrice
        description: Créer une calculatrice
        levels:
            6:
                story_text: |
                    Maintenant que tu peux faire des maths, tu peux te faire une calculatrice !
                example_code: |
                    ```
                    nombre_1 = {ask} "Saisir le premier nombre :"
                    nombre_2 = {ask} "Saisir le deuxième nombre :"
                    bonne_réponse = nombre_1 * nombre_2
                    {print} nombre_1 " fois " nombre_2 " fait " bonne_réponse
                    ```
                story_text_2: |
                    ### Exercice
                    La calculatrice ci-dessus calcule les réponses pour toi, mais tu peux aussi faire un programme pour tester tes propres compétences en calcul, comme ceci :
                    Complète les espaces vides pour que ça marche !
                example_code_2: |
                    ```
                    bonne_réponse = 11 * 27
                    réponse = {ask} "Combient font 11 fois 27 ?"
                    {if} réponse {is} _ {print} "bon boulot !"
                    {else} {print} "Faux ! c'était " _
                    ```
                story_text_3: |
                    **Bonus** Tu peux également demander à l'ordinateur de choisir les multiplications aléatoirement en utilisant `{at}` `{random}`.
                example_code_3: |-
                    ```
                    nombres = 1, 2, 3, 4, 5, 6, 7, 8, 9, 10
                    nombre_1 = _
                    nombre_2 = _
                    bonne_réponse = nombre_1 * nombre_2
                    réponse_donnée = {ask} "Combiens font " nombre_1 " fois " nombre_2 " ?"
                    {if} _
                    {else} _
                    ```
            9:
                story_text: |
                    Au niveau 6 tu as créé une calculatrice, à ce niveau, tu peux étendre ce code pour qu'il pose plusieurs questions.

                    ### Exercice
                    Peux-tu terminer la ligne 10 pour faire fonctionner le programme ?

                    ### Exercice 2
                    Donne au joueur ou à la joueuse un retour quand il ou elle répond bien ou mal. Pour y parvenir, étant ton programme avec un `{else}`.
                example_code: |
                    ```
                    score = 0
                    {repeat} 10 {times}
                        nombres = 1, 2, 3, 4, 5, 6, 7, 8, 9, 10
                        nombre1 = nombres {at} {random}
                        nombre2 = nombres {at} {random}
                        bonne_réponse = nombre1 * nombre2
                        {print}"Combien font " nombre1 " fois " nombre2 " ?"
                        tentative = {ask} "Quel est ta réponse ?"
                        {print} "Ta réponse est " tentative
                        {if} tentative {is} bonne_réponse
                            score = score + 1
                    {print} "Bon travail ! Ton score est… " score " sur 10 !"
                    ```
            10:
                story_text: |
                    Ce jeu de la calculatrice t'aide à apprendre tes tables de multiplication !
                    ### Exercice
                    Peux-tu ajouter d'autres nombres à la liste, pour t'entrainer aux multiplications jusqu'à la table de 10 ?
                example_code: |
                    ```
                    nombres = 1, 2, 3
                    {for} nombre1 {in} nombres
                        {for} nombre2 {in} nombres
                            réponse = {ask} "Combien font " nombre2 " fois " nombre1 " ?"
                            correcte = nombre1 * nombre2
                            {if} réponse {is} correcte
                                {print} "Bon travail !"
                            {else}
                                {print} "C'est faut, la bonne réponse est " correcte
                    ```
            11:
                story_text: |
                    With a `{for}` you can simplify tables of multiplication practise program.

                    ### Exercice 1
                    Improve the example code such that it prints a nice multiplication table: <br> "1 times 10 is 10", "2 times 10 is 20", etc.

                    ### Exercice 2
                    Go back to your level 10 multiplication code, and modify it so that it uses a `{for}` and `{range}`.
                example_code: |
                    ```
                    number = 10
                    {for} i {in} {range} 1 to 10
                        {print} i * number
                    ```
            12:
                story_text: |
                    Dans ce niveau, tu dois fabriquer une calculatrice qui fonctionne avec des nombres décimaux.

                    ### Exercice 1

                    Remplis les blancs pour compléter la calculatrice. Souviens-toi d'utiliser un point et non une virgule pour les nombres décimaux.

                    ### Exercice 2

                    Crée un nouveau programme d'application mathématique, mais utilise des nombres décimaux cette fois.
                    Crée une liste de nombres, choisis-en deux à multiplier et laisse le joueur répondre.
                    Bien sûr, tu dois valider la réponse ! **Extra** Augmente la difficulté en ajoutant un système de vies : un joueur perd une vie pour une mauvaise réponse, et après trois mauvaises réponses le jeu s'arrête.
                example_code: |
                    ```
                    nombre1 = {ask} 'Quel est le premier nombre?'
                    nombre2 = {ask} 'Quel est le second nombre?'
                    réponse = nombre1 + nombre2
                    {print} nombre1 ' plus ' nombre2 ' est ' _
                    ```
            13:
                story_text: |
                    ### Exercise 1
                    Let's make the practice program a bit harder. The player now has to answers two questions correctly. Fill out the blanks to complete the program.

                    ### Exercise 2 (extra)
                    Sometimes, calculations have multiple correct answers. For example, 10 can be divided by 5 and by 2. So the question 'What number divides 10?' can be answered by 2 and by 5.
                    Ask for a calculation that has multiple correct answers, ask the player to answer it, and determine if it is correct using `{or}`.
                    Empty the programming field and create your own solution.
                example_code: |
                    ```
                    réponse1 = {ask} 'Combien font 10 fois 7'
                    réponse2 = {ask} 'Combien font 6 fois 7?'
                    {if} _ _ _ _ _ _ _
                        {print} _
                    ```
            14:
                story_text: |
                    Dans cette aventure, tu vas construire une calculatrice qui va calculer ta note moyenne pour toi. Si tu réussis à faire marcher ta calculatrice, tu peux continuer vers la prochaine aventure, ce qui te permet d'ajouter deux fonctionnalités supplémentaires.

                    ### Exercice 1

                    Remplis les blancs pour faire marcher la calculatrice.
                    * Commence avec la quatrième ligne, ajoute une question pour trouver la note qu'a eu l'étudiant.
                    * Dans la cinquième ligne, tu vas avoir besoin de calculer la somme de toutes les notes, donc total = total + note.
                    * Ensuite, nous devons fixer la valeur de retour. Nous voulons retourner la moyenne, donc le total divisé par le nombre de tests (4).
                    * Enfin, nous achevons le code en appelant la fonction dans la ligne 8.

                    Tu y arrives ? Génial ! Veux-tu ajouter davantage de fonctions à ta calculatrice ? **Cette aventure se poursuit dans l'onglet suivant !**
                example_code: |
                    ```
                    {print} 'Guess which number'
                    numbers = 1, 2, 3, 4, 5, 6, 7, 8, 9, 10
                    number = numbers {at} {random}
                    game = 'on'
                    {for} i {in} {range} 1 {to} 10
                        {if} game == 'on'
                            guess = {ask} 'Which number do you think it is?'
                            {if} guess > number
                                {print} 'Lower!'
                            {if} guess < number
                                {print} 'Higher!'
                            {if} guess == number
                                {print} 'You win!'
                                game = 'over'
                    ```
            15:
                story_text: |
                    You can add the `{while}` loop to the calculator game you've learned to make in a previous level.
                    This makes sure the player can't continue to the next question if they answer incorrectly.

                    ### Exercise
                    Add the `{while}` loop in the function, ask the player what number_1 times number_2 is and print their answer.
                    Then `{call}` the function.
                example_code: |
                    ```
                    {define} new_question
                        numbers = 1, 2, 3, 4, 5, 6, 7, 8, 9, 10
                        number_1 = numbers {at} {random}
                        number_2 = numbers {at} {random}
                        correct = number_1 * number_2
                        answer = 0
                        _
                        _
                        _
                        {print} 'Well done!'

                    {print} 'Give 10 correct answers to win!'
                    {for} i {in} {range} 1 {to} 10
                        _
                    {print} 'You win!'
                    ```
    calculator_2:
        name: Calculator 2
        default_save_name: Calculator 2
        description: Calculator 2
        levels:
            14:
                story_text: |
                    ### Exercise 2
                    **This is the second part of this adventure.** The adventure starts in the previous tab.
                    Of course, you don't always want to calculate the mean of 4 tests. You might want to calculate the mean of 10 tests or only 2...
                    We can fix this problem by adding the argument and variable 'amount_of_tests'.
                    * Start a new line on line 3. Set the amount_of_tests argument by asking the student how many tests they have made.
                    * Change the 4 in line 4 to the new argument amount_of_tests.
                    * Lastly, change the 4 in line 6 to amount_of_tests

                    Try out your new program. Does it work?

                    ### Exercise 3
                    Did you want to make your program even better? Great! In the previous program you could only calculate the mean grade of 1 subject, but it would be better if you could calculate the mean grade for all subjects you want!
                    We won't tell you how to do it, but we will give you one tip: Start your code in line 1 with: define calculate_mean_grade with subject.
                example_code: |
                    ```
                    # Use your own code from the previous adventure.
                    ```
    clear_command:
        name: '{clear}'
        default_save_name: clear_command
        description: La commande {clear}
        levels:
            4:
                story_text: |
                    C'est le moment d'apprendre une nouvelle commande ! Avec `{clear}` tu peux effacer tout le texte de l'écran d'affichage. De cette manière, tu peux éviter que ton écran ne soit trop rempli de texte.
                    Attention ! Quand tu utilises une commande `{clear}`, rappelle-toi d'utiliser un `{sleep}` juste avant. Sinon Hedy effacera ton écran sans te laisser le temps de le lire !
                example_code: |
                    ```
                    {print} "3"
                    {clear}
                    {print} "2"
                    {clear}
                    {print} "1"
                    {clear}
                    {print} "Attendez..."
                    {sleep} 3
                    {clear}
                    {print} "SURPRISE !"
                    ```
    debugging:
        name: débugage
        default_save_name: débugage
        description: adventure de débugage
        levels:
            1:
                story_text: |-
                    Bienvenue à l'aventure de débugage. Débuguer un code signifie éliminer toutes les erreurs dans le code.
                    Cela signifie que dans ces aventures de débugage, nous allons te montrer du code qui ne marche pas.
                    Tu devras trouver ce qui ne va pas et corriger les erreurs.

                    ### Exercice
                    Débug ce code. Bonne chance !
                example_code: |
                    **Attention ! Ce code à besoins d'être débugué !**
                    ```
                    {print} J'aime la programmation
                    Aimes-tu la programmation aussi ?
                    {echo}
                    {print} Quels sont tes loisirs ?
                    {echo} Tes loisirs sont
                    ```

                    Aimes-tu la programmation aussi ?
                    {echo}
                    {print} Quels sont tes loisirs ?
                    {echo} Tes loisirs sont
            2:
                story_text: |-
                    Bienvenue à l'aventure de débugage. Débuguer un code signifie éliminer toutes les erreurs dans le code.
                    Cela signifie que dans ces aventures de débugage, nous allons te montrer du code qui ne marche pas.
                    Tu devras trouver ce qui ne va pas et corriger les erreurs.

                    ### Exercice
                    Débug ce code. Bonne chance !
                example_code: |
                    **Attention ! Ce code à besoins d'être débugué !**
                    ```
                    destination {ask} Où vas-tu partir en vacances ?
                    {print} L'avion pour dstination décolle à 15h00
                    {ask} as-tu déjà enregistré tes bagages ?
                    {echo}
                    {print} Permets-moi d'imprimer ta carte d'embarquement.
                    {sleep}
                    Voila ! Fait un bon voyage !
                    ```
            3:
                story_text: |-
                    Bienvenue à l'aventure de débugage. Débuguer un code signifie éliminer toutes les erreurs dans le code.
                    Cela signifie que dans ces aventures de débugage, nous allons te montrer du code qui ne marche pas.
                    Tu devras trouver ce qui ne va pas et corriger les erreurs.

                    ### Exercice
                    Débug ce code. Bonne chance !
                example_code: |
                    **Attention ! Ce code à besoins d'être débugué !**
                    ```
                    choix_films {is} dracula, fast and furious, maman j'ai raté l'avion, barbie
                    film_choisi {is} films {at} {random}
                    {print} Ce soir nous allons regarder _films
                    aime {ask} aimes-tu ce film ?
                    {print} Demain, nous regarderons autre chose.
                    {add} film_choisi {to} choix_films
                    {print} Demain nous regarderons film_pour_demain
                    film_pour_demain {is} choix_films {at} {random}
                    Je vais chercher le popcorn ! {print}
                    ```

                    aime {ask} aimes-tu ce film ?
                    {print} Demain, nous regarderons autre chose.
                    {add} film_choisi {to} choix_films
                    {print} Demain nous regarderons film_pour_demain
                    film_pour_demain {is} choix_films {at} {random}
                    Je vais chercher le popcorn ! {print}
            4:
                story_text: |-
                    ### Exercice
                    Débug ce code. Bonne chance !
                example_code: |
                    **Attention ! Ce code à besoins d'être débugué !**
                    ```
                    {print} "Bienvenue à la bibliothèque en ligne !
                    {ask} Quel genre de livre aimes-tu ?
                    {print} Tu aimes le genre
                    nom {is} {ask} "Quel est ton auteur ou ton autrice préférée ?"
                    {print} "C'est nom que tu préfères"
                    {print} Hmmm… je pense que tu devrais essayer de lire… livres {at} {random}
                    ```
            5:
                story_text: |-
                    ### Exercice
                    Débug ce code. Bonne chance !
                example_code: |
                    **Attention ! Ce code à besoins d'être débugué !**
                    ```
                    {print} Bienvenue à la piscine Hedy !
                    cours {is} {ask} "Es-tu ici pour un cours de natation ?"
                    {if} cours oui
                    {print} "Génial ! Tu as cours !
                    {print} {else} "Tu n'as pas cours"
                    réduction {is} {ask} "As-tu un code de réduction ?"
                    {if} réduction {is} oui
                    réponse_reduction {is} {ask} "Quel est ton code de réduction ?"
                    codes_reduction = Senior4231, élève8786, NouveauMembre6709
                    {if} réponse_reduction {is} {in} codes_reduction
                    {print} "Ça fera 3,50 €"
                    {else} "Ce code n'est pas valide"
                    {else} "Ça fera 5,50 €"
                    {print} "Bonne baignade !"
                    ```

                    cours {is} {ask} "Es-tu ici pour un cours de natation ?"
                    {if} cours oui
                        {print} "Génial ! Tu as cours !"
                        {print} {else} "Tu n'as pas cours"
                    réduction {is} {ask} "As-tu un code de réduction ?"
                    {if} réduction {is} oui
                    réponse_reduction {is} {ask} "Quel est ton code de réduction ?"
                    codes_reduction = Senior4231, élève8786, NouveauMembre6709
                    {if} réponse_reduction {is} {in} codes_reduction
                        {print} "Ça fera 3,50 €"
                            {else} "Ce code n'est pas valide"
                    {else} "Ça fera 5,50 €"
                    {print} "Bonne baignade !"
            6:
                story_text: |-
                    ### Exercice
                    Débug ce code. Bonne chance !
                example_code: |
                    **Attention ! Ce code à besoins d'être débugué !**
                    ```
                    {print} "Distributeur automatique"
                    produit_choisi = {ask} "Veuillez sélectionner un produit"
                    1_euro = coca jus d'orange eau
                    2_euros = chocolat, cookie, barre muesli
                    3eruos = chips, charcuterie, gâteau à la banane
                    {if} produit {is} {in} 1_euro
                    prix = 1
                    {if} produit_choisi {is} 2_euros
                    prix = 2
                    {else} produit_choisi {in} 3_euros
                    prix = 3
                    nombre_de_produits = "{ask} combien de " produit_choisi voulez-vous ?"
                    total = prix + nombre_de_produits
                    {print} "Ça vous fera" prix " €, s'il vous plait"
                    ```
            7:
                story_text: |-
                    ### Exercice
                    Surprise ! Ce programme a plus l'air d'un résultat d'affichage que d'un code. Et en plus, nous ne voulons pas que tu ajoute juste des commandes `{print}` devant chaque ligne.
                    Corrige ce programme pour qu'il affiche les paroles de la chanson « Frère Jacques » en utilisant la commande `{repeat}` bien sûr !
                example_code: |
                    **Attention ! Ce code doit être débuggé**
                    ```
                    Frère Jacques,
                    Dormez-vous ?
                    Sonnez les matines !
                    Ding, daing, dong !
                    ```

                    Dormez-vous ?
                    Sonnez les matines !
                    Ding, daing, dong !
            8:
                story_text: |-
                    ### Exercice
                    Debug ce code. Bonne chance !
                example_code: |
                    **Attention ! Ce code doit être débuggé !**
                    ```
                    {print} "Bienvenue a Manucure et Pédicures par Hedy"
                    choix = {ask} "Voulez-vous que l'on vous fasse les ongles de main ou les ongles de pieds aujourd'hui ? ou les deux ?"
                    {if} choix {is} les deux
                            {print} ça vous fera 25 €
                            prix = 25
                        {else}
                            {print} ça vous fera 18 €
                            prix = 18
                    color = {ask} Quelle couleur vous plairait ?
                    paillettes = {ask} "Voulez-vous qu'on ajoute des paillettes ?"
                    {if} paillettes {is} oui
                        {print} "Ça coûte 3 € de plus"
                    prix = prix + 3
                    {else} {print} "Pas de paillette" {print} "Pas de coût supplémentaire"
                    {sleep} 5
                    {print} "Tout est bon ! ça vous fera " prix " €, s'il vous plait !"
                    {print} "Merci et au revoir !"
                    ```
            9:
                story_text: |-
                    ### Exercise
                    Débug ce code. Bonne chance !
                example_code: |
                    **Attention ! Ce code doit être débuggé !**
                    ```
                    {print} "Bienvenue dans notre sandwicherie"
                    quantité "Combien de sandwichs voulez-vous acheter ?"
                    {repeat} quantité {times}
                    {ask} {is} {ask} "Quel type de pain voulez-vous pour votre sandwich ?"
                    type_de_pain {is} blanc, complet, seigle, à l'ail, sans gluten
                    {if} choix_pain in type_de_pain
                    {print} "Avec plaisir !"
                    {else}
                    "Je suis désolé mais je n'en vends pas"
                    garniture {is} {ask} "Quelle garniture voulez-vous ?"
                    sauce {is} {ask} "Quel type de sauce voulez-vous ?"
                    {print} Un pain choix_pain avec garniture et sauce.
                    prix = quantité * 6
                    {print} "Ça vous fera " prix euros" s'il vous plait"
                    ```
            10:
                story_text: |-
                    ### Exercice
                    Débug ce code. Bonne chance !
                example_code: |
                    **Attention ! Ce code à besoins d'être débugué !**
                    ```
                    noms = Muad Hasan Samira Noura
                    activités = faire voler un cerf-volant, nager, faire de la randonnée, bronzer au soleil
                    {for} nom {is} noms
                    {print} À la plage nom aime activités {at} {random}
                    ```
            11:
                story_text: |-
                    ### Exercise
                    Debug this calender program. The output of this program is supposed to look like a list of dates.
                    For example:

                    ```
                    Hedy calender
                    Here are all the days of November
                    November 1
                    November 2
                    November 3
                    ```
                    And so on.

                    Mind that you have to test your code extra carefully for the month February, because the amount of days in this month changes in leap years.
                example_code: |
                    **Warning! This code needs to be debugged!**
                    ```
                    print 'Hedy calender'
                    months_with_31 days = January, March, May, July, September, October, December
                    months_with_30_days = April, June, August, November
                    month = ask 'Which month would you like to see?'
                    if month in months_with_31_days
                        days = 31
                        if month in months_with30_days
                            days = 30
                    if month = February
                        leap_years = 2020, 2024, 2028, 2036, 2040, 2044, 2028
                        year = ask 'What year is it?'
                    if year in leap_years
                        days = 29
                    else
                        days = 28

                    print 'Here are all the days of ' moth
                    for i in range 1 to days
                        print month i
                    ```
            12:
                story_text: |-
                    ### Exercise
                    Debug this code. Good luck!
                example_code: |
                    **Warning! This code needs to be debugged!**
                    ```
                    define greet
                    greetings = 'Hello', 'Hi there', 'Goodevening'
                        print greetings at random

                    define take_order
                        food = ask 'What would you like to eat?'
                        print 'One food'
                        drink = 'What would you like to drink?'
                        print 'One ' drink
                        more = ask 'Would you like anything else?'
                            if more is 'no'
                        print 'Alright'
                            else
                            print 'And ' more
                    print 'Thank you'

                    print 'Welcome to our restaurant'
                    people = ask 'How many people are in your party tonight?'
                    for i in range 0 to people
                        call greet_costumer
                    ```
            13:
                story_text: |-
                    ### Exercise
                    Debug this code. Good luck!
                example_code: |
                    **Warning! This code needs to be debugged!**
                    ```
                    defin movie_recommendation with name
                        action_movies == 'Die Hard', 'Fast and Furious', 'Inglorious Bastards'
                        romance_movies = 'Love Actually', 'The Notebook', 'Titanic'
                        comedy_movies = 'Mr Bean' 'Barbie''Deadpool'
                        kids_movies = 'Minions', 'Paddington', 'Encanto'
                        if name is 'Camila' or name is 'Manuel'
                            recommended_movie = kids_movie at random
                        if name is 'Pedro' or 'Gabriella'
                                mood = ask 'What you in the mood for?'
                            if mood is 'action'
                                recommended_movie = comedy_movies at random
                            if mood is 'romance'
                                recommended_movie = romance_movies
                        if mood is 'comedy'
                                recommended_movie = comedy_movies at random

                    print 'I would recommend ' recommended_movie ' for ' name

                    name = ask 'Who is watching?'
                    recommendation = ask 'Would you like a recommendation?'
                    if recommendaion is 'yes'
                    print movie_recommendation with name
                    else
                    print 'No problem!'
                    ```
            14:
                story_text: |-
                    ### Exercise
                    Debug this code. Good luck!
                example_code: |
                    **Warning! This code needs to be debugged!**
                    ```
                    define calculate_heartbeat
                        print 'Press your fingertips gently against the side of your neck'
                        print '(just under your jawline)'
                        print 'Count the number of beats you feel for 15 seconds'
                        beats == ask 'How many beats do you feel in 15 seconds?'
                        heartbeat = beats*4
                        print 'Your heartbeat is ' heartbeat
                        if heartbeat >= 60 or heartbeat <= 100
                            print 'Your heartbeat seems fine'
                        else
                            if heartbeat > 60
                                print 'Your heartbeat seems to be too low'
                            if heartbeat < 100
                                print 'Your heartbeat seems to be too high'
                            print 'You might want to contact a medical professional'

                    measure_heartbeat = ask 'Would you like to measure your heartbeat?'
                    if measure_heartbeat = 'yes'
                        call measure_heartbeat
                    else
                        'no problem'
                    ```

                        print '(just under your jawline)'
                        print 'Count the number of beats you feel for 15 seconds'
                        beats == ask 'How many beats do you feel in 15 seconds?'
                        heartbeat = beats*4
                        print 'Your heartbeat is ' heartbeat
                        if heartbeat >= 60 or heartbeat <= 100
                            print 'Your heartbeat seems fine'
                        else
                            if heartbeat > 60
                                print 'Your heartbeat seems to be too low'
                            if heartbeat < 100
                                print 'Your heartbeat seems to be too high'
                            print 'You might want to contact a medical professional'

                    measure_heartbeat = ask 'Would you like to measure your heartbeat?'
                    if measure_heartbeat = 'yes'
                        call measure_heartbeat
                    else
                        'no problem'
            15:
                story_text: |-
                    ### Exercise
                    Debug this random children's story. Good luck!
                example_code: |
                    **Warning! This code needs to be debugged!**
                    ```
                    names = 'Tanya', 'Romy', 'Kayla', 'Aldrin', 'Ali'
                    verbs='walking', 'skipping', 'cycling', 'driving', 'running'
                    locations = 'on a mountaintop', 'in the supermarket', 'to the swimming pool'
                    hiding_spots = 'behind a tree', under a table', in a box'
                    sounds = 'a trumpet', 'a car crash', 'thunder'
                    causes_of_noise = 'a television', 'a kid with firecrackers', 'a magic elephant', 'a dream'

                    chosen_ name = names at random
                    chosen_verb = verbs at random
                    chosen_location = 'locations at random'
                    chosen_sounds = noises at random
                    chosen_spot = hiding_spots random
                    chosen_causes = causes_of_noise at random

                    print chosen_name ' was ' chosen_verb ' ' chosen_location
                    print 'when they suddenly heard a sound like ' sounds at random
                    print chosen_name ' looked around, but they couldn't discover where the noise came from'
                    print chosen_name ' hid ' chosen_spot'
                    print 'They tried to look around, but couldn't see anything from there'
                    hidden = 'yes'
                    while hidden = 'yes'
                        print chosen_name 'still didn't see anything'
                    answer = ask 'does ' chosen_name ' move from their hiding spot?'
                        if answer = 'yes'
                            hidden == 'no'
                    print 'chosen_name moved from' chosen_spot
                    print 'And then they saw it was just' chosen_cause
                    print chosen_name 'laughed and went on with their day'
                    print The End
                    ```
            16:
                story_text: |-
                    ### Exercise
                    Debug this code. Good luck!
                    Tip: Make sure that you only see your score once in the end.
                example_code: |
                    **Warning! This code needs to be debugged!**
                    ```
                    country = ['The Netherlands', 'Poland', 'Turkey', 'Zimbabwe', 'Thailand', 'Brasil', 'Peru', 'Australia', 'India', 'Romania' ]
                    capitals = 'Amsterdam', 'Warshaw' 'Istanbul', 'Harare', 'Bangkok', 'Brasilia', 'Lima', 'Canberra', 'New Delhi', 'Bucharest'
                    score = 0
                    for i in range 0 to 10
                        answer = ask 'What's the capital of ' countries[i]
                        correct = capital[i]
                        if answer = correct
                            print 'Correct!'
                        score = score + 1
                        else
                            print 'Wrong,' capitals[i] 'in the capital of' countries[i]
                        print 'You scored ' score ' out of 10'

                    ```
            17:
                story_text: |-
                    ### Exercise
                    Debug this code. Good luck!
                example_code: |
                    **Warning! This code needs to be debugged!**
                    ```
                    define food_order
                        toppings = ask 'pepperoni, tuna, veggie or cheese?'
                        size = ask 'big, medium or small?'
                        number_of_pizza = ask 'How many these pizzas would you like?'

                        print 'YOU ORDERED'
                        print number_of_pizzas ' size  ' topping ' pizza'

                    define drinks_order
                        drink = ask 'water, coke, icetea, lemonade or coffee?'
                        number_of_drinks = ask 'How many of these drinks would you like?'

                        print 'YOU ORDERED'
                        print number_of_drinks ' ' drink

                    'Welcome to Hedy pizza'
                    more_food = ask 'Would you like to order a pizza?'
                    while more_food = 'yes'
                        return food_order
                        more_food = ask 'Would you like to order a pizza?'
                    more_drinks = ask 'Would you like to order some drinks?'
                    while more_drinks == 'yes'
                        call drink_order
                        more_drinks == ask 'Would you like to order more drinks?'


                    print 'Thanks for ordering!'
                    ```
            18:
                story_text: |-
                    ### Exercise
                    Debug this Old MacDonald program from level 16. Good luck!
                example_code: |
                    **Warning! This code needs to be debugged!**
                    ```
                    animals = ['pig', 'dog', 'cow']
                    sounds = ['oink', 'woof', 'moo']
                    for i in range 1 to 3
                        animal = animals[i]
                        sound = sounds[i]
                        print 'Old McDonald had a farm'
                        print 'E I E I O!'
                        print 'and on that farm he had a ' animal
                        print 'E I E I O!'
                        print 'with a ' sound sound ' here'
                        print 'and a ' sound sound ' there'
                        print 'here a ' sound
                        print 'there a ' sound
                        print 'everywhere a ' sound sound
                    ```
    default:
        name: Introduction
        default_save_name: intro
        description: Explication du niveau
        levels:
            1:
                story_text: |
                    Bienvenue chez Hedy ! Au niveau 1, tu peux commencer par afficher une histoire.

                    Essaye toi-même le code ci-dessous avec le bouton vert « Exécuter le code » en-dessous de la zone de programmation.

                    On y va ? Rends-toi à l'onglet suivant pour apprendre ta première commande !
                example_code: |
                    ```
                    {print} Bonjour le monde!
                    ```
            2:
                story_text: |
                    Félicitations ! Tu as atteint le niveau 2. Avec un peu de chance, tu as déjà écrit des super codes !
                    Au premier niveau, tu as peut-être remarqué que la commande `{echo}` ne peut se rappeler qu'une seule information à la fois.
                    Par exemple, dans l'aventure du restaurant, tu peux re-dire ce que le client voulait manger ou ce qu'il voulait boire, mais pas les deux en une seule phrase.
                example_code: |
                    **Attention ! Ce code ne fonctionne pas !**
                    Dans Hedy, les commandes changeront parfois. `{echo}` par exemple, ne fonctionne qu'au niveau 1. À ce niveau tu apprendras une meilleure façon de répéter les réponses.
                    ```
                    {print} Bienvenue chez Hedy
                    {ask} Que voudrais-tu manger ?
                    {echo} Donc, tu veux
                    {ask} Que voudrais-tu boire ?
                    {echo} Donc, tu veux
                    ```
                story_text_2: |
                    Si le joueur répond un hamburger et un coca, il n'est pas possible de dire « donc tu voudrais un hamburger et un coca », pour le moment tu dois écrire deux lignes différentes.
                    Aussi, la commande `{echo}` ne sait re-dire le mot qu'à la fin de la phrase. Donc tu ne peux pas dire « ton hamburger est en route ! ».

                    À partir du niveau 2, ça change. Au niveau 2, tu vas apprendre à travailler avec des variables, ce qui te permet de mémoriser plusieurs réponses et les afficher où tu veux.
                    Pour découvrir tout ça, allons à l'onglet suivant !
            3:
                story_text: |
                    Au niveau précédent, tu as appris ce qu'est une variable et comment tu peux l'utiliser pour rendre tes aventures plus interactives.
                    Mais… ce n'est pas la seule chose que tu peux faire avec des variables ! Tu peux aussi utiliser des variables pour faire des listes.
                    Et tu peux même demander à Hedy de tirer un mot au hasard dans la liste, ce qui te permet de faire des vrais jeux !
                    Ça commence à l'onglet suivant !
            4:
                story_text: |
                    Aux niveaux précédents, tu t'es entrainé à utiliser les variables, mais tu as peut-être rencontré le problème suivant.
                    Tu as peut-être essayé de lancer un code qui ressemble à ceci :

                    Bien sûr, tu voulais afficher

                    `Mon nom est Sophie`

                    mais Hedy a affiché

                    `Mon Sophie est Sophie`.

                    À ce niveau, ce problème est résolu à l'aide des guillemets.
                    Nous allons voir comment. Commence par l'onglet suivant !
                example_code: |
                    ```
                    nom {is} Sophie
                    {print} Mon nom est nom
                    ```
            5:
                story_text: |
                    Aux niveaux précédents tu as appris à utiliser `{at} {random}` pour rendre tes jeux différents à chaque exécution.
                    Mais, ce n'est pas vraiment interactif et le joueur n'a pas d'influence sur le déroulement du jeu.

                    À ce niveau, tu apprendras la commande `{if}`, qui permet à ton programme de donner différentes réponses. Tu pourras, par exemple, demander à ton ordinateur de vérifier un mot de passe secret.
                    Rendons-nous à l'onglet suivant pour découvrir cette nouvelle commande !
                example_code: |
                    ```
                    mot_de_passe {is} {ask} "Quel est le mot de mot de passe ?"
                    ```
            6:
                story_text: |
                    Au niveau précédent, tu t'es entrainé avec `{ask}` et `{if}` et tu es maintenant capable de demander, par exemple, à des invités ce qu'ils souhaitent manger.
                    Par contre, tu ne pouvais pas encore calculer le prix du repas de chacun.

                    Ce niveau rend possible l'addition, la soustraction et la multiplication dans tes programmes. Tu pourras calculer les prix dans ton restaurant mais aussi ajouter un code secret pour faire une réduction à tes amis et ta famille.
                    Une autre possibilité sera de programmer ton propre jeu de mathématiques, pour que ton petit frère ou ta petite sœur s'entraîne aux multiplications.
                    Allons voir ça par nous-mêmes !
                example_code: |
                    ```
                    prix_plat {is} 0
                    prix_boisson {is} 0
                    prix_total {is} 0
                    {print} "Bienvenue chez McHedy"
                    commande {is} {ask} "Que désirez-vous manger ?"
                    {if} commande {is} hamburger prix_plat {is} 5
                    {if} commande {is} frites prix_plat {is} 2
                    boisson {is} {ask} "Que désirez-vous boire ?"
                    {if} boisson {is} eau prix_boisson {is} 0
                    {else} prix_boisson {is} 3
                    prix_total {is} prix_plat + prix_boisson
                    {print} "Ça fera " prix_total " euros, s'il vous plait"
                    ```
            7:
                story_text: |
                    Bon travail ! Tu as atteint le niveau suivant, ce qui signifie que tu t'es entrainé à utiliser `{if}` et `{else}`. Tu as probablement remarqué que tes codes deviennent de plus en plus longs.
                    Par exemple, si tu veux programmer la chanson « Joyeux anniversaire ».

                    Ça fait beaucoup de code pour écrire presque toujours les mêmes mots encore et encore. Heureusement, dans l'onglet suivant, tu vas apprendre une solution avec la commande `{repeat}`, qui te permet de répéter une ligne de code plusieurs fois.
                example_code: |
                    ```
                    {print} "Joyeux anniversaire"
                    {print} "Joyeux anniversaire"
                    {print} "Joyeux anniversaire, Hedy"
                    {print} "Joyeux anniversaire"
                    ```
            8:
                story_text: |
                    Maintenant, vous avez appris comment répéter une seule ligne de code. C'est pratique, mais ce n'est pas toujours suffisant. Parfois, vous voulez répéter plusieurs lignes en même temps.
                    Ce niveau vous permet de regrouper quelques lignes de code et de répéter ce petit groupe de lignes en une seule fois !
                example_code: |
                    ```
                    {repeat} 5 {times} {print} "Dans le prochain onglet, vous pourrez répéter plusieurs lignes de code en une seule fois !"
                    ```
            9:
                story_text: |
                    Bon travail ! Tu as atteint un nouveau niveau ! Au niveau précédent, tu as appris à utiliser plusieurs lignes de code avec une commande {if} ou {repeat}. Mais tu ne pouvais pas encore les combiner…
                    Bonne nouvelle ! À ce niveau, tu as la possibilité de mettre un {if} à l'intérieur d'un autre {if}, ou à l'intérieur d'une commande {repeat}.
                example_code: |
                    ```
                    réponse = {ask} "Es-tu prêt·e à apprendre quelque chose de nouveau ?"
                    {if} réponse {is} oui
                        {print} "Super ! Tu vas apprendre à utiliser la commande de répétition dans la commande de condition !"
                        {print} "Hourra !"
                        {print} "Hourra !"
                        {print} "Hourra !"
                    {else}
                        {print} "Peut-être devrais-tu t'entraîner davantage en retournant au niveau précédent."
            10:
                story_text: |
                    Tu te débrouilles très bien ! Aux niveaux précédents, nous avons, malgré tout, été confrontés un petit problème. Tu as appris à répéter des lignes, mais que faire quand la ligne change légèrement ?
                    Par exemple, si tu veux chanter la chanson « Si tu es heureux et que tu le sais ». Cela ressemblerait à ceci :

                    Si tu veux également la strophe suivante « Tape des pieds », puis la suivante, et la suivante… tu vas devoir changer complètement le code.
                    À ce niveau, tu vas apprendre la commande `{for}`, qui te permet de créer une liste d'actions et de répéter le code avec une action différente à chaque fois !
                    Regardons ça !
                example_code: |
                    ```
                    {repeat} 2 {times}
                        {print} "Si tu es heureux et que tu le sais, tape des mains"
                    {print} "Si tu es heureux et que tu le sais, et que tu veux vraiment le montrer"
                    {print} "Si tu es heureux et que tu le sais, tape des mains"
                    ```
            11:
                story_text: |
                    Tu as atteint le niveau 11, tu t'en sors très bien ! Dans les niveaux à venir, Hedy s'occupe de plus en plus de t'apprendre le langage de programmation Python.
                    En Python, il n'y a pas de commande `{repeat}`, mais il existe une commande similaire à `{repeat}`. Es-tu curieux de découvrir comment dire `{repeat}` en langage Python ? Dépêche-toi d'avancer pour le découvrir !
            12:
                story_text: |
                    Tu as peut-être essayé d'utiliser des nombres décimaux dans ton aventure au restaurant. Si c'est le cas, tu as remarqué que Hedy ne les comprenait pas encore et les arrondissait toujours.
                    À partir de ce niveau, tu peux utiliser des nombres décimaux.
                example_code: |
                    ```
                    burger = 5
                    boisson = 2
                    total = burger + boisson
                    print "Vous avez commandé un burger et une boisson"
                    print "Ça coûte " total " euros, s'il vous plait"
                    ```
            13:
                story_text: |
                    Dans les niveaux précédents, vous avez appris à mettre deux commandes `{if}` l'une à l'intérieur de l'autre. Cela fonctionne bien, mais cela crée des codes très longs et peu pratiques, comme celui-ci :

                    Ici, vous devez fournir à la fois le nom d'utilisateur correct et le mot de passe correct.
                    Dans ce niveau, vous allez apprendre la commande `{and}` qui permettra de raccourcir considérablement ce code et le rendre plus compréhensible !
                    Vérifions ça !
                example_code: |
                    ```
                    nom_utilisateur = {ask} "Quel est ton nom d'utilisateur ?"
                    mot_de_passe = {ask} "Quel est ton mot de passe ?"
                    {if} nom_utilisateur {is} "Hedy"
                        {if} mot_de_passe {is} "secret"
                            {print} "Bienvenue Hedy !"
                        {else}
                                {print} "Accès refusé"
                    {else}
                        {print} "Accès refusé !"
                    ```
            14:
                story_text: |
                    Avec le programme ci-dessous, tu peux calculer si tu as réussi une matière à l'école (c'est-à-dire si tu as obtenu une note de 6 ou plus).
                    Tu peux voir que ce code est extrêmement inefficace en raison de la longueur excessive du code dans la ligne 5.
                    Toutes les différentes notes de 1 à 5 doivent être programmées séparément. Heureusement pour toi, dans ce niveau, tu vas apprendre comment le faire sans avoir à écrire ce code extrêmement long !
                example_code: |
                    ```
                    premiere_note = {ask} "Quelle note as-tu eu à ton premier test ?"
                    deuxieme_note = {ask} "Quelle note as-tu eu sur ton deuxième test ?"
                    somme = premiere_note + deuxieme_note
                    moyenne = somme / 2
                    {if} moyenne = 1 {or} moyenne = 2 {or} moyenne = 3 {or} moyenne = 4 {or} moyenne = 5
                        {print} "Oh non ! Tu as raté le sujet…"
                    {else}
                        {print} "Super ! Tu as réussi le sujet !"
                    ```
            15:
                story_text: |
                    Dans le jeu ci-dessous, un code a été créé pour permettre au joueur de jouer autant qu'il le souhaite…
                    Mais le code est inefficace et beaucoup trop long. De plus, que se passe-t-il si le joueur veut jouer à 101 jeux au lieu de 100 ?
                    On ne peut pas jouer à l'infini ?
                    Dans ce niveau, tu vas apprendre une commande qui rendra tout cela beaucoup plus facile !
                example_code: |
                    ```
                    jeu {is} "en cours"
                    {for} i {in} {range} 1 {to} 100
                        {if} jeu {is} "en cours"
                            réponse = {ask} "Est-ce que tu veux continuer ?"
                            {if} réponse {is} "non"
                                jeu {is} "fini"
                            {if} réponse {is} "oui"
                                {print} "Ok on continue"
                    ```
            16:
                story_text: |
                    Dans ce niveau, nous allons nous rapprocher un peu plus du véritable code Python. Tu vas également apprendre comment faire correspondre deux listes ensemble.
                    De cette manière, tu peux programmer un code dans lequel le bon animal est associé au bon son.
                    Parce que les deux codes ci-dessous… n'ont aucun sens, évidemment !
                example_code: |
                    ```
                    animaux = "poule", "chèvre", "vache"
                    cris = "cot", "bêêêê", "meuh"
                    {for} animal {in} animaux
                        {print} "Une " animal " fait " cris {at} {random}
                    ```
                    Vous pourriez également essayer de le faire fonctionner de cette manière, mais…
                    ```
                    animaux = "poule", "chèvre", "vache"
                    cris = "cot", "bêêêê", "meuh"
                    {for} animal {in} animaux
                        {for} cri {in} cris
                            {print} "Une " animal " fait " cri
                    ```
            17:
                story_text: |
                    Maintenant nous allons changer les indentations un petit peu. Chaque fois que nous aurons besoin d'une indentation, nous aurons besoin d'écrire `:` à la ligne précédant l'indentation.

                    À ce niveau tu peux aussi utiliser une nouvelle commande : `{elif}`. `{elif}` est un raccourci pour `{else} {if}` et tu en as besoin quand tu veux faire 3 (ou plus !) options.
                    Vérifions ça !
            18:
                story_text: |
                    Félicitations ! Tu as atteint le dernier niveau de Hedy ! Le code que tu as créé ici peut être copié dans des environnements Python réels tels que Replit ou PyCharm, et tu peux continuer à apprendre là-bas !
                    Note cependant que Python ne peut lire que des commandes en anglais, donc si tu as utilisé une autre langue pour les commandes, tu dois maintenant basculer sur les commandes en anglais.
    dice:
        name: Dé
        default_save_name: Dice
        description: Make your own dice
        levels:
            3:
                story_text: |
                    À ce niveau, nous pouvons choisir dans une liste. Avec ça, nous pouvons demander à l'ordinateur de choisir une face d'un dé.
                    Regarde dans les jeux que tu as dans ton placard à la maison.
                    Y a-t-il des jeux avec un dé (spécial) ? Tu peux refaire ce dé avec ce code.
                    Par exemple, le dé du jeu Earthworms avec les chiffres de 1 à 5 et un ver de terre sur la dernière face.

                    ![Die of earthworms with 1 to 5 and an earthworm on it](https://cdn.jsdelivr.net/gh/felienne/hedy@24f19e9ac16c981517e7243120bc714912407eb5/coursedata/img/dobbelsteen.jpeg)
                example_code: |
                    ```
                    choix {is} 1, 2, 3, 4, 5, ver de terre
                    {print} Tu as obtenu un _ {at} {random}
                    ```
                story_text_2: |
                    ### Exercice
                    Le dé de l'exemple ci-dessus est le dé d'un jeu en particulier. Peux-tu faire un dé normal ?
                    Ou le dé spécial d'un autre jeu ?
                example_code_2: |
                    ```
                    choix {is} _
                    ```
            4:
                story_text: |
                    À ce niveau, tu peux aussi créer un dé. Mais cette fois, tu peux essayer par toi-même sans exemple de code !

                    ### Exercice
                    Fais ton propre dé à ce niveau.
                    Astuce : si tu manques d'idée sur comment faire un dé. Jette un œil au dé que tu as fait au niveau d'avant, mais n'oublie pas d'ajouter les guillemets.
            5:
                story_text: |
                    Nous allons ajouter les commandes `{if}` et le `{else}` à notre dé !

                    ## Exercice
                    Complète le code exemple pour qu'il dise « Tu peux arrêter de lancer » une fois que tu as obtenu un ver de terre.
                example_code: |
                    ```
                    choix {is} 1, 2, 3, 4, 5, ver
                    lancé {is} choix {at} {random}
                    {print} "Tu as obtenu un " lancé
                    _ lancé {is} ver {print} "Tu peux arrêter de lancer."
                    _ {print} "Tu dois relancer !"
                    ```
            6:
                story_text: |
                    Tu peux aussi faire à nouveau un dé Earthworm a ce niveau-ci, mais maintenant tu peux aussi calculer combien de points tu as obtenu.
                    Tu sais peut-être que le ver vaut pour 5 points. Donc, après un lancé, tu peux immédiatement calculer combien de points tu as totalisé.
                    Voici le code pour calculer les points avec un seul dé :

                    ### Exercice
                    Peux-tu faire le code pour totaliser le score de 8 dés ? Pour faire ça, tu dois copier et coller certaines des lignes de code.
                example_code: |
                    ```
                    choix = 1, 2, 3, 4, 5, ver
                    points = 0
                    lancé = choix {at} {random}
                    {print} "Tu as obtenu " lancé
                    {if} lancé {is} ver points = points + 5 {else} points = points + lancé
                    {print} "Cela fait un total de " points " points"
                    ```
                example_code_2: |
                    As-tu réussi à calculer le score pour 8 dés ? Cela nécessite beaucoup de copier-coller, n'est-ce pas ? Nous allons rendre ça plus facile au niveau 7 !
            7:
                story_text: |
                    Tu peux aussi faire encore un dé à ce niveau. Avec le code `{repeat}` tu peux facilement jeter une pleine poignée de dés.

                    ### Exercice
                    Essaie de terminer le code d'exemple !  **Bonus** Pense à un jeu que tu connais qui nécessite un dé et programme-le en utilisant un `{repeat}`.
                example_code: |
                    ```
                    choix = 1, 2, 3, 4, 5, 6
                    _ _ _ _ _ _ _
                    ```
            10:
                story_text: |
                    ### Exercice
                    Est-ce que quelqu'un met trop de temps pour lancer les dés ? À ce niveau, tu peux demander à Hedy de lancer tous les dés en même temps !
                    Change les noms par les noms de tes amis ou de ta famille, et termine le code pour qu'ils fassent tous un lancer.
                example_code: |
                    ```
                    joueurs = Anne, Jean, Jeanne
                    choix = 1, 2, 3, 4, 5, 6
                    {for} joueur {in} joueurs
                        {print} joueur " obtient un " choix {at} {random}
                        {sleep}
                    ```
            15:
                story_text: |
                    ### Exercise
                    In this level you can create a little game in which you'll have to throw 6 as fast as possible.
                    We have started the code, it's up to you to get the game to work!

                    Firstly, add a `{while}` loop that checks if 6 has been thrown or not.
                    As long as you haven't thrown 6 already, throw the dice on a random number.
                    Print what the player has thrown.
                    Add a try to the amount of tries
                    Wait a second before you throw again, or - in case you've thrown a 6 - before the game ends.
                example_code: |
                    ```
                    options = 1, 2, 3, 4, 5, 6
                    {print} 'Throw 6 as fast as you can!'
                    thrown = 0
                    tries = 0
                    _
                    _
                    _
                    _
                    _
                    {print} 'Yes! You have thrown 6 in ' tries ' tries.'
                    ```
    dishes:
        name: Vaisselle ?
        default_save_name: Dishes
        description: Use the computer to see who does the dishes (Start at level 2)
        levels:
            3:
                story_text: |
                    Est-ce que tu n'es jamais d'accord, à la maison, de qui doit laver la vaisselle ou changer la litière du chat ?
                    Alors, tu peux demander à l'ordinateur de choisir très équitablement. Voilà ce que tu peux programmer à ce niveau !
                example_code: |
                    ```
                    personnes {is} maman, papa, Emma, Sophie
                    {print} personnes {at} {random}
                    ```
                story_text_2: |
                    ### Exercice
                    Fait ta propre version du programme lave-vaisselle. Commence par faire la liste des membres de ta famille.
                    Ensuite, pense à une tâche qui doit être faite, et demande à l'ordinateur de décider qui doit faire la tâche avec la commande `{at} {random}`.

                    **Bonus** Pas envie de faire la vaisselle ? Hack le programme en retirant ton nom de la liste avec la commande `{remove}` `{from}`.
            4:
                story_text: |
                    Avec les guillemets, tu peux rendre le programme de la vaisselle encore mieux.

                    ### Exercice
                    D'abord, remplace les blancs avec les bons symboles ou commandes pour que cet exemple fonctionne.
                    As-tu saisi ? Génial ! Maintenant, copie le code que tu as fait au niveau précédent et fais le fonctionner à ce niveau en ajoutant les guillemets aux bons endroits.
                example_code: |
                    ```
                    personnes {is} maman, papa, Emma, Sophie
                    {print} _ la vaisselle sera faite par _
                    {sleep}
                    {print} personnes {at} _
                    ```
            5:
                story_text: |
                    Avec le `{if}` tu peux maintenant t'amuser à faire des choix dans ton programme. Tu peux faire que ton programme réponde au choix fait par l'ordinateur.
                    ### Exercice
                    Peux-tu finir le code pour qu'il affiche « pas de bol » quand c'est ton tour et sinon « yes ! » ?
                    N'oublie pas les guillemets !
                example_code: |
                    ```
                    personnes {is} maman, papa, Emma, moi
                    laveur {is} personnes {at} {random}
                    _ laveur {is} moi {print} _ pas de bol, je dois faire la vaisselle _
                    _ {print} "Quelle chance, pas de vaisselle parce que " _ " est en train de la faire"
                    ```
            6:
                story_text: |
                    Combien de fois chaque personne va faire la vaisselle ? est-ce équitable ? Tu peux le compter à ce niveau.
                example_code: |
                    ```
                    personnes = maman, papa, Emma, Sophie
                    vaiselles_emma = 0
                    personne_désignée = personnes {at} {random}
                    {print} "La personne désignée pour faire la vaisselle est " personne_désignée
                    {if} personne_désignée {is} Emma vaiselles_emma = vaiselles_emma + 1
                    {print} "Emma fera " vaiselles_emma " fois la vaiselle cette semaine "
                    ```

                    Maintenant, tu peux copier les lignes 3 à 5 quelques fois (e.g. 7 fois) pour calculer pour la semaine entière.
                    As-tu fait le code pour la semaine entière ?
                story_text_2: |
                    Si tu as vraiment beaucoup de malchance, le programme précédent pourrait te choisir pour toute la semaine ! Ce n'est pas juste !
                    Pour faire un système équitable, tu peux utiliser la commande `{remove}` pour supprimer la personne choisie de la liste. De cette façon tu ne seras pas obligé de faire la vaisselle une fois de plus tant que tout le monde n'aura pas eu son tour.

                    Lundi et mardi ont déjà été faits pour toi ! Peux-tu ajouter le reste de la semaine ?
                    Et… peux-tu trouver la solution pour quand la liste est vide ?
                example_code_2: |
                    ```
                    personnes = maman, papa, Emma, Sophie
                    personne_désignée = personnes {at} {random}
                    {print} "Lundi la vaiselle sera faite par " personne_désignée
                    {remove} personne_désignée {from} personnes
                    personne_désignée = personnes {at} {random}
                    {print} "Mardi la vaiselle sera faite par " personne_désignée
                    {remove} personne_désignée {from} personnes
                    ```
            7:
                story_text: |
                    Avec le `{repeat}` tu peux répéter des morceaux de code. Tu peux l'utiliser pour calculer qui fera la vaisselle plusieurs jours à l'avance !
                    ### Exercice
                    Utilise la commande `{repeat}`pour décider qui devra faire la vaiselle pour une semaine entière. Chaque espace vide doit être remplacé par une commande ou un nombre !
                    **Bonus** Peux-tu penser à d'autres taches à la maison ? Adapte le code pour qu'il décide pour trois autres corvées de ménage. N'oublie pas d'affiche quelle tache est concernée !
                example_code: |
                    ```
                    personnes = maman, papa, Emma, Sophie
                    {repeat} _ _ {print} "La vaisselle sera faite par " _ _ _
                    ```
            10:
                story_text: |
                    À ce niveau, tu peux faire le programme d'une semaine entière d'une façon plus simple !

                    ### Exercice
                    Ajoute une deuxième corvée, comme passer l'aspirateur ou ranger, et assure-toi qu'elle est aussi répartie sur toute la semaine.
                    <br>**Bonus** Le programme n'est pas équitable, tu pourrais jouer de malchance et faire la vaisselle toute la semaine. Comment pourrais-tu modifier le programme pour le rendre plus juste ?
                example_code: |
                    ```
                    jours = Lundi, Mardi, Mercredi, Jeudi, Vendredi, Samedi, Dimanche
                    noms = maman, papa, Emma, Sophie
                    {for} jour {in} jours
                        {print} jour ", la vaisselle sera faite par " noms {at} {random}
                    ```
    elif_command:
        name: '{elif}'
        default_save_name: elif
        description: elif
        levels:
            17:
                story_text: |
                    In this level you can also use a new command: `{elif}`. `{elif}` is a combination of the keywords `{else}` and `{if}` and you need it when you want to make 3 (or more!) options.
                    Check it out!
                example_code: |
                    ```
                    prices = ['1 million dollars', 'an apple pie', 'nothing']
                    your_price = prices[{random}]
                    {print} 'You win ' your_price
                    {if} your_price == '1 million dollars' :
                        {print} 'Yeah! You are rich!'
                    {elif} your_price == 'an apple pie' :
                        {print} 'Lovely, an apple pie!'
                    {else}:
                        {print} 'Better luck next time..'
                    ```
    for_command:
        name: '{for}'
        default_save_name: pour
        description: La commande {for}
        levels:
            10:
                story_text: |-
                    ## `{for}`
                    À ce niveau nous apprenons une nouvelle commande appelée `{for}`. Avec `{for}`, tu peux répéter quelque chose pour tous les éléments d'une liste.
                    La commande `{for}` crée un bloc, comme `{repeat}` et `{if}`. Il faut donc ajouter 4 espaces devant toutes les lignes du bloc.
                example_code: |
                    ```
                    animaux = chiens, chats, méduses
                    {for} animal {in} animaux
                        {print} "J'aime les " animal
                    ```
            11:
                story_text: |-
                    À ce niveau, nous ajoutons une nouvelle forme pour le `{for}`. Aux niveaux précédents, nous avons utilisé `{for}`avec une liste, mais nous pouvons aussi utiliser `{for}` avec des nombres.
                    Nous le faisons en ajoutant un nom de variable, suivi par `{in}``{range}`. Nous écrivons ensuite le nombre de départ, puis `{to}`, et enfin le nombre d'arrivé.

                    Essaye l'exemple pour voir ce qui se passe ! À ce niveau aussi, tu devras utilise les indentations pour les lignes en dessous de l'instruction `{for}`.
                example_code: |-
                    {for} compteur {in} {range} 1 {to} 10
                        {print} compteur
                    {print} "Caché ou pas, j'arrive !"

                    {print} "Caché ou pas, j'arrive !"
            17:
                story_text: |
                    Maintenant, nous allons un petit peu changer l'indentation. Chaque fois que nous avons une nouvelle indentation, nous devons ajouter `:` au début de la ligne précédente.
                example_code: |
                    ```
                    {for} i {in} {range} 1 {to} 10:
                        {print} i
                    {print} "Caché ou pas, j'arrive !"
                    ```
    fortune:
        name: La voyante
        default_save_name: La voyante
        description: Demandons à Hedy de prédire le futur
        levels:
            1:
                story_text: |
                    As-tu déjà été à une fête foraine et eu ton futur prédit par une voyante ? Ou as-tu déjà joué avec une boule de cristal ?
                    Alors tu sais probablement qu'elles ne peuvent pas réellement prédire ton futur, mais que c'est quand même amusant d'y jouer !

                    Dans les niveaux à venir tu pourras apprendre comment créer ta propre machine à prédire l'avenir.
                    Au niveau 1 tu peux commencer en douceur en laissant Hedy se présenter elle-même comme une voyante qui `{echo}` les réponses qu'on lui donne.
                    Comme ceci :
                example_code: |
                    ```
                    _ Bonjour, je suis Hedy la voyante
                    _ Qui es-tu ?
                    _ Laisse-moi regarder dans ma boule de cristal
                    _ Je vois… Je vois…
                    _ Ton nom est
                    ```
                story_text_2: |
                    ### Exercice
                    Copie l'exemple de code dans la zone de programmation et complète les espaces vides pour faire marcher le code.
                    **Bonus** Change le code pour que la voyante prédise non seulement ton nom, mais aussi ton âge, ton équipe de sport favorite ou quelque chose d'autre à ton sujet.
            3:
                story_text: |
                    Au niveau précédent, tu as créé ta première machine de voyance, mais Hedy ne pouvait pas vraiment prédire quelque chose, seulement répéter avec la commande `{echo}`.
                    À ce niveau, tu peux utiliser une variable et la commande `{at} {random}` pour vraiment laisser Hedy choisir une réponse pour toi. Prends ce code par exemple :
                example_code: |
                    ```
                    {print} Je suis Hedy la voyante
                    question {is} {ask} Que veux-tu savoir ?
                    {print} Voici ce que tu veux savoir : question
                    réponses {is} oui, non, peut-être
                    {print} Ma boule de cristal dit...
                    {sleep} 2
                    {print} réponses {at} {random}
                    ```
                story_text_2: |
                    ### Exercice
                    Bon, Hedy peut seulement répondre oui, non ou peut-être. Peux-tu donner à Hedy plus de réponses possibles, comme « certainement », ou « peux-tu répéter la question ? ».
            4:
                story_text: |
                    Ce niveau n'ajoute pas de nouvelles fonctions, mais te permet de t'entrainer à utiliser les guillemets.
                    Tu peux refaire ton code du niveau 3, et assure-toi d'ajouter les guillemets aux bons endroits !

                    Rappelle-toi qu'au niveau 3, on ne pouvait pas utiliser le mot « question » à la fois en nom de variable et en mot normal à afficher.
                    Les guillemets du niveau 4 rendent ça possible !

                    ### Exercice
                    Nous avons retiré toutes les guillemets de cet exemple, peux-tu les remettre partout où c'est nécessaire ?

                    ### Exercice 2
                    Retourne au niveau précédent et copie ton code de la voyante. Fais fonctionner le code dans ce niveau en ajoutant les guillemets aux bons endroits.
                example_code: |
                    ```
                    _ Ajoute les guillemets à ce code _
                    {print} Je suis Hedy la voyante !
                    question {is} {ask} Que voudrais-tu savoir ?
                    {print} Voici ta question : question
                    réponses {is} oui, non, peut-être
                    {print} Ma boule de cristal dit…
                    {sleep} 2
                    {print} réponses {at} {random}
                    ```
            5:
                story_text: |
                    ### Exercice
                    Dans l'exemple tu peux voir comment faire pour que le programme de la voyante te permette de faire pencher la balance en ta faveur. Ce programme triche et te dit toujours que tes amis ont gagné à la loterie, alors que les inconnues ne gagneront jamais.

                    Utilise ça pour faire ton propre programme, soit une personne créative ! Par exemple, peux-tu créer un code qui prédit que :
                    * Ton équipe préférée va gagner tous ses matches !
                    * Ton film préféré sera choisi pour la nuit du cinéma !
                    * Tu gagnes des tickets pour aller voir ton spectacle préféré !
                    * Tu es la plus belle de toutes, comme le dit le miroir magique de Blanche-Neige.
                    Laisse ton imagination faire le travail !

                    Ton programme doit avoir au moins 10 lignes de code et doit avoir au moins une commande `{if}` et `{else}`.
                example_code: |
                    ```
                    amis {is} Jonathan, Lucile, David
                    {print} "Je peux prédire si tu vas gagner à la loterie demain !"
                    personne {is} {ask} "Qui es-tu ?"
                    bonnes_réponses {is} Hourra ! Tu as gagné !, Tu vas certainement gagner !, Nous avons un gagnant !
                    mauvaises_réponses {is} Pas de chance ! Essaye encore !, C'est une autre personne qui gagnera, Tu as perdu !
                    {if} personne {in} amis {print} bonnes_réponses {at} {random}
                    {else} {print} mauvaises_réponses {at} {random}
                    ```
            6:
                story_text: |
                    À ce niveau tu peux utiliser les maths dans tes prédictions en tant que voyante. Cela te permettra de fabriquer de (folles) formules pour calculer le futur.
                    Par exemple, tu pourrais calculer ta future fortune ou combien d'enfants tu auras quand tu seras une grande personne.



                    ### Exercice
                    Peux-tu imaginer ta propre machine (folle) de voyance ?
                example_code: |
                    ```
                    {print} "Je suis Hedy la voyante !"
                    {print} "Je peux prédire combien tu auras d'enfants quand tu seras une grande personne !"
                    âge = {ask} "Quel âge as-tu ?"
                    frères_et_soeurs = {ask} "Combien as-tu de frères et soeur ?"
                    hauteur = {ask} "Combien mesures-tu en centimètres ?"
                    enfants = hauteur / âge
                    enfants = enfants - frères_et_soeurs
                    {print} "Tu auras…"
                    {sleep}
                    {print} enfants " enfants !"
                    ```
            7:
                story_text: |
                    ### Exercice
                    Termine ce programme qui te dit si la personne que tu aimes t'aime aussi en retour ou pas.
                example_code: |
                    ```
                    {print} "J'ai une fleur avec des pétales magiques"
                    {print} "Si tu détaches les pétales, la fleur te dira si la personne que tu aimes t'aime en retour"
                    quantité = {ask} "Combien de pétales veux-tu détacher ?"
                    réponses = elle t'aime, elle ne t'aime pas
                    _ _ _ _ réponses {at} {random}
                    ```
            8:
                story_text: |
                    Avec l'exemple suivant, tu peux faire demander à la voyante plusieurs questions et les afficher !

                    ### Exercice
                    Peux-tu remplire les espaces vides avec les bonnes commande ?
                example_code: |
                    ```
                    {print} "Je suis Hedy la voyante !"
                    {print} "Tu peux me poser 3 questions."
                    réponses = oui, non, peut-être
                    _ _ _
                        question = {ask} "Que veux-tu savoir ?"
                        {print} question
                        {sleep}
                        {print} "Ma boule de cristal dit… " réponses {at} {random}
                    ```
            10:
                story_text: |
                    À ce niveau, tu vas apprendre comment programmer le jeu MASH. Dans ce jeu, tu peux prédire pour tous les joueurs, quel sera leur avenir.

                    ### Exercice
                    Complète l'espace vide en utilisant la nouvelle commande que tu viens d'apprendre à ce niveau.
                example_code: |
                    ```
                    habitations = un manoir, un appartement, une cabane, une maison
                    amours = personne, une célébrité, son voisin, son véritable amour
                    annimaux = chien, chat, éléphant
                    noms = Jeanne, Salomon, Mohamed
                    _
                        {print} nom " habitera " habitations {at} {random}
                        {print} nom " se marira avec " amours {at} {random}
                        {print} nom " aura un " annimaux {at} {random} " comme animal de compagnie"
                        {sleep}
                    ```
            12:
                story_text: |-
                    A partir du niveau 12, vous devrez également utiliser les guillemets dans les listes, avant et après chaque élément.

                    ### Exercice
                    Ajoutez deux prédictions à la liste
                example_code: |
                    ```
                    fortunes = 'you will be rich', 'you will fall in love', 'you will slip on a banana peel'
                    {print} 'I will take a look in my crystall ball for your future.'
                    {print} 'I see... I see...'
                    {sleep}
                    {print} fortunes {at} {random}
                    ```
    functions:
        name: functions
        default_save_name: functions
        description: functions
        levels:
            12:
                story_text: |
                    In this level you'll learn how to use **functions**. A function is a block of code you can easily use multiple times. Using functions helps us organize pieces of code that we can use again and again.
                    To create a function, use `{define}` and give the function a name. Then put all the lines you want in the function in a indented block under the `{define}` line.
                    Leave one empty line in your code to make it look nice and neat. Great job! You have created a function!

                    Now, whenever we need that block of code, we just use <code>{call}</code> with the function's name to call it up! We don't have to type that block of code again.

                    Check out this example code of a game of Twister. The function 'turn' contains a block of code that chooses which limb should go where.

                    ### Exercise
                    Finish this code by setting the 2 variables chosen_limb and chosen_color.
                    Then, choose how many times you want to call the function to give the twister spinner a spin.

                    ### Exercise 2
                    Improve your code by adding a variable called 'people'. Use the variable to give all the players their own command in the game.
                    For example: 'Ahmed, right hand on green' or 'Jessica, left foot on yellow'.
                example_code: |
                    ```
                    sides = 'left', 'right'
                    limbs = 'hand', 'foot'
                    colors = 'red', 'blue', 'green', 'yellow'

                    {define} turn
                        chosen_side = sides {at} {random}
                        chosen_limb = limbs _
                        chosen_color = colors _
                        {print} chosen_side ' ' chosen_limb ' on ' chosen_color

                    {print} 'Lets play a game of Twister!'
                    {for} i {in} {range} 1 to _
                        {call} turn
                        {sleep} 2
                    ```
            13:
                story_text: |
                    Now that you've learned how to use functions, you'll learn how to use a function with an argument.
                    An **argument** is a variable that is used within a function. It is not used outside the function.

                    For example in this code we've programmed the first verse of the song 'My Bonnie is over the ocean'.
                    In this example code the argument `place` is used. Place is a variable that is only used in the function, so an argument.
                    To use `place` we have programmed the line `define song with place`.
                    When the function is called, computer will replace the argument `place`, with the piece of text after `call song with`.

                    ### Exercise
                    The next verse of this song goes:

                    Last night as I lay on my pillow
                    Last night as I lay on my bed
                    Last night as I lay on my pillow
                    I dreamed that my Bonnie is dead

                    Can you program this verse in the same way as the example?
                example_code: |
                    ```
                    {define} song {with} place
                        {print} 'My Bonnie is over the ' place

                    {call} song {with} 'ocean'
                    {call} song {with} 'sea'
                    {call} song {with} 'ocean'
                    ```
            14:
                story_text: |
                    In the previous levels you have learned to create functions and use arguments with them. Another great use of a function is to let it calculate something for you.
                    You can give the function a calculation and it will give you the answer of the calculation. This answer is called a **return value**.

                    For example, in this code the function calculate_new_price will calculate the new price of any item. It will give you the new price as a return value.

                    ### Exercise
                    Finish this code. We have already made the variable new_price for you, you only need to set it.
                    You should finish the line of code by calling the function that calculates the new price.
                example_code: |
                    ```
                    {define} calculate_new_price {with} amount, percentage
                        percentage = percentage / 100
                        discount_amount = amount * percentage
                        return amount - discount_amount

                    old_price = {ask} 'How much is on the price tag?'
                    discount = {ask} 'What percentage is the discount?'

                    new_price = _ calculate_new_price {with} old_price, _
                    {print} 'The new price is ' new_price ' dollar'
                    ```
    guess_my_number:
        name: Guess my number
        default_save_name: guess my number
        description: guess my number
        levels:
            14:
                story_text: |
                    In this level you can program the game 'Guess my number'

                    ### Exercise
                    Fill in the correct symbols on the blanks to get the game to work.
                example_code: |
                    ```
                    {print} 'Guess my number'
                    numbers = 1, 2, 3, 4, 5, 6, 7, 8, 9, 10
                    number = numbers {at} {random}
                    game = 'on'
                    {for} i {in} {range} 1 {to} 10
                        {if} game == 'on'
                            guess = {ask} 'Which number do you think it is?'
                            {if} guess _ number
                                {print} 'Lower!'
                            {if} guess _ number
                                {print} 'Higher!'
                            {if} guess _ number
                                {print} 'You win!'
                                game = 'over'
                    ```
    harry_potter:
        name: Harry Potter
        default_save_name: Harry Potter
        description: Harry Potter adventures
        levels:
            10:
                story_text: |
                    ### Exercice
                    On peut aussi faire une voyante sur le thème de Harry Potter. Complète les espaces vides pour écrire 9 lignes de prédictions.
                    **Bonus** Donne un autre sujet à la voyante, comme ton livre préféré, un film ou une émission de télé.
                example_code: |
                    ```
                    maisons = Gryffondor, Serpentard, Poufsouffle, Serdaigle
                    sujets = potions, défense contre les forces du mal, charmes, transfiguration
                    peurs = Voldemort, les araignées, d'échouer à son examen de BUSE
                    noms = Harry, Ron, Hermione
                    _
                    _ {print} nom ' est membre de ' maisons {at} {random}
                    _ {print} nom ' est fort en ' sujets {at} {random}
                    _ {print} "La plus grande peur de " nom " est " peurs {at} {random}
                    ```
    haunted:
        name: La maison hantée
        default_save_name: La maison hantée
        description: Échappe-toi de la maison hantée
        levels:
            1:
                story_text: |
                    Dans cette aventure, tu vas essayer de faire un jeu dans lequel tu dois t'échapper d'une maison hantée en choisissant la bonne porte.
                    Si tu choisis la bonne porte, tu survivras, sinon un terrible monstre pourrait…

                    Au premier niveau, on commence notre jeu de la maison hantée en créant une histoire d'épouvante et en demandant à la joueuse ou au joueur quel monstre doit apparaître dans cette maison.
                example_code: |
                    ```
                    {print} Qu'est-ce que je fais ici ?
                    {print} Je me souviens de mon ami me disant d'entrer dans ce vieux manoir…
                    {print} et soudain, tout est devenu noir.
                    {print} Mais comment est-ce que j'ai atterri sur le sol… ?
                    {print} Ma tête me fait mal comme si j'avais pris un coup de batte de baseball !
                    {print} Quel est ce bruit ?
                    {print} Oh non ! J'ai l'impression qu'il n'y a pas que moi dans cette maison !
                    {print} Il faut que je m'échappe d'ici !
                    {print} Il y a 3 portes devant moi…
                    {ask} Quel porte choisis-tu ?
                    {echo} Je choisis la porte
                    {print} … ?
                    ```
                story_text_2: |
                    ### Exercice
                    Copie le code d'exemple dans la zone de programmation en cliquant sur le bouton jaune.
                    Maintenant finis l'histoire en ajoutant au moins 5 lignes de code.
                    Rappelle-toi de commencer chaque ligne de code avec la commande `{print}`.
            2:
                story_text: |
                    Dans cette maison hantée tu peux choisir tes monstres avec des emojis. Bien sûr tu peux aussi utiliser des mots.
                example_code: |
                    ```
                    monstre_1 {is} 👻
                    monstre_2 {is} 🤡
                    monstre_3 {is} 👶
                    {print} Tu entres dans la maison hantée.
                    {print} Soudain, tu vois un monstre_1
                    {print} Tu cours dans une autre pièce…
                    {print} Mais un monstre_2 t'y attend !
                    {print} Oh non ! Sauve-toi dans la cuisine.
                    {print} Mais, alors que tu y entres, monstre_3 t'attaque !
                    ```
                story_text_2: |
                    ### Exercice
                    Dans l'exemple ci-dessus, les monstres sont prédéterminés. Donc, à chaque fois que tu exécutes ton code, l'histoire est la même
                    Peux-tu ajouter la commande `{ask}` pour rendre la maison hantée interactive et permettre au joueur de choisir les montres qu'il rencontre ?
                example_code_2: |
                    ```
                    monstre_1 {is} _
                    monstre_2 {is} _
                    monstre_3 {is} _
                    {print} Tu entres dans la maison hantée.
                    {print} Soudain, tu vois un monstre_1
                    {print} Tu cours dans une autre pièce…
                    {print} Mais un monstre_2 t'y attend !
                    {print} Oh non ! Sauve-toi dans la cuisine.
                    {print} Mais, alors que tu y entres, monstre_3 t'attaque !
                    ```
            3:
                story_text: |
                    Au niveau précédent, nous avons écrit une introduction à ton jeu de maison hantée, mais comme tu l'as peut-être remarqué, l'histoire avait toujours la même fin horrible.
                    À ce niveau, tu peux rendre ton histoire plus interactive en changeant l'issue du jeu ; parfois tu te feras manger, parfois tu réussiras à t'échapper !
                    Laissons Hedy décider aléatoirement !

                    ## Exercice
                    Copie l'exemple de code et rempli les espace vide pour le faire marcher !

                    **Bonus** Cette histoire est assez simple, tu peux peut-être la rendre un peu effrayante en racontant plus de choses.
                    Et aussi, les fins possibles sont pour l'instant très limitées, il n'y a que 3 options possibles pour ce qui est derrière la porte. Peut-être peux-tu ajouter de nouveaux monstres à la liste !
                example_code: |
                    ```
                    _ Comment sortir de la maison hantée ?
                    _ Il y a trois portes devant toi…
                    _ _ _ Quelle porte choisis-tu ?
                    _ Tu as choisi la porte… choix
                    monstres _ un zombie, un vampire, RIEN DU TOUT ET TU T'ÉCHAPPES PAR LA SORTIE
                    _ Tu vois…
                    {sleep}
                    _ _ _ _
                    ```
            4:
                story_text: |
                    Dans ce niveau, tu vas apprendre comment utiliser les guillemets dans tes jeux.

                    ### Exercice
                    Peux-tu écrire ta maison hantée pour le niveau 4 ?

                    ### Exercice 2
                    Reviens au niveau précédent et copie ton code de la maison hantée. Fais fonctionner le code dans ce niveau en ajoutant des guillemets aux bons endroits.
                example_code: |
                    ```
                    _ Ajoute les guillemets à ce code _
                    {print} Echappe toi de la maison hantée !
                    {print} Il y a 3 portes devant toi…
                    choix {is} {ask} Quelle porte choisis-tu ?
                    {print} Tu as choisi la porte… choix
                    monstres {is} un zombie, un vampire, RIEN DU TOUT ET TU T'ÉCHAPPES PAR LA SORTIE
                    {print} Tu vois...
                    {sleep}
                    {print} monstres {at} {random}
                     ```
            5:
                story_text: |
                    Jusqu'à ce niveau, le jeu de la maison hantée demandait au joueur de choisir une porte, mais, comme tu l'as peut-être remarqué, il n'était pas vraiment obligé de répondre correctement.
                    Si le joueur donnait une réponse complètement au hasard, le jeu continuait de fonctionner et le joueur pouvait même gagner (sans même avoir choisi une porte).
                    À ce niveau, tu ne peux gagner qu'en choisissant la même porte que celle choisie par Hedy au hasard.
                example_code: |
                    ```
                    {print} "Échapes toi de la maison hantée !"
                    {print} "Il y a 3 portes devant toi…"
                    portes {is} 1, 2, 3
                    monstre {is} un loup-garou, ta maman, un vampire, un zombie
                    porte_choisie {is} {ask} "Quelle porte choisis-tu ?"
                    {print} "Tu as choisi la porte " porte_choisie
                    {sleep}
                    porte_correcte {is} portes {at} {random}
                    _ _ _ _ {print} "Bravo ! Tu t'échappes"
                    {else} {print} "Tu as été mangé par… " monstre {at} {random}
                    ```
            9:
                story_text: |
                    À ce niveau tu peux utiliser l'imbrication, ce qui te permet de rendre la maison hantée encore plus interactive !

                    ### Exercice
                    Maintenant, c'est vraiment dur de gagner à ce jeu. Pourrais-tu le rendre plus facile à gagner ?
                    Change ton code pour qu'il n'y ai qu'une seule mauvaise porte et deux bonnes plutôt qu'une correcte et deux mauvaises.
                    Indice : il te faudra changer la variable `bonne_porte` en `mauvaise_porte`, et échanger les blocs du `{if}` et du `{else}`.
                example_code: |
                    ```
                    {print} "S'échapper de la maison hantée !"
                    santé = vivant
                    portes = 1, 2, 3
                    monstres = un zombie, un vampire, une araignée géante
                    {repeat} 3 {times}
                        {if} santé {is} vivant
                            bonne_porte {is} portes {at} {random}
                            {print} "Il y a trois portes devant toi…"
                            porte_choisie = {ask} "Quelle porte choisis-tu ?"
                            {if} porte_choisie {is} bonne_porte
                                {print} "Aucun monstre ici !"
                            {else}
                                {print} "Tu est mangé par " monstres {at} {random}
                                santé = mort
                        {else}
                            {print} "GAME OVER"
                    {if} santé {is} vivant
                        {print} "Génial ! tu as survécu"
                    ```
            11:
                story_text: |
                    In this level we've changed the repeat command and we've added a line to our haunted house that tells the player in which room they are.
                example_code: |
                    ```
                    {print} 'Escape from the Haunted House!'
                    player {is} alive
                    doors = 1, 2, 3
                    monsters = zombie, vampire, giant spider
                    {for} i {in} {range} 1 {to} 3
                        {if} player {is} alive
                            correct_door = doors {at} {random}
                            {print} 'Room ' i
                            {print} 'There are 3 doors in front of you...'
                            chosendoor = {ask} 'Which door do you choose?'
                            {if} chosendoor {is} correct_door
                                {print} 'No monsters here!'
                            {else}
                                {print} 'You are eaten by a ' monsters {at} {random}
                                player = dead
                        {else}
                            {print} 'GAME OVER'
                    {if} player {is} alive
                        {print} 'Great! You survived!'
                    ```
            14:
                story_text: |
                    ### Exercise
                    In this level you can use the `<` and `>` symbol to introduce lives to your game.
                    Make sure the player loses a life when they come across the wrong monster and that the game stops if you have no lives left.
                example_code: |
                    ```
                    {print} 'Escape from the haunted house'
                    lives = 3
                    doors = 1, 2, 3
                    monsters = 'the wicked witch', 'a zombie', 'a sleeping 3 headed dog'
                    {for} i {in} {range} 1 {to} 10
                        {if} lives _
                            good_door = doors {at} {random}
                            monster = monsters {at} {random}
                            chosen_door = {ask} 'Which door do you choose?'
                            {if} good_door == chosen_door
                                {print} 'You have chosen the correct door'
                            {else}
                                {print} 'You see...' monster
                                {if} monster == 'a sleeping 3 headed dog'
                                    {print} 'Pffieuw.... Its asleep'
                                {else}
                                    {print} 'You lose one life'
                                    lives = _
                        {else}
                            {print} 'GAME OVER'
                    ```
            16:
                story_text: |
                    ### Exercise
                    This haunted house game uses the connection between the lists you can use in this level.
                    For example: all the properties that belong to the zombie are first in all the lists, witch second and vampire third.
                    Check out the code and fill in  `weapons[i]`, `monsters[i]` , `bad_fate[i]`, `good_fate[i]`, `hint[i]` on the correct blanks to get the code to work!
                example_code: |
                    ```
                    numbers = [1, 2, 3]
                    i = numbers[{random}]
                    hint = ['growling', 'a cackling laugh', 'fluttering batwings']
                    monsters = ['zombie', 'witch', 'vampire']
                    bad_fate = ['Your brain is eaten', 'You are forever cursed', 'You are bitten']
                    good_fate = ['You throw the ham. The zombie is distracted and starts eating it.', 'You set the curtains on fire. The witch flees out of fear for the fire', 'The vampire hates garlic and flees']
                    weapons = ['ham', 'lighter', 'garlic']
                    {print} 'You are standing in front of an old mansion'
                    {print} 'Something is not right here'
                    {print} 'You hear ' _
                    {print} 'You are going to explore it'
                    {print} 'You enter the kitchen and see a lighter, a raw ham and a garlic.'
                    your_weapon = {ask} 'What do you bring with you?'
                    {print} 'With your ' your_weapon ' you enter the living room'
                    {print} 'There you find a ' _
                    needed_weapon = _
                    {if} your_weapon == needed_weapon
                        {print} 'You use your ' your_weapon
                        {print} _
                        {print} 'YOU WIN!'
                    {else}
                        {print} 'You have chosen the wrong weapon...'
                        {print} _
                        {print} 'GAME OVER'
                    ```
    hotel:
        name: hotel
        default_save_name: hotel
        description: hotel
        levels:
            13:
                story_text: |
                    In the previous adventure you have learned how to use an argument in a function, and you've learned how to combine it with an {ask}.
                    You might have wondered why you would use functions, because the functions in the example were only one line of code.
                    Now we will show you what a bigger function looks like and we will use multiple agruments now as well. You'll see how much better it is to use a function once the function gets bigger.
                    Here is an example of a function with arguments combined with {ask} commands.
                example_code: |
                    ```
                    {define} welcome_message {with} title, last_name, country, room_number
                        {print} 'Welcome to Hotel Hedy, ' title ' ' last_name
                        nice_trip {is} {ask} 'Did you have a nice trip from, ' country '?'
                        {if} nice_trip {is} 'yes'
                            {print} 'Lovely!'
                        {else}
                            {print} 'Sorry to hear that.'
                            {print} 'Hopefully you can take a nice rest in you room.'
                        {print} 'Your room number is ' room_number

                    {print} 'Hello. Please fill in your information to check in.'
                    title = {ask} 'What is your title (mr, mrs, ms, dr, etc.)?'
                    name = {ask} 'What is you last name?'
                    homecountry = {ask} 'What country do you come from?'

                    {call} welcome_message {with} title, name, homecountry, 105
                    ```

                    title = {ask} 'What is your title (mr, mrs, ms, dr, etc.)?'
                    name = {ask} 'What is you last name?'
                    homecountry = {ask} 'What country do you come from?'

                    {call} welcome_message {with} title, name, homecountry, 105
    if_command:
        name: '{if} & {else}'
        default_save_name: if_command
        description: Introduction à la commande `{if}`
        levels:
            5:
                story_text: |
                    ## Si… sinon…
                    Au niveau 5 il y a quelque chose de nouveau, le `{if}` ! Avec le `{if}` tu peux choisir entre deux options différentes.
                    Ce code écrit « bien » si tu réponds « Hedy » comme nom, et « bouuu ! » si tu réponds quelque chose d'autre.
                    `{ask}` et `{print}` continuent de fonctionner de la même manière qu'au niveau 4.
                example_code: |
                    ```
                    nom {is} {ask} "Quel est ton nom ?"
                    {if} nom {is} Hedy {print} "bien" {else} {print} "bouu !"
                    ```
                story_text_2: |
                    Parfois, le code avec un `{if}` devient vraiment long et ne tient plus très bien sur la ligne.
                    Tu peux écrire le code sur deux lignes en commençant la seconde ligne avec le `{else}` comme ceci :
                example_code_2: |
                    ```
                    nom {is} {ask} "Quel est ton nom ?"
                    {if} nom {is} Hedy {print} "bien"
                    {else} {print} "bouuu !"
                    ```
                story_text_3: |
                    ### Exercice
                    Essaye de créer ton propre code avec `{if}` et `{else}`. Tu peux utiliser l'exemple de code si tu veux.
                example_code_3: |
                    ```
                    réponse {is} {ask} "2 + 2 = ?"
                    _ _ _ 4 _ "Bon travail !"
                    _ _ "Non, 2 + 2 = 4"
                    ```
            8:
                story_text: |
                    ## Si… Sinon…
                    Tu as appris à répéter un bloc de ligne de code après une commande `{repeat}`.
                    Maintenant, tu peux aussi utiliser l'indentation pour faire un bloc après une commande `{if}` ou `{else}`.
                    Regarde l'exemple de code.

                    ### Exercice
                    Ajoute une commande `{else}` à l'exemple. Fait un bloc de lignes en utilisant l'indentation. Tu le fais en commençant chaque ligne par 4 espaces.
                example_code: |
                    ```
                    nom = {ask} "Quel est ton nom ?"
                    {if} nom {is} Hedy
                        {print} "Bienvenue Hedy"
                        {print} "Tu peux jouer sur ton ordinateur !"
                    ```
            9:
                story_text: |
                    À ce niveau, tu peux aussi mettre une commande `{if}` à l'intérieur d'une autre commande `{if}`.
                example_code: |
                    ```
                    continuer = {ask} "Veux-tu continuer ?"
                    {if} continuer = oui
                        sûr = {ask} "Es-tu sûr ?"
                        {if} sûr {is} oui
                            {print} "Nous allons continuer"
                        {else}
                            {print} "Tu n'es pas sûr"
                    {else}
                        {print} "Tu ne veux pas continuer"
                    ```
    in_command:
        name: '{in}'
        default_save_name: in_command
        description: Introduction de la commande `{in}`
        levels:
            5:
                story_text: |
                    ## Listes
                    Quand nous voulons vérifier si quelque chose est dans une liste, nous pouvons maintenant utiliser la commande `{in}`.
                    Ce code écrit « joli ! » si tu choisis vert ou jaune, et « bof » sinon.
                example_code: |
                    ```
                    jolies_couleurs {is} vert, jaune
                    couleur_préférée {is} {ask} "Quelle est ta couleur préférée ?"
                    {if} couleur_préférée {in} jolies_couleurs {print} "jolie !"
                    {else} {print} "bof"
                    ```
                story_text_2: |
                    ### Exercice
                    Termine l'exemple de code en remplissant les espace vides avec les commandes que tu as apprises.
                    Quand tu auras fini, essaye de créer ton propre code et utilise une question que tu auras trouvée toi-même.
                example_code_2: |
                    ```
                    animaux {is} chien, vache, mouton
                    réponse {is} {ask} "Quel est ton animal préféré ?"
                    _ réponse _ animaux _ "c'est aussi le mien !"
                    _ _ "mes animaux préférés sont chien, vache et mouton"
                    ```

                    couleur_préférée {is} {ask} "Quelle est ta couleur préférée ?"
                    {if} couleur_préférée {in} jolies_couleurs {print} "jolie !"
                    {else} {print} "bof"
    is_command:
        name: '{is}'
        default_save_name: command_est
        description: Introduction de la commande {is}
        levels:
            2:
                story_text: |
                    ## Les variables
                    Tu peux donner une valeur à un mot avec `{is}`. C'est ce que l'on appelle une **variable**. Dans cet exemple, nous avons défini une variable qui s'appelle « nom » et une variable qui s'appelle « âge ». Tu peux utiliser le mot « nom » n'importe où dans ton code et il sera remplacé par « Hedy », comme ceci :
                example_code: |
                    ```
                    nom {is} Hedy
                    âge {is} 15
                    {print} nom a âge ans
                    ```
                story_text_2: |
                    ### Exercice
                    Il est temps de faire tes propres variables !
                    Dans le code d'exemple, nous avons défini la variable `animaux_préférés`. En ligne 1, la variable reçoit une valeur, et en ligne 2 nous avons utilisé la variable dans une commande `{print}`.
                    Pour commencer, termine notre exemple en remplissant l'espace vide avec le nom de ton animal préféré. Ensuite, essaye d'écrire 3 autres codes toi-même. Choisi un nom de variable, donne-lui une valeur avec la commande `{is}`. Ensuite, utilise ta nouvelle variable dans une commande `{print}`, comme dans l'exemple.
                example_code_2: |
                    ```
                    animaux_préférés {is} _
                    {print} J'aime les animaux_préférés
                    ```
            6:
                story_text: |
                    Nous avons aussi un changement pour l'enregistrement dans une variable ! Tu peux maintenant utiliser `=` à la place de `{is}` quand tu enregistres un mot ou nombre dans une variable, comme ceci :
                example_code: |
                    ```
                    nom = Hedy
                    réponse = 20 + 4
                    ```
            14:
                story_text: |
                    Nous allons apprendre d'autres nouveaux éléments. Tu les connais peut-être déjà grâce aux mathématiques, le `<` et `>`.
                    Le `<` vérifie si le premier nombre est plus petit que le second, par exemple, âge `<` 1` vérifie si âge est plus petit que 12.
                    Si tu veux vérifier que le premier nombre est plus petit ou égal au second, tu peux utiliser `<=`. Par exemple âge `<=` 11.
                    Le `>` vérifie si le premier nombre est plus grand que le second, par exemple, points `>` 10 vérifie si points est plus grand que 10.
                    Si tu veux vérifier si le premier nombre est plus grand ou égal au second, tu peux utiliser `>=`. Par exemple points `>=` 11.
                    Ces comparaisons s'utilisent avec `{if}`, comme ceci :
                example_code: |
                    ```
                    âge = {ask} "Quel âge as-tu ?"
                    {if} âge > 12
                         {print} "Tu es plus agé que moi !"
                    ```
                story_text_2: |
                    A parti de ce niveau et pour les suivants, si tu veux comparer l'égalité, tu dois utiliser deux fois le signe égale. C'est ainsi que font la plupart des langages de programmation.
                example_code_2: |
                    ```
                    nom = {ask} "Quel est ton nom ?"
                    {if} nom == "Hedy"
                        {print} "Tu es cool !"
                    ```
                story_text_3: |
                    Tu peux aussi comparer si une chose n'est *pas* égale à une autre chose en utilisant `!=` comme ceci :
                example_code_3: |
                    ```
                    nom = {ask} "Quel est ton nom ?"
                    {if} nom != "Hedy"
                        {print} "Tu n'es pas Hedy"
                    ```
    language:
        name: Langage
        default_save_name: Language
        description: Practice words in a foreign language
        levels:
            5:
                story_text: |
                    Fait ton propre programme pour t'entraîner à apprendre des mots dans nouvelle langue.

                    ## Exercice
                    Écrit un code plus long en ajourant au moins 3 autres mots à apprendre.

                    **Bonus** Bien sûr, tu peux choisir d'utiliser un autre langage que l'anglais. Tu peux changer ton code pour apprendre le langage que tu veux.
                example_code: |
                    ```
                    {print} "Apprendre l'anglais !"
                    réponse1 {is} {ask} "🐱"
                    {if} réponse1 {is} cat {print} "Formidable !"
                    {else} {print} "Non, chat se dit cat"
                    réponse2 {is} {ask} "🐸"
                    {if} réponse2 {is} frog {print} "Super !"
                    {else} {print} "Non, grenouille se dit frog"
                    ```
            16:
                story_text: |
                    ### Exercise
                    Take a look at the example code. This is a program to practise French vocabulary. Now make your own program to practice your vocabulary in a new language.
                    If you don't know any other languages, you can use Google translate or you can use emojis and your native language.
                example_code: |
                    ```
                    french_words = ['bonjour', 'ordinateur', 'pomme de terre']
                    translation = ['hello', 'computer', 'potato']
                    score = 0
                    {for} i {in} {range} 1 {to} 3
                        answer = {ask} 'What does ' french_words[i] ' mean?'
                        correct = translation[i]
                        {if} answer == correct
                            {print} 'Correct!'
                            score = score + 1
                        {else}
                            {print} 'Wrong, ' french_words[i] ' means ' translation[i]
                    {print} 'You gave ' score ' correct answers.'
                    ```
    maths:
        name: maths
        default_save_name: maths
        description: Introduction des maths
        levels:
            6:
<<<<<<< HEAD
                story_text: |4

                                            À ce niveau, tu apprends quelque chose de nouveau : tu peux maintenant faire des calculs.

                                            L'addition est facile, tu écris comme en math : `5 + 5` par exemple. Le moins aussi fonctionne bien, c'est `5 - 5`.

                                            La multiplication est un peu différente parce qu'il n'y a pas la croix de la multiplication sur ton clavier. Cherche là, elle n'y est pas !
                                            Voilà pourquoi on multiplie avec l'étoile : `5 * 5`. Lit le « 5 fois 5 » pour t'aider à t'en souvenir plus facilement.
=======
                story_text: |
                    In this level you learn something new: you can now also calculate.

                    The plus is easy, you write it like with math: `5 + 5` for example. The minus also works fine, it is `5 - 5`.

                    The times is a bit different, because there is no times symbol on your keyboard. Just search, there really isn't!
                    That is why we multiply with the asterisk above 8: `5 * 5`. Read that as "5 times 5" that helps you remember it best.
>>>>>>> 8e621abb
                example_code: |
                    ```
                    {print} "5 plus 5 fait " 5 + 5
                    {print} "5 moins 5 fait " 5 - 5
                    {print} "5 fois 5 fait " 5 * 5
                    {print} "5 divisé par 5 fait " 5 / 5
                    ```
            12:
                story_text: |-
                    **Nombres décimaux**
                    Jusqu'à présent, Hedy ne te permettait pas d'utiliser les nombres décimaux comme 1.5, mais maintenant nous les autorisons. Attention, les langages de programmation utilisent le point pour les nombres décimaux et non la virgule.
                example_code: |
                    ```
                    {print} "Deux et demi plus deux et demi fait…"
                    {print} 2.5 + 2.5
                    ```
                story_text_2: |-
                    **Maths with words**
                    In this level you can also do addition with words like this:
                example_code_2: |
                    ```
                    a = 'Hello '
                    b = 'world!'
                    {print} a + b
                    ```
    music:
        name: music
        default_save_name: music
        description: Play a tune!
        levels:
            1:
                story_text: |-
                    In this level you'll learn how to use the `{play}` command to play a tune!

                    Type `{play}` followed by the note you want to play. The scale goes C-D-E-F-G-A-B.
                    As you can see there are 7 different letters, but we can play more than just 7 notes.
                    Type a number between 1 and 10 behind the letter to choose the scale, for example after B4 comes C5.
                    C1 is the lowest note you can play, C10 is the highest.

                    ### Exercise
                    Try out the example code and thenplay around with it! Can you create your own melody?
                    In the next level you'll learn how to play some existing songs.
                example_code: |-
                    ```
                    play C4
                    play D4
                    play E4
                    play F4
                    play G4
                    play A4
                    play B4
                    play C5
                    ```
            2:
                story_text: Finish the songs! We have started the codes for some melodies.
                example_code: |
                    ```
                    {print} Old Mac Donald had a farm
                    {play} C5
                    {play} C5
                    {play} C5
                    {play} G4
                    {play} A4
                    {play} A4
                    {play} G4
                    ```
                story_text_2: As you can see, you can also use the `{sleep}` command to add a little pause in the song.
                example_code_2: |
                    ```
                    {print} Twinkle Twinkle Little Star
                    {play} C
                    {play} C
                    {play} G
                    {play} G
                    {play} A
                    {play} A
                    {play} G
                    {sleep} 1
                    {play} F
                    {play} F
                    ```
            3:
                story_text: |
                    Create a random melody!

                    ### Exercise
                    The example code creates a random melody, but it's very short and not many notes are used.
                    Add more notes to the list and create a longer melody by copying the last line a couple more times.
                example_code: |
                    ```
                    notes {is} A4, B4, C4
                    {play} notes {at} {random}
                    {play} notes {at} {random}
                    {play} notes {at} {random}
                    ```
            4:
                story_text: |
                    Use the `{clear}` command to create a karaokemachine!

                    ### Exercise
                    Finish the karaoke version of 'Mary had a little lamb'.
                    Then, create a karaoke version of any song you'd like!
                example_code: |
                    ```
                    {print} 'Mary had a little lamb'
                    {play} E
                    {play} D
                    {play} C
                    {play} D
                    {play} E
                    {play} E
                    {play} E
                    {clear}
                    {print} 'Little lamb, little lamb'
                    {play} D
                    {play} D
                    {play} D
                    {play} E
                    {play} E
                    {play} E
                    {clear}
                    {print} 'Mary had a little lamb'
                    {play} E
                    ```
            5:
                story_text: |
                    You don't always have to use the `{play}` command to play a whole song, sometimes you just want to play one note.
                    For example, if you want to make a quiz, you can play a happy high note if the answer is right and a sad low note if the answer is wrong.

                    ### Exercise
                    Finish the first question by adding a line of code that plays a C3 note if the wrong answer is given.
                    Then think of 3 more questions to add to this quiz.
                example_code: |
                    ```
                    answer {is} {ask} 'What is the capital of Zimbabwe?'
                    {if} answer {is} Harare {play} C6
                    _
                    ```
            6:
                story_text: "Instead of playing notes, you can also play numbers now. Simply type `{play} 1` for the lowest note, `{play} 70` for the highest note, or anything in between.\n\n### Exercise\n This calls for musical maths! Try out the example code a couple of times with different starting\
                    \ numbers. \nThen, see if you can compose a song using the numbers.\n"
                example_code: |
                    ```
                    number = {ask} 'Say a starting number between 1 and 67'
                    {print} number
                    {play} number
                    number = number + 1
                    {print} number
                    {play} number
                    number = number + 1
                    {print} number
                    {play} number
                    ```
            7:
                story_text: |
                    Using the `{repeat}` command can make your codes for melodies a lot shorter!

                    ### Exercise
                    Finish the code for Twinkle Twinkle Little Star by using the `{repeat}`command.
                    Then go back to the songs you've made in the previous levels. Can you shorten those codes too?
                example_code: |
                    ```
                    {print} 'Twinkle Twinkle Little Star'
                    {repeat} 2 {times} {play} C4
                    {repeat} 2 {times} {play} G4
                    _
                    ```
            8:
                story_text: |
                    Now that we can use the `{repeat}` command for multiple lines, we can make songs even more easily!

                    ### Exercise
                    Finish the song of Brother John (Frère Jacques). Don't forget to use `{repeat}`!
                example_code: |
                    ```
                    {print} 'Brother John'
                    {repeat} 2 {times}
                        {play} C
                        {play} D
                        {play} E
                        {play} C
                    {repeat} 2 {times}
                        {play} E
                        {play} F
                        {play} G
                        {sleep} 1
                    ```
            9:
                story_text: |
                    From this level on you can - among other things - use a {repeat} command inside a {repeat} command.
                    That makes songs like 'Happy birthday' even shorter!

                    ### Exercise
                    Finish the song!
                example_code: |
                    ```
                    first_time = yes
                    {repeat} 2 {times}
                        {repeat} 2 {times}
                            {play} C
                        {play} D
                        {play} C
                        {if} first_time {is} yes
                            {play} F
                            {play} E
                            first_time {is} no
                        {else}
                            _
                    ```
            12:
                story_text: |
                    Use functions in you songs! As you can see in the example code, you can make a function for each line of Twinkle Twinkle little star. Once you've programmed the first three lines, all you have to do is call the functions in the order you want them played in.

                    ### Exercise
                    Finish the song of Twinkle Twinkle little star.
                    Then look back at all the songs you've programmed in the levels before, can you make those codes better and shorter using functions too?
                example_code: |
                    ```
                    {define} first_line
                        {play} C
                        {play} C
                        {play} G
                        {play} G
                        {play} A
                        {play} A
                        {play} G
                        {sleep}

                    {define} second_line
                        {play} F
                        {play} F
                        {play} E
                        {play} E
                        {play} D
                        {play} D
                        {play} C
                        {sleep}

                    {define} third_line
                        {play} G
                        {play} G
                        {play} F
                        {play} F
                        {play} E
                        {play} E
                        {play} D
                        {sleep}

                    {call} _
                    {call} _
                    {call} _
                    {call} _
                    {call} _
                    {call} _
                    ```
            13:
                story_text: |
                    You can use a function with an argument for songs that have line taht are almost the same, but slightly different each time.
                    One example is the song 'Yankee Doodle'. The first 4 notes of the first lines are the same, buyt each time they are followed by a different couple of notes.

                    ### Exercise
                    Can you finish the song of Yankee Doodle?
                    Can you think of another song to programm this way?
                example_code: |
                    ```
                    {print} 'Yankee Doodle'
                    {define} _ {with} note_1, note_2, note_3
                        {play} C4
                        {play} C4
                        {play} D4
                        {play} E4
                        {play} _
                        {play} _
                        {play} _

                    {call} line_1 {with} 29, 31, 30
                    {call} line_1 {with} 29, 28, 0
                    {call} line_1 {with} 32, 31, 30

                    {play} C4
                    {play} B3
                    {play} G3
                    {play} A3
                    {play} B3
                    {play} C4
                    {play} C4
                    ```
            14:
                story_text: |
                    You can programm music for fun, but you can also use the musical notes to make something useful like a fire alarm!

                    ### Exercise
                    Make sure the fire alarm rings when there is a fire!
                example_code: |
                    ```
                    {define} fire_alarm
                        {print} 'FIRE!'
                        note = 40
                        {for} i {in} {range} 1 {to} 100
                            {if} note _ 50
                                note = note + 5
                                {play} _
                            {else}
                                note = 40

                    fire = {ask} 'Is there a fire?'
                    {if} fire _ 'yes'
                        {call} fire_alarm
                    ```
    parrot:
        name: Perroquet
        default_save_name: Perroquet
        description: Crée ton propre perroquet en ligne qui te copiera !
        levels:
            1:
                story_text: |
                    Crée ton propre perroquet en ligne qui te copiera !
                example_code: |
                    ```
                    {print} Je suis Hedy le perroquet
                    {ask} quel est ton nom ?
                    {echo}
                    {echo}
                    ```
                story_text_2: |
                    ### Exercice
                    Copie l'exemple de code dans la zone de programmation en cliquant sur le bouton jaune.
                    Fais poser au perroquet une question différente en écrivant quelque chose dans l'espace vide de l'exemple !

                    **Bonus** Tu peux aussi faire poser plusieurs questions au perroquet. Écris plusieurs autres lignes de code à la suite de ce que tu as déjà écrit.
                example_code_2: |
                    ```
                    {print} Je suis Hedy le perroquet
                    {ask} _
                    {echo}
                    {echo}
            2:
                story_text: |
                    Au niveau précédent, tu as fait un perroquet qui te répétait. À ce niveau, nous allons faire un perroquet interactif, en utilisant une variable et la commande `{ask}`.
                    Nous allons aussi rendre le perroquet plus vivant en ajoutant des commandes `{sleep}` après les choses qu'il dit.
                example_code: |
                    ```
                    {print} Je suis Hedy le perroquet
                    nom _ _ Quel est ton nom ?
                    {print} nom
                    _
                    {print} coco
                    _
                    {print} nom
                    ```
                story_text_2: |
                    ### Exercice
                    Pour commencer, termine la ligne 2 avec une commande `{is}` et une commande `{ask}`.
                    Ensuite, écrit une commande `{sleep}` aux lignes 4 et 6 pour que le perroquet se calme un petit peu.

                    **Bonus** Peux-tu faire que le perroquet demande plus que ton nom, en ajoutant des lignes de code ?
            3:
                story_text: |
                    Apprend à ton perroquet un nouveau mot avec `{add} {to}`.
                    ### Exercice
                    Peux-tu ajouter la commande `{add} {to}` pour faire marcher le code ?
                example_code: |
                    ```
                    mots {is} coco, Hedy
                    {print} Entraine ton perroquet !
                    nouveau_mot {is} {ask} Quel mot veux-tu lui apprendre ?
                    _ nouveau_mot _ mots
                    {print} 🧒 Dit nouveau_mot, Hedy !
                    {print} 🦜 mots {at} {random}
                    ```
            4:
                story_text: |
                    À ce niveau nous devons utiliser les guillemets avec les commandes `{ask}` et `{print}`.
                    ### Exercice
                    Complète le code en remplaçant les blancs par des guillemets.
                example_code: |
                    ```
                    mots {is} coco, Hedy
                    {print} _ Entraîne ton perroquet ! _
                    nouveau_mot {is} {ask} _ Quel mot souhaites-tu apprendre au perroquet ? _
                    {add} nouveau_mot {to_list} mots
                    {print} _ 🧒 Dis _ nouveau_mot _, Hedy !_
                    {print} _ 🦜 _ mots {at} {random}
                    ```
            5:
                story_text: |
                    Récompense ton perroquet s'il dit le bon mot !

                    ### Exercice
                    Termine le code en écrivant les 4 commandes qui manquent.
                example_code: |
                    ```
                    mots {is} coco, Hedy
                    {print} "Entraîne ton perroquet !"
                    nouveau_mot {is} {ask} "Quel mot veux-tu lui apprendre ?"
                    {add} nouveau_mot {to_list} mots
                    mot_dit {is} mots {at} {random}
                    {print} "🧒 Dis " nouveau_mot ", Hedy !"
                    {print} "🦜 " mot_dit
                    _ mot_dit {is} nouveau_mot _ "🧒 Bien joué, Hedy ! 🍪"
                    _ _ "🧒 Non, Hedy ! Dis " nouveau_mot
                    ```
    piggybank:
        name: Piggy Bank
        default_save_name: Piggy Bank
        description: Count your pocketmoney!
        levels:
            12:
                story_text: |
                    In this adventure you learn how to make a digital piggy bank, to calculate how much money you have and how long you need to save up to buy what you want!
                example_code: |
                    ```
                    {print} 'The digital piggy bank'
                    wish = {ask} 'What would you like to buy?'
                    price = {ask} 'How much does that cost?'
                    saved = {ask} 'How much money have you saved already?'
                    allowance = {ask} 'How much pocket money do you get per week?'
                    to_save = price - saved
                    weeks = to_save / allowance
                    {print} 'You can buy a ' wish ' in ' weeks ' weeks.'
                    ```
            14:
                story_text: |
                    ### Exercise
                    In this level you can let Hedy tell you if you have saved up enough money!
                    Finish this code by filling in the blanks!
                example_code: |
                    ```
                    _ calculate_budget with wish, money, allowance
                        to_save = wish - money
                        weeks = to_save / allowance
                        {if} wish _ money
                            {print} 'You need to save up some more!'
                            {print} 'Youll need ' weeks ' more weeks.'
                        {else}
                            {print} 'Great! You have enough'
                            {print} 'Lets go shopping!'

                    money = {ask} 'How much money have you saved?'
                    wish = {ask} 'How much money do you need?'
                    allowance = {ask} 'How much pocket money do you get each week?'

                    {call} calculate_budget with _, _, _
                    ```
    pressit:
        name: Presse une touche
        default_save_name: Pressed
        description: Try linking a keyboard key to a command!
        levels:
            5:
                story_text: |
                    À ce niveau il y a un nouveau mot clé : `{pressed}` !
                    Avec `{pressed}` tu peux utiliser des touches de ton clavier pour contrôler quelles lignes sont jouées.

                    ### Exercice
                    Regarde l'exemple et ajoute une ligne de code de plus qui réagit à une touche.
                example_code: |
                    ```
                    {print} "Voulez-vous une bonne (b) ou une mauvaise (m) fin ?"
                    {if} b {is} {pressed} {print} "Ils vécurent heureux et eurent beaucoup d'enfants ❤️"
                    {else} {print} "Le prince fut mangé par un hippopotame 😭"
                    ```
                story_text_2: |
                    Tu peux aussi associer les commande de la tortue à des touches.

                    ### Exercice
                    Copie les lignes plusieurs fois pour créer une image plus grande.
                example_code_2: |
                    ```
                    {if} y {is} {pressed} {forward} 15
                    {else} {turn} 90
                    ```
            7:
                story_text: |
                    Maintenant que tu sais tout sur le `{repeat}`, nous pouvons appuyer sur les touches plusieurs fois.

                    ### Exercice
                    Le code que tu as vu au niveau 5 ne détecte la touche qu'une seule fois. Copie l'exemple et ajoute-lui un `{repeat}` pour que tu puisses appuyer sur les touches plusieurs fois.
                example_code: |
                    ```
                    {if} x {is} {pressed} {forward} 15 {else} {turn} 90
                    ```
            9:
                story_text: |
                    Maintenant que tu sais comment combiner les éléments, tu peux créer un jeu tactile avec `{pressed}`.

                    ### Exercice
                    Termine le code. À chaque fois, une lettre doit être choisie au hasard, qu'il faut appuyer. Tu gagnes un point par bonne réponse, mais deux points sont retirés si tu te trompes.
                    **Bonus** Efface l'écran après chaque lettre, et affiche le score à la fin.
                example_code: |
                    ```
                    points = 0
                    lettre = a, b, c, d, e
                    {repeat} 10 {times}
                        lettre = _ _ _
                        {print} "Presse la touche " letter
                        {if} lettre {is} {pressed}
                        _
                        _
                        _
                    ```
    print_command:
        name: '{print}'
        default_save_name: affiche
        description: Introduction à la commande affiche
        levels:
            1:
                story_text: |
                    ## La commande d'affichage
                    Tu peux afficher du texte à l'écran en utilisant la commande `{print}`.
                example_code: |
                    ```
                    {print} Salut à toi, programmeur/programmeuse !
                    {print} Bienvenue chez Hedy !
                    ```
                story_text_2: |
                    ### Exercice
                    Dans Hedy tu as des exercices pour chaque aventure. Un exercice te permet de t'entraîner aux nouvelles commandes et concepts, et te permet de jouer avec les codes d'exemple.
                    Dans cet exercice, tu verras un espace vide rose. Tu dois écrire quelque chose à la place de cet espace vide pour que ton code fonctionne.

                    Complète l'espace vide en écrivant la commande `{print}` et ajoute cinq autres lignes de code. Chaque ligne doit commencer par la commande `{print}`.
                    Amuse-toi !
                example_code_2: |
                    ```
                    _ Salut !
                    ```
            18:
                story_text: |-
                    Nous sommes arrivés à du code Python réel ! Cela signifie qu'à partir de maintenant, nous devons utiliser les parenthèses avec `{print}` et `{range}`
                    Cela signifie aussi que tu peux utiliser le code Hedy de ce niveau dans n'importe quel environnement Python du moment que tu utilises les commandes en anglais. Si tu ne l'as pas encore fait, tu peux basculer en anglais dans le menu des commandes.
                example_code: |
                    ```
                    {print}('Salut !')
                    {for} i {in} {range}(1, 10):
                        {print}('Ceci est la ligne ', i)
                    ```
                story_text_2: Si tu veux afficher plus d'un élément, tu dois les séparer par une virgule.
                example_code_2: |
                    ```
                    temperature = 25
                    {print}("Il fait ", temperature, " degrés dehors")
                    ```
    quizmaster:
        name: Quizmaster
        default_save_name: Quizmaster
        description: Make your own quiz!
        levels:
            14:
                story_text: |
                    ### Exercise
                    In this adventure you can make your own quiz! Fill in the blanks, add more questions and enjoy your own quiz!
                    You can make a quiz about anything you like: your hobby, your favorite animal, your favorite book or anything at all!
                example_code: |
                    ```
                    {print} 'Make your own quiz'
                    points_a = 0
                    points_b = 0
                    {print} 'Question'
                    {print} 'Answer option A'
                    {print} 'Answer option B'
                    answer = {ask} 'Which answer?'
                    {if} answer == 'A'
                        points_a = points_a + 1
                    {if} answer == 'B'
                        points_b = points_b + 1
                    {print} 'End of the quiz!'
                    {print} 'Lets see the results!'
                    {if} points_a > points_b
                        {print} 'You belong to the A club'
                    {if} points_b > points_a
                        {print} 'You belong to the B club'
                    ```
    quotation_marks:
        name: '"Les guillemets"'
        default_save_name: quotation_marks
        description: Introduction des guillemets
        levels:
            4:
                story_text: |
                    ## "Les guillemets"
                    Au niveau 4 `{ask}` et `{print}` ont changé.
                    Tu dois mettre le texte que tu veux afficher entre des guillemets.
                    C'est utile, parce que tu peux maintenant afficher tous les mots que tu veux. Même les mots que tu as utilisés pour mémoriser des choses avec `{is}`.
                    La plupart des langages de programmation utilisent aussi des guillemets pour afficher, donc on s'approche un peu plus de la vraie programmation !
                example_code: |
                    ```
                    {print} "Tu as besoins d'utiliser les guillemets à partir de maintenant !"
                    réponse {is} {ask} "Qu'avons nous besoins d'utiliser à partir de maintenant ?"
                    {print} "Nous avons besoins d'utiliser " réponse
                    ```
                story_text_2: |
                    ## Apostrophes
                    Important ! Hedy accepte que tu utilises les guillemets ou les apostrophes pour entourer tes textes. En anglais, on utilise généralement les apostrophes car cela ne pose pas trop de problème, mais en français, cela pose un problème avec, par exemple, « aujourd'hui » ou « s'il vous plait »

                    Astuce : Nous te recommandons d'utiliser les guillemets qui fonctionnent bien dans la plupart des cas.

                    L'exemple montre le problème si tu entoures ton texte avec les apostrophes. Peux-tu le corriger en remplaçant par des guillemets ?
                example_code_2: |
                    ```
                    {print} _ Voici comment ça ne marche pas avec les apostrophes : _
                    {print} 'aujourd'hui je fais du babysitting avec les enfants de ma sœur'
                    {print} 'qu'y a-t-il de plus amusant que ça ?'
                    ```
            12:
                story_text: |
                    **Tous les textes doivent être entre guillemets**
                    À partir de ce niveau, tu devras utiliser les guillemets quand tu enregistres un texte avec `=` :
                example_code: |
                    ```
                    nom = "Hedy le robot"
                    {print} "Bonjour " nom
                    ```
                story_text_2: |
                    **Tous les éléments des listes ont aussi besoins des guillemets**
                    Les listes, c'est du texte ! Donc, elles ont aussi besoins des guillemets. Attention que chaque élément de la liste à besoins de ses guillemets individuellement.
                    Cela te permet d'avoir un élément de deux mots dans une liste. Par exemple "Iron Man".
                example_code_2: |
                    ```
                    superhéros = "Spiderman", "Batman", "Iron Man"
                    {print} superhéros {at} {random}
                    ```
                story_text_3: |
                    **Tout texte dans la comparaison d'un `{if}` a besoins de guillemets**
                example_code_3: |
                    ```
                    nom = {ask} "Quel est ton nom ?"
                    {if} nom = "Hedy le robot"
                        {print} "Salut !"
                    ```
                story_text_4: |
                    **Les nombres n'ont pas besoins de guillemets**
                    Pour les nombres, tu ne dois pas utiliser les guillemets avec `=` :
                example_code_4: |
                    ```
                    score = 25
                    {print} "Tu as " score
                    ```
    random_command:
        name: '{random}'
        default_save_name: random_command
        description: Introduction de la commande `{at} {random}`
        levels:
            3:
                story_text: |
                    ## Au hasard
                    À ce niveau, tu peux créer une liste avec la commande `{is}`. Tu peux laisser l'ordinateur choisir un élément au hasard dans cette liste. Tu fais ça avec `{at} {random}`
                example_code: |
                    ```
                    animaux {is} chien, chat, kangourou
                    {print} animaux {at} {random}
                    ```
                story_text_2: |
                    Tu peux aussi utiliser la commande `{at} {random}` dans une phrase.
                example_code_2: |
                    ```
                    nouriture {is} part de tarte, part de pizza, salade, crêpe
                    {print} Je vais prendre une nouriture {at} {random} pour le déjeuner.
                    ```
                story_text_3: |
                    ### Exercice
                    Essaie la commande `{at} {random}` en faisant ton propre jeu concours (comme à la télé) où tu choisis une porte ou une valise qui peut contenir le gros lot !
                    Sauras-tu le faire ? Nous avons déjà écrit les premières lignes dans le code d'exemple.
                example_code_3: |
                    ```
                    {print} Le grand jeu concours !
                    {print} Voyez ces 3 valises devant vous…
                    choix {is} {ask} Quelle valise choisissez-vous ?
                    les_prix {is} _
                    _
                    ```
            16:
                story_text: |-
                    We are going to make lists the Python way, with square brackets around the lists! We also keep the quotation marks around each item like we have learned in previous levels.
                    We use square brackets to point out a place in a list. For example: `friends[1]` is the first name on the list of friends, as you can see in the first part of the example code.
                    The second part of the example code shows you that we can also match 2 lists using the variable i.
                example_code: |
                    ```
                    friends = ['Ahmed', 'Ben', 'Cayden']
                    {print} friends[1] ' is the first friend on the list.'
                    {print} friends[2] ' is the second friend on the list.'
                    {print} friends[3] ' is the third friend on the list.'
                    #now we will match 2 lists using the variable i
                    lucky_numbers = [15, 18, 6]
                    {for} i {in} {range} 1 {to} 3
                        {print} friends[i] 's lucky number is ' lucky_numbers[i]
                    ```
                story_text_2: |-
                    Now that you've learned to use the brackets in lists, you can also start using the {at} {random} command in the Python way!
                    You simply type the name of your list with `[random]` behind it!
                example_code_2: |-
                    ```
                    fruit = ["pomme", "banane", "cerise"]
                    {print} fruit[random]
                    ```
    repeat_command:
        name: '{repeat}'
        default_save_name: repeat_command
        description: la commande répète
        levels:
            7:
                story_text: |
                    ## Répète ! Répète ! Répète !
                    Le niveau 7 ajoute la commande `{repeat}`. `{repeat}` peut être utilisée pour exécuter une ligne de code plusieurs fois. Comme ceci :

                    ### Exercice
                    Joue avec la commande `{repeat}`. Peux-tu faire la chanson d'anniversaire avec seulement 3 lignes de code à la place de 4 maintenant ?
                example_code: |
                    ```
                    {repeat} 3 {times} {print} "Hedy est amusante !"
                    ```
            8:
                story_text: |
                    ### La commande `{repeat}` et l'indentation
                    À ce niveau, tu peux répéter plusieurs lignes de code avec une seule commande `{repeat}`.
                    Tu le fais en faisant un bloc avec les lignes que tu veux répéter.
                    Pour faire un bloc, tu ajoutes quatre espaces au début de chaque ligne du bloc. C'est ce qu'on appelle une **indentation**.
                    Tu devras indenter même pour créer un bloc d'une seule ligne.
                example_code: |
                    ```
                    {repeat} 5 {times}
                        {print} "Salut tout le monde"
                        {print}"Tout ceci sera répété 5 fois"
                    ```

                        {print} "Bonjour tout le monde"
                        {print} "Ceci sera écrit 5 fois"
            9:
                story_text: |
                    À ce niveau, tu peux non seulement utiliser un bloc de lignes avec `{if}` et `{repeat}`, mais tu peux aussi mettre ces commandes ensemble !
                    Dans l'exemple, tu vois une commande `{if}` dans une commande `{repeat}`. Ça marche aussi à l'inverse, et un `{if}` peut aussi se trouver dans un autre `{if}` et un `{repeat}` dans un autre `{repeat}`.
                    Essaye !
                example_code: |
                    ```
                    {repeat} 3 {times}
                        nourriture = {ask} "Que veux-tu ?"
                        {if} nourriture {is} pizza
                            {print} "bien !"
                        {else}
                            {print} "La pizza c'est meilleur"
                    ```

                        nourriture = {ask} "Que veux-tu ?"
                        {if} nourriture {is} pizza
                            {print} "parfait !"
                        {else}
                            {print} "La pizza c'est meilleur"
    repeat_command_2:
        name: '{repeat} 2'
        default_save_name: repeat_command_2
        description: repeat command 2
        levels:
            7:
                story_text: |
                    ## Répète avec d'autres commandes et avec des variables
                    Tu t'es entrainé avec la commande `{repeat}` combinée avec la commande `{print}`. Mais, savais-tu que tu pouvais utiliser d'autres commandes avec `{repeat}` ?
                    L'exemple montre que `{repeat}` peut aussi être utilisée avec une commande `{ask}`, `{if}` ou `{else}`.
                example_code: |
                    ```
                    {repeat} 2 {times} réponse = {ask} "Savais-tu que tu pouvais poser une question plusieurs fois ?"
                    {if} réponse {is} oui {repeat} 2 {times} {print} "Tu le savais déjà !"
                    {else} {repeat} 3 {times} {print} "Tu as appris quelque chose de nouveau !"
                    ```
                story_text_2: |
                    Une autre chose intéressante que tu peux faire avec la commande `{repeat}` est d'utiliser une variable pour indiquer le nombre de fois que quelque chose doit être répété. Dans l'exemple, tu peux voir que nous demandons en premier quel âge a la personne.
                    Ensuite, en ligne 3, le message est répété `âge` fois. Ainsi nous avons utilisé la variable `âge` avec la commande `{repeat}`.
                example_code_2: |
                    ```
                    {print} "Youpi ! C'est ton anniversaire"
                    âge = {ask} "Quel âge as-tu ?"
                    {repeat} âge {times} {print} "Hip Hip Hip Hourra !"
                    ```
            8:
                story_text: |
                    ### C'est dans le bloc ou pas ?
                    À ce niveau, tu dois faire attention à quelles lignes de code doivent être dans le bloc et lesquelles ne doivent pas y être.
                    Par exemple : si tu veux chanter la chanson *Vive le vent*. Tu veux que seule la ligne avec « Vive le vent » soit répétée deux fois.
                    Cela veut dire que les lignes suivantes ne devrait pas démarrer avec une indentation car elles n'appartiennent pas au bloc.
                    Si tu commences les autres lignes avec une indentation, la chanson ne sera plus correcte.

                    ## Exercice
                    Chaque ligne de l'exemple de code commence par un espace vide. Retire les espaces vides et essaye de trouver quelle ligne a besoin d'une indentation et quelle ligne n'en a pas besoin pour faire la chanson de *vive le vent*.
                example_code: |
                    ```
                    _ {print} "Connais-tu la chanson vive le vent ?"
                    _ {repeat} 2 {times}
                    _ {print} "Vive le vent"
                    _ {print} "Vive le vent d'hiver"
                    _ {print} "Qui s'en va sifflant, soufflant"
                    _ {print} "Dans les grands sapins verts, oh !"
                    ```

                        {print} "Cette ligne sera répétée…"
                        {print} "Cette ligne aussi…"
                    {print} "mais celle-ci ne le sera pas !"
    restaurant:
        name: Restaurant
        default_save_name: Restaurant
        description: Crée ton propre restaurant virtuel
        levels:
            1:
                story_text: |
                    Au niveau 1 tu peux faire ton propre restaurant virtuel et prendre les commandes de tes clients.
                example_code: |
                    ```
                    {print} Bienvenu au restaurant Chez Hedy 🍟
                    _ Que voulez-vous commander ?
                    {echo} Ainsi vous voulez commander
                    {print} Merci pour votre commande !
                    {print} C'est bientôt prêt !
                    ```
                story_text_2: |
                    ### Exercice
                    Copie l'exemple de code dans la zone de programmation en cliquant sur le bouton jaune.
                    Pour commencer, complète avec la bonne commande dans l'espace vide pour faire marcher le code.
                    Ensuite, ajoute au moins 4 lignes de code supplémentaires au programme du restaurant.
                    Demande au client ce qu'il désire boire et demande-lui s'il veut payer en liquide ou avec la carte.
                    Enfin, pense à une façon sympa de dire au revoir à ton client.
            2:
                story_text: |
                    Au niveau 2 tu pourrais étendre ton restaurant en utilisant des variables. Au niveau 1, Hedy pouvait seulement `{echo}` les commandes et seulement retenir la dernière chose commandée.
                    Maintenant tu peux utiliser des variables et Hedy peut se rappeler à la fois la nourriture et l'accompagnement !
                example_code: |
                    ```
                    {print} Bienvenue dans le restaurant Chez Hedy !
                    {print} Aujourd'hui, nous avons pizza ou lasagnes.
                    nouriture {is} {ask} Que désirez-vous manger ?
                    {print} Très bon choix ! nourriture est mon choix préféré
                    accompagnement {is} {ask} Désirez-vous des frites ou de la salade avec ça ?
                    {print} nourriture avec accompagnement sont en route !
                    ```
                story_text_2: |
                    ### Exercice
                    Copie ton code du restaurant du niveau précédent dans la zone de programmation ci-dessous.
                    Corrige le code en remplaçant les commandes `{ask}` et `{echo}` et en utilisant des variables comme tu viens de l'apprendre à ce niveau.

                    Maintenant que ton code fonctionne à nouveau, c'est le moment d'ajouter quelquechose en plus.
                    Regarde la dernière ligne du code d'exemple : `{print} nouriture avec accompagnement sont en route !`
                    Dans cette simple ligne, deux variables ont été utilisés pour créer un résumé de la commande.
                    Maintenant ajoute ton propre résumé de la nourriture et de la boisson commandé par le client.

                    **Bonus** Maintenant que tu as appris comment utiliser les variables, tu peux utiliser autant de variables sur une ligne que tu le désires. Peux-tu ajouter plus de variables dans ton code, pour demander « sur place » ou « à emporter », « en liquide » ou « en carte », « avec ou sans paille », etc. ?
            3:
                story_text: |
                    As-tu du mal à décider ce que tu voudrais manger pour dîner ? Tu peux laisser Hedy décider pour toi !
                    Ajoute simplement une liste de tes plats préférés (ou ceux que tu détestes le plus) et Hedy pourra choisir ton dîner pour toi.
                    Tu peux aussi t'amuser, en laissant Hedy choisir, en plus, le prix de ton repas ! Que vas-tu obtenir ?
                example_code: |
                    ```
                    plats {is} spaghetti, choux de Bruxelles, Hamburgers
                    {print} Ce soir, tu mangeras des plats {at} {random} !
                    prix {is} 1 euro, 10 euros, 100 euros
                    {print} Ça fera prix {at} {random} s'il te plait.
                    ```
                story_text_2: |
                    ### Exercice
                    Maintenant, fais ta propre version du restaurant aléatoire.
                    Fais ta liste d'entrées, plats, desserts, boissons et prix.
                    Ensuite, utilise les commandes `{print}` et `{at} {random}` pour dire au client son menu pour ce soir.
                example_code_2: |
                    ```
                    {print} Bienvenue dans le restaurant aléatoire !
                    entrées {is} _
                    plats {is} _
                    desserts {is} _
                    boissons {is} _
                    prix {is} _
                    _
                    ```
            4:
                story_text: |
                    À ce niveau, tu dois utiliser les guillemets avec les commandes `{print}` ou `{ask}`.

                    ### Exercice
                    Ajoute les guillemets à ce code pour le faire fonctionner ! Attention : les variables ne doivent pas être entourées de guillemets.
                    Ensuite, utilise la commande `{clear}` pour ne montrer qu'une ligne à la fois dans ton écran de sortie.

                    ### Exercice 2
                    Retourne au niveau précédent et copie ton code du restaurant. Fais fonctionner ce code dans ce niveau en ajoutant des guillemets aux bons endroits et ajoute des commandes  `{clear}`.
                example_code: |
                    ```
                    _ Ajoute les guillemets à ce code _
                    {print} Bienvenue au Restaurant Chez Hedy !
                    {print} Aujourd'hui nous servons pizza ou lasagne.
                    plat {is} {ask} Que voudrais-tu manger ?
                    {print} Très bon choix !  plat  est ce que je préfère !
                    garniture {is} {ask} Que veux-tu en garniture ? fromages ou légumes ?
                    {print} plat  aux  garniture  . C'est parti !
                    boisson {is} {ask} Que voudrais-tu boire avec ça ?
                    {print} Merci pour ta commande.
                    {print} Tes  plat  et  boisson  vont être servis !
                    ```
            5:
                story_text: |
                    ### Exercice
                    L'exemple montre comment tu peux programmer qu'il te manque un des éléments du menu de ton restaurant.
                    Copie ton propre code de restaurant du niveau précédent. Crée un problème dans ton restaurant et code-le, comme dans l'exemple.

                    **Bonus** As-tu programmé le problème et la réponse appropriée ? Alors essaye d'ajouter plus de `{if}` et `{else}` dans ton code.
                    Essaye d'ajouter un `{if}` après chaque commande `{ask}` dans ton code pour le rendre le plus interactif possible.
                example_code: |
                    ```
                    boisson_en_stock {is} eau, limonade, coca, jus d'orange
                    choix {is} {ask} "Que voulez vous boire ?"
                    {if} choix {in} boisson_en_stock {print} choix " en préparation !"
                    {else} {print} "Désolé, nous n'avons pas de " choix
                    ```
            6:
                story_text: |
                    À ce niveau tu peux utiliser les maths pour calculer le prix total pour la commande de ton client, pour faire un restaurant plus réaliste.
                    Mais tu peux aussi ajouter beaucoup plus de choses à ton restaurant virtuel, par exemple, plus de plats.

                    ### Exercice
                    Tu peux ajouter beaucoup plus de choses à ton restaurant virtuel. Par exemple, tu peux…
                    - demander combien de personnes vont manger et multiplier le prix par ce nombre ?
                    - ajouter un autre plat ?
                    - donner une réduction aux gens quand ils donnent un code de réduction (secret) ?
                    - ajouter un menu enfant ?
                    - penser à d'autres choses amusantes à ajouter ?
                example_code: |
                    Tu peux créer un code de restaurant simple, comme celui-ci :
                    ```
                    {print} "Bienvenue au restaurant Chez Hedy"
                    {print} "Voici notre menu :"
                    {print} "Nos plats principaux sont : pizza, lasagnes ou spaghetti"
                    plat_principal = {ask} "Quel plat principal souhaitez-vous ?"
                    {print} "Votre commande : " plat_principal
                    prix = 0
                    {if} plat_principal {is} pizza prix = 10
                    {if} plat_principal {is} lasagnes prix = 12
                    {if} plat_principal {is} spaghetti prix = 8
                    {print} "Ce sera " prix " euros, s'il vous plaît"
                    {print} "Merci, bon appétit !"
                    ```
            7:
                story_text: |
                    À ce niveau tu as appris comment utiliser la commande `{repeat}` pour répéter une ligne de code un certain nombre de fois.
                    Tu peux l'utiliser dans ton restaurant pour demander à plusieurs personnes ce qu'elles veulent manger.

                    ### Exercice
                    Peux-tu compléter le code ? Hedy doit demander le plat autant de fois qu'il y a de personnes. Donc s'il y a 5 personnes, la question doit être répétée 5 fois.
                    **Bonus** Enrichi ton code avec plus de questions, par exemple pour les boissons et les sauces.
                example_code: |
                    ```
                    {print} "Bienvenu au restaurant Chez Hedy"
                    personnes = {ask} "Combien de personnes vont nous rejoindre aujourd'hui ?"
                    ```
            8:
                story_text: |
                    À ce niveau, tu peux rendre ton restaurant virtuel plus élaboré en répétant plusieurs lignes de code. Comme ceci :
                example_code: |
                    ```
                    {print} "Bienvenue au restaurant Chez Hedy !"
                    personnes = {ask} "Combien de personnes doivent nous rejoindre aujourd'hui ?"
                    {print} "Génial !"
                    {repeat} personnes {times}
                        plat = {ask} "Que voulez-vous commander ?"
                        {print} plat
                    {print} "Merci d'avoir commandé !"
                    {print} "Bon appétit !"
                    ```
                story_text_2: |
                    ### Exercice
                    Ce code peut être complété avec d'autres éléments de menu, par exemple, proposer des boissons, et/ou plusieurs plats ou desserts. Ajoute au moins un autre élément.
                    **Bonus** Ajoute encore plus d'éléments. Propose autant de choix que tu veux !
            9:
                story_text: |
                    À ce niveau tu peux utiliser l'imbrication pour rendre ton restaurant plus réaliste et plus amusant !

                    ### Exercice
                    L'indentation a été retiré du code d'exemple.
                    Peux-tu trouver combien d'indentations chaque ligne a besoin pour fonctionner correctement ?
                    Si le client commande une pizza, Hedy doit demander quelle sauce il veut.

                    **Bonus** Un restaurant n'a pas toutes les sauces en réserve. Fait une liste des sauces disponibles et répond pour chaque commande si tu la vends ou pas.<br>
                    **Bonus** Les pizzas ont des garnitures. Demande au client ce qu'il veut.<br>
                    **Bonus** Est-ce que le client a soif ? demande lui aussi sa boisson !<br>
                example_code: |
                    ```
                    {print} "Bienvenue au restaurant Chez Hedy !"
                    nombre_personnes = {ask} "Combien de personnes se joindront à nous aujourd'hui ?"
                    {print} "Génial !"
                    prix = 0
                    {repeat} nombre_personnes {times}
                    _ nourriture = {ask} "Que voulez-vous commander ?"
                    _ {print} nourriture
                    _ {if} nourriture {is} frites
                    _ prix = prix + 3
                    _ sauce = {ask} "Quelle sauce voulez-vous avec vos frites ?"
                    _ {if} sauce {is} aucune
                    _ {print} "pas de sauce"
                    _ {else}
                    _ prix = prix + 1
                    _ {print} "avec " sauce
                    _ {if} nourriture {is} pizza
                    _ prix = prix + 4
                    {print} "Cela fera " prix " euros"
                    {print} "Bon appétit !"
                    ```
            10:
                story_text: |
                    À ce niveau, tu vas apprendre comme demander facilement les commandes pour les différents plats.

                    ### Exercice 1
                    Termine le code avec une commande `{ask}` à la place des espaces vides, pour demander au client ce qu'il veut manger pour chaque plat.
                example_code: |
                    ```
                    menu = appéritif, plat principal, dessert
                    {for} service {in} menu
                        {print} "Que voulez-vous commander pour votre " service " ?"
                        _
                        _
                    ```
                story_text_2: |
                    ### Exercice
                    Bien sûr, tu peux aussi commander pour plusieurs personnes !
                    Peux-tu ajouter la bonne quantité d'indentations avant chaque ligne pour que le code fonctionne correctement ?
                    Conseil : certaines lignes n'ont pas besoin d'être indentées.
                example_code_2: |
                    ```
                    _ menu = appéritif, plat principal, dessert
                    _ noms = Timon, Onno
                    _ {for} nom {in} noms
                    _ {for} service {in} menu
                    _ plat = {ask} nom ", que voulez-vous manger pour votre " service " ?"
                    _ {print} nom " a commandé " plat " pour son " service
                    ```
            11:
                story_text: |
                    We can use the `{for} i {in} {range} 1 {to} 5` to {print} the orders from multiple customers in an orderly manner.
                example_code: |
                    ```
                    {print} 'Bienvenue au restaurant Hedy!'
                    nombre_personnes = {ask} 'Pour combien de personnes souhaitez-vous commander?'
                    {print} 'Vous voulez donc commander pour ' nombre_personnes ' personnes.'
                    {print} "Allons-y !"
                    ```
            12:
                story_text: |
                    From this level on you can use decimal numbers to make you menu more realistic.
                example_code: |
                    ```
                    price = 0
                    food = {ask} 'What would you like to order?'
                    drink = {ask} 'What would you like to drink?'
                    {if} food {is} 'hamburger'
                        price = price + 6.50
                    {if} food {is} 'pizza'
                        price = price + 5.75
                    {if} drink {is} 'water'
                        price = price + 1.20
                    {if} drink {is} 'soda'
                        price = price + 2.35
                    {print} 'That will be ' price ' dollar, please'
                    ```
            13:
                story_text: |
                    In this level we can use the new commands to upgrade our restaurant.
                    We use `{and}` to see {if} two things are both the case.
                example_code: |
                    ```
                    price = 10
                    food = {ask} 'What would you like to eat?'
                    drinks = {ask} 'What would you like to drink?'
                    {if} food {is} 'sandwich' {and} drinks {is} 'juice'
                        {print} 'Thats our discount menu'
                        price = price - 3
                    {print} 'That will be ' price ' dollars'
                    ```
            15:
                story_text: |
                    With the `{while}` you can make sure your costumers can keep adding orders until they are done.

                    ### Exercise
                    Correctly add the `{while}` command to this code.
                example_code: |
                    ```
                    {print} 'Welcome at McHedy'
                    more = 'yes'
                    _
                        order = {ask} 'What would you like to order?'
                        {print} order
                        more = {ask} 'Would you like to order anything else?'
                    {print} 'Thank you!'
                    ```
    rock:
        name: Pierre, papier, ciseaux
        default_save_name: Rock
        description: Make your own rock, paper, scissors game
        levels:
            1:
                story_text: |
                    Au niveau 1 tu peux commencer à programmer le jeu pierre, papier, ciseaux.

                    Avec `{ask}` tu peux faire un choix, et avec `{echo}` tu peux répéter ce choix.
                example_code: |
                    ```
                    {print} Que choisis-tu ?
                    {ask} Choisis parmi pierre, papier, ciseaux
                    {echo} ainsi, tu as choisi :
                    ```
                story_text_2: |
                    ### Exercice
                    Au lieu d'utiliser des mots, tu peux aussi utiliser des emojis : ✊✋✌️
                    Peux-tu écrire un code utilisant des emojis ?
                example_code_2: |
                    ```
                    {print} Que choisis-tu ?
                    {ask} Choisis parmi _
                    {echo} ainsi, tu as choisi :
                    ```
            2:
                story_text: |
                    À ce niveau tu peux t'entrainer à utiliser les variables pour faire passer le jeu pierre, papier, ciseaux au niveau supérieur !
                    ### Exercice
                    Termine le code en écrivant la **variable** dans les espaces vides.
                    Ce jeu n'est pas très interactif, mais ne t'inquiet pas ! Dans l'onglet suivant, tu apprendras comment utiliser les variables avec la commande `{ask}` pour rendre ton jeu interactif !
                example_code: |
                    ```
                    choix {is} pierre
                    {print} Je choisis _
                    ```
            3:
                story_text: |
                    Tu peux utiliser la commande `{at} {random}` pour faire choisir à l'ordinateur la pierre, le papier ou les ciseaux !

                    ### Exercice
                    Termine le code en utilisant la commande `{at} {random}`.
                example_code: |
                    ```
                    choix {is} pierre, papier, ciseaux
                    {print} choix {at} {random}
                    ```
                story_text_2: |
                    **Bonus** fait un jeu pour deux joueurs. Commence par demander aux deux joueurs leurs noms. Ensuite, laisse l'ordinateur tirer leur réponse au hasard.
                example_code_2: |
                    ```
                    choix {is} pierre, papier, ciseaux
                    joueur_1 {is} {ask} Nom du joueur 1 :
                    _
                    ```
            4:
                story_text: |
                    À ce niveau nous pouvons continuer le programme pierre, papier, ciseaux. Mais si tu veux ajouter du texte, tu dois utiliser les guillemets ici aussi.
                    ### Exercice
                    Copie ton code du niveau précédent et fais le fonctionner en utilisant les guillemets après chaque commande `{print}` ou `{ask}`.
            5:
                story_text: |
                    À ce niveau, nous pouvons déterminer s'il y a égalité ou non. En utilisant le nouveau `{if}` évidemment !

                    ### Exercice
                    Termine le code en remplissant les espaces vides :
                    * Demande à l'ordinateur de faire son choix au hasard.
                    * Demande au joueur son choix.
                    * Écris les bonnes variables en ligne 4 et 5.
                    * Termine la ligne 6 pour que Hedy te dise si c'est une égalité ou pas.
                example_code: |
                    ```
                    options {is} pierre, papier, ciseaux
                    choix_ordinateur {is} _
                    choix_joueur {is} {ask} "Que choisissez vous ?"
                    {print} "Votre choix " _
                    {print} "Choix de l'ordinateur " _
                    {if} _ {is} _ {print} "Égalité !" {else} {print} "Pas d'égalité"
                    ```

                    Écrit le bon code dans les espaces vides pour voir si c'est un match nul.
            9:
                story_text: |
                    À ce niveau tu peux programmer le jeu pierre, papier, ciseaux dans son ensemble, en imbriquant les commandes `{if}`.

                    ### Exercice
                    Peux-tu terminer ce code ? Le programme doit dire qui gagne pour chaque combinaison.

                    **Bonus** Tu veux jouer plus d'une partie ? Étant le code pour pouvoir jouer plusieurs fois. Tu peux même utiliser une commande `{ask}` pour demander aux joueurs combien de parties ils veulent jouer.
                example_code: |
                    ```
                    choix = pierre, papier, ciseaux
                    ton_choix = {ask} "Que choisis-tu ?"
                    {print} "Tu as choisi " ton_choix
                    choix_ordinateur = choix {at} {random}
                    {print} "L'ordinateur a choisi " choix_ordinateur
                    {if} choix_ordinateur {is} ton_choix
                        {print} "Égalité"
                    {if} choix_ordinateur {is} pierre
                        {if} ton_choix {is} papier
                            {print} "Tu as gagné !"
                        {if} ton_choix {is} ciseaux
                            {print} "Tu as perdu !"
                    # termine ce code
                    ```
            10:
                story_text: |
                    ### Exercice
                    Aux niveaux précédents, tu as déjà fait ton propre jeu pierre-papier-ciseau. Peux-tu finir l'exemple suivant en utilisant la commande `{for}` correctement pour que le jeu fonctionne ?
                example_code: |
                    ```
                    choix = _
                    joueurs = _
                    {for} _
                    ```
            13:
                story_text: |
                    With the `{and}` command you can shorten your rock, paper, scissors code! Check out the example code below and try to finish it.
                example_code: |
                    ```
                    options = 'rock', 'paper', 'scissors'
                    your_choice = {ask} 'What do you choose?'
                    computer_choice = options {at} {random}
                    {print} 'You choose ' your_choice
                    {print} 'The computer chooses ' computer_choice
                    {if} computer_choice {is} your_choice
                        {print} 'Tie'
                    {if} computer_choice {is} 'rock' {and} your_choice {is} 'paper'
                        {print} 'You win!'
                    {if} computer_choice {is} 'rock' {and} your_choice {is} 'scissors'
                        {print} 'The computer wins!'
                    ```
            15:
                story_text: |
                    ### Exercise
                    Play until you beat the computer! But first, finish the example code...
                example_code: |
                    ```
                    won = 'no'
                    options = 'rock', 'paper', 'scissors'
                    {while} won == 'no'
                        your_choice = {ask} 'What do you choose?'
                        computer_choice = options {at} {random}
                        {print} 'you chose ' your_choice
                        {print} 'the computer chose ' computer_choice
                        {if} computer_choice == your_choice
                            {print} 'Tie!'
                        {if} computer_choice == 'rock' {and} your_choice == 'scissors'
                            {print} 'You lose!'
                        {if} computer_choice == 'rock' {and} your_choice == 'paper'
                            {print} 'You win!'
                            won = 'yes'
                    ```
    rock_2:
        name: Pierre, papier, ciseaux 2
        default_save_name: rock_2
        description: Part 2 of rock, paper, scissors
        levels:
            2:
                story_text: |
                    Maintenant que tu as appris comment utiliser la commande `{ask}`, tu peux rendre ton code de pierre, papier, ciseaux interactif !

                    ### Exercice
                    Rend le code de pierre, papier, ciseaux interactif en ajoutant la commande `{ask}`et une question à ton code de pierre, papier, ciseaux.
                example_code: |
                    ```
                    choix {is} _
                    {print} Je choisi choix
                    ```
    secret:
        name: SuperEspion
        default_save_name: SuperSpy
        description: Make your own spy code
        levels:
            12:
                story_text: |
                    In this adventure you can create your own super spy code. Encode a message that only the right agent can decipher.
                    If the enemy tries to crack the code, they will get some false info to waste their time.
                example_code: |
                    ```
                    name {is} {ask} 'What is your name?'
                    {if} name {is} '_'
                        a {is} 'Go to the airport '
                    {else}
                        a {is} 'Go to the trainstation '
                    password {is} {ask} 'What is the password?'
                    {if} password {is} _
                        b {is} 'tomorrow at 02.00'
                    {else}
                        b {is} 'today at 10.00'
                    {print} _ _ _
                    ```
            13:
                story_text: |
                    The code you made in the previous level can be made a lot easier in this one with the `{and}` command.
                example_code: |
                    ```
                    name = {ask} 'What is your name?'
                    password = {ask} 'What is your password?'
                    {if} name {is} 'Agent007' _ password {is} 'TOPSECRET'
                        {print} 'Go to the airport at 02.00'
                    {else}
                        {print} 'Go to the trainstation at 10.00'
                     ```
    sleep_command:
        name: '{sleep}'
        default_save_name: sleep_command
        description: Introduction à la commande pour endormir
        levels:
            2:
                story_text: |
                    Une autre nouvelle commande de ce niveau est `{sleep}`. Elle endort le programme pendant une seconde. Si tu écris un nombre après la commande `{sleep}`, le programme s'endort durant le nombre de secondes correspondantes.

                    ### Exercice
                    Entraine-toi avec cette nouvelle commande en écrivant ton propre code dans lequel tu utiliseras la commande `{sleep}` au moins 3 fois. Pour chaque commande `{sleep}`, utilise un temps de sommeil différent.
                example_code: |
                    ```
                    {print} Ma couleur préférée est…
                    {sleep} 2
                    {print} le vert !
                    ```
    songs:
        name: Chante une chanson
        default_save_name: Song
        description: Écrit une chanson
        levels:
            6:
                story_text: |
                    Les chansons contiennent souvent beaucoup de répétitions. Parfois la répétition est basée sur un comptage.
                    Par exemple, dans la fameuse chanson « Bouteilles vertes ». Tu peux programmer cette chanson avec un petit peu de maths.

                    Astuce : Utilise la fonction de lecture à voix haute pour que Hedy te chante la chanson !

                    ### Exercice
                    Maintenant que ton programme fonctionne, tu peux répéter les lignes 3 à 7 autant de fois que tu le veux en copiant les lignes.
                example_code: |
                    ```
                    verset = 99
                    {print} verset " bouteilles vertes posées sur le mur"
                    {print} verset " bouteilles vertes"
                    {print} "Et si une bouteille verte vient à tomber"
                    verset = verset - 1
                    {print} verset " bouteilles vertes posées sur le mur"
                    {sleep}
                    ```
                story_text_2: |
                    Cette chanson enfantine décompte à partir de 5 petits singes jusqu'à 1 seul singe.
                    Si tu recopies les lignes de 2 à 7 en dessous du code, tu peux chanter toute la chanson !
                example_code_2: |
                    ```
                    nombre = 6
                    nombre = nombre - 1
                    {print} nombre " petits singes sautant sur le lit"
                    {print} "Un tomba du lit et se cogna la tête"
                    {print} "Maman appella le docteur et le docteur dit"
                    {print} "PLUS AUCUN SINGE SAUTANT SUR LE LIT !"
                    {sleep}
                    ```
            7:
                story_text: |
                    Les chansons contiennent souvent beaucoup de répétitions. Par exemple… Baby Shark ! Si tu la chantes, tu ne fais que répéter la même chose.

                    Baby Shark tututudutudu <br>
                    Baby Shark tututudutudu <br>
                    Baby Shark tututudutudu <br>
                    Baby Shark

                    ### Exercice
                    Peux-tu écrire la chanson Baby Shark avec un `{repeat}` ? Terminer le code en remplaçant les espace vides ?

                    **Bonus** Après Baby Shark, tu peux bien sûr aussi programmer d'autres chansons. Il y a de nombreuses chansons avec des répétitions !
                    Peux-tu penser à une autre chanson et l'écrire ?
                example_code: |
                    ```
                    {repeat} _ _ {print} "Baby Shark tututudutudu"
                    {print} "Baby Shark"
                    ```
            8:
                story_text: |
                    Aux niveaux précédents, tu as programmé la chanson « Bouteilles vertes ». Mais sans la commande `{repeat}` tu devais recopier les versets plusieurs fois.
                    À ce niveau, tu peux répéter la chanson 99 fois en ajoutant juste une simple ligne !

                    ### Exercice
                    Écris la bonne commande à la place de l'espace vide et indente le code correctement.
                example_code: |
                    ```
                    verset = 99
                    _ 99 {times}
                    {print} verset " bouteilles vertes posées sur le mur"
                    {print} verset " bouteilles vertes"
                    {print} "Et si une bouteille verte vient à tomber"
                    verset = verset - 1
                    {print} verset " bouteilles vertes posées sur le mur"
                    ```
            10:
                story_text: |
                    Avec `{for}` tu peux programmer la chanson « baby shark » en entier (y compris tous les autres requins de la famille) en seulement 6 lignes !

                    ### Exercice 1
                    Peux-tu rendre le code de la chanson « baby shark » aussi court en utilisant la commande `{for}` ? termine le code de l'exemple.
                example_code: |
                    ```
                    famille = Baby, Mammy, Daddy, Grandma, Grandpa
                    _ _ _ _
                        {repeat} 3 {times}
                            {print} _
                        {print} _
                    ```
                story_text_2: |
                    ### Exercice 2
                    Fais afficher la chanson « cinq petits singes sautant sur le lit ». Recherche le texte si tu ne t'en souviens pas.

                    **Bonus** Fait afficher la chanson « Le vieux MacDonald a une ferme », et assure-toi que tous les animaux font un cri différent en utilisant un `{if}`.
                example_code_2: |
                    ```
                    singes = 5, 4, 3, 2, 1
                    ```
            11:
                story_text: |
                    In this level you can use the `{for} i {in} {range}` command to make songs that use counting.
                example_code: |
                    ```
                    {for} i {in} {range} 5 {to} 1
                        {print} i ' little monkeys jumping on the bed'
                        {print} 'One fell off and bumped his head'
                        {print} 'Mama called the doctor and the doctor said'
                        {if} i {is} 1
                            {print} 'PUT THOSE MONKEYS RIGHT TO BED!'
                        {else}
                            {print} 'NO MORE MONKEYS JUMPING ON THE BED!'
                    ```
            12:
                story_text: |
                    In this song we can make it even easier to program '{if} you're happy and you know it, clap your hands'. Because we can put all of the actions in a variable, check it out:
                example_code: |
                    ```
                    actions = 'clap your hands', 'stomp your feet', 'shout Hurray!'
                    {for} action {in} actions
                        {for} i {in} {range} 1 {to} 2
                            {print} 'if youre happy and you know it'
                            {print} action
                        {print} 'if youre happy and you know it and you really want to show it'
                        {print} 'if youre happy and you know it'
                        {print} action
                    ```
            13:
                story_text: |
                    In the previous adventure you have learned how to use an argument in a function, but did you know that you could combine them with {ask} commands as well?
                    In this example we have changed the 'My Bonnie' program and made it interactive. You are now asked where Bonnie is.
                example_code: |
                    ```
                    {define} song {with} place
                        {print} 'My Bonnie is ' place

                    chosen_place = {ask} 'Where do you want Bonnie to be?'
                    synonym = {ask} 'What is another word for that?'

                    {call} song {with} chosen_place
                    {call} song {with} synonym
                    {call} song {with} chosen_place
                    ```
            16:
                story_text: |
                    In this level, you can program a song like OldMacDonald even more quickly. You can connect the right animal to the right sound by simply putting them in the same place in the list.
                    The Drunken Sailor is also quickly made in this level. You only need 8 lines for the entire song, check it out!

                    ### Exercise
                    Complete the Old McDonald song by setting the variable `animal` to `animals[i]` and `sound` to `sounds[i]`.
                example_code: |
                    ```
                    animals = ['pig', 'dog', 'cow']
                    sounds = ['oink', 'woof', 'moo']
                    {for} i {in} {range} 1 {to} 3
                        animal = _
                        sound = _
                        {print} 'Old McDonald had a farm'
                        {print} 'E I E I O!'
                        {print} 'and on that farm he had a ' animal
                        {print} 'E I E I O!'
                        {print} 'with a ' sound sound ' here'
                        {print} 'and a ' sound sound ' there'
                        {print} 'here a ' sound
                        {print} 'there a ' sound
                        {print} 'everywhere a ' sound sound
                    ```

                    ```
                    lines = ['what shall we do with the drunken sailor', 'shave his belly with a rusty razor', 'put him in a long boat till hes sober']
                    {for} line {in} lines
                        {for} i {in} {range} 1 {to} 3
                            {print} line
                        {print} 'early in the morning'
                        {for} i {in} {range} 1 {to} 3
                            {print} 'way hay and up she rises'
                        {print} 'early in the morning'
                    ```
            18:
                story_text: |
                    In level 16 we made songs using lists. These programs however are no longer working properly in this level. The colons from level 17 and the brackets from level 18 still need to be added.

                    ### Exercice 1
                    The Drunken sailor song is given as sample code, but not yet working.
                    Can you make sure everything works again? To help you, we've put _ in the places of _some_ errors.

                    ### Exercice 2
                    Now also look up your Old MacDonald song from level 16, and correct it.
                example_code: |
                    ```
                    lines = ['what shall we do with the drunken sailor', 'shave his belly with a rusty razor', 'put him in a long boat till hes sober']
                    {for} line {in} lines _
                        {for} i {in} {range} 1 {to} 3 _
                            {print} _ line _
                        {print} 'early in the morning'
                        {for} i {in} {range} 1 {to} 3
                            {print} 'way hay and up she rises'
                        {print} 'early in the morning'
                    ```
    songs_2:
        name: Sing a song! 2
        default_save_name: Song 2
        description: Sing a song 2
        levels:
            12:
                story_text: |
                    Songs contain a lot of repetition. We can capture it with a function!
                    ### Exercise
                    Look at the example code with the function. Fill out the two lines so the full song is printed.
                example_code: |
                    ```
                    {define} twinkle
                        {print} 'Twinkle'
                        {print} '...'

                    {call} twinkle
                    {print} 'Up above the world so high'
                    {print} 'Like a diamond in the sky'
                    {call} _
                    ```
    tic:
        name: Tic Tac Toe
        default_save_name: Tic
        description: Play a game of Tic Tac Toe!
        levels:
            13:
                story_text: |
                    In this adventure you can program a game of Tic Tac Toe. You can play with two people. Taking turns, you pick a number of the spot (1 - 9) you want to put your sign (x or o) on.
                    The first player that gets 3 in a row (horizontally, vertically or diagonally) wins!
                example_code: |
                    ```
                    sign = 'x'
                    open_spots = 1, 2, 3, 4, 5, 6, 7, 8, 9
                    game = 'on'
                    spot_1 = '.'
                    spot_2 = '.'
                    spot_3 = '.'
                    spot_4 = '.'
                    spot_5 = '.'
                    spot_6 = '.'
                    spot_7 = '.'
                    spot_8 = '.'
                    spot_9 = '.'
                    {print} 'TIC TAC TOE!'
                    {print} spot_1 spot_2 spot_3
                    {print} spot_4 spot_5 spot_6
                    {print} spot_7 spot_8 spot_9
                    {print} ' '
                    {for} i {in} {range} 1 {to} 9
                        {if} game {is} 'on'
                            choice = {ask} 'Player ' sign ', which spot?'
                            {if} choice {in} open_spots
                                {remove} choice {from} open_spots
                                {if} choice {is} 1
                                    spot_1 = sign
                                {if} choice {is} 2
                                    spot_2 = sign
                                {if} choice {is} 3
                                    spot_3 = sign
                                {if} choice {is} 4
                                    spot_4 = sign
                                {if} choice {is} 5
                                    spot_5 = sign
                                {if} choice {is} 6
                                    spot_6 = sign
                                {if} choice {is} 7
                                    spot_7 = sign
                                {if} choice {is} 8
                                    spot_8 = sign
                                {if} choice {is} 9
                                    spot_9 = sign
                            {else}
                                {print} 'That spot was already taken'
                            {print} spot_1 spot_2 spot_3
                            {print} spot_4 spot_5 spot_6
                            {print} spot_7 spot_8 spot_9
                            {print} ' '
                            winner = {ask} 'Did you win?'
                            {if} winner {is} 'yes'
                                {print} 'Good job, player ' sign '!'
                                game = 'over'
                            {else}
                                {if} sign {is} 'x'
                                    sign = 'o'
                                {else}
                                    sign = 'x'
                    ```
            14:
                story_text: |
                    In the previous levels you've made a tic tac toe game. Now you've learned how to use the = sign, the == sign and the != sign.
                    You can use this knowledge in your new Tic Tac Toe game, like this:
                example_code: |
                    ```
                    sign = 'x'
                    open_spots = 1, 2, 3, 4, 5, 6, 7, 8, 9
                    game = 'on'
                    spot_1 = '.'
                    spot_2 = '.'
                    spot_3 = '.'
                    spot_4 = '.'
                    spot_5 = '.'
                    spot_6 = '.'
                    spot_7 = '.'
                    spot_8 = '.'
                    spot_9 = '.'
                    {print} 'TIC TAC TOE!'
                    {print} spot_1 spot_2 spot_3
                    {print} spot_4 spot_5 spot_6
                    {print} spot_7 spot_8 spot_9
                    {print} ' '
                    {for} i {in} {range} 1 {to} 9
                        {if} game != 'over'
                            choice = {ask} 'Player ' sign ', which spot?'
                            {if} choice {in} open_spots
                                {remove} choice {from} open_spots
                                {if} choice == 1
                                    spot_1 = sign
                                {if} choice == 2
                                    spot_2 = sign
                                {if} choice == 3
                                    spot_3 = sign
                                {if} choice == 4
                                    spot_4 = sign
                                {if} choice == 5
                                    spot_5 = sign
                                {if} choice == 6
                                    spot_6 = sign
                                {if} choice == 7
                                    spot_7 = sign
                                {if} choice == 8
                                    spot_8 = sign
                                {if} choice == 9
                                    spot_9 = sign
                            {else}
                                {print} 'That spot was already taken'
                            {print} spot_1 spot_2 spot_3
                            {print} spot_4 spot_5 spot_6
                            {print} spot_7 spot_8 spot_9
                            {print} ' '
                            winner = {ask} 'Did you win?'
                            {if} winner == 'yes'
                                {print} 'Good job, player ' sign '!'
                                game = 'over'
                            {else}
                                {if} sign == 'x'
                                    sign = 'o'
                                {else}
                                    sign = 'x'
                    ```
            15:
                story_text: |
                    In this level you can improve your Tic Tac Toe game with the {while} loop. With this loop you can combine the `{if} game != 'over'` and the `{for} i {in} {range} 1 to 9` into one simple line.
                    Check it out:
                example_code: |
                    ```
                    sign = 'x'
                    open_spots = 1, 2, 3, 4, 5, 6, 7, 8, 9
                    game = 'on'
                    spot_1 = '.'
                    spot_2 = '.'
                    spot_3 = '.'
                    spot_4 = '.'
                    spot_5 = '.'
                    spot_6 = '.'
                    spot_7 = '.'
                    spot_8 = '.'
                    spot_9 = '.'
                    {print} 'TIC TAC TOE!'
                    {print} spot_1 spot_2 spot_3
                    {print} spot_4 spot_5 spot_6
                    {print} spot_7 spot_8 spot_9
                    {print} ' '
                    {while} game != 'over'
                        choice = {ask} 'Player ' sign ', which spot?'
                        {if} choice {in} open_spots
                            {remove} choice {from} open_spots
                            {if} choice == 1
                                spot_1 = sign
                            {if} choice == 2
                                spot_2 = sign
                            {if} choice == 3
                                spot_3 = sign
                            {if} choice == 4
                                spot_4 = sign
                            {if} choice == 5
                                spot_5 = sign
                            {if} choice == 6
                                spot_6 = sign
                            {if} choice == 7
                                spot_7 = sign
                            {if} choice == 8
                                spot_8 = sign
                            {if} choice == 9
                                spot_9 = sign
                        {else}
                            {print} 'That spot was already taken'
                        {print} spot_1 spot_2 spot_3
                        {print} spot_4 spot_5 spot_6
                        {print} spot_7 spot_8 spot_9
                        {print} ' '
                        winner = {ask} 'Did you win?'
                        {if} winner == 'yes'
                            {print} 'Good job, player ' sign '!'
                            game = 'over'
                        {else}
                            {if} sign == 'x'
                                sign = 'o'
                            {else}
                                sign = 'x'
                    ```
            17:
                story_text: |
                    In the previous levels the tic tac toe game had an annoying feature. After every move, you had to fill in yourself if you had won or not.
                    This made the game playable, but also quite slow. In this level we have learned the `{elif}` command, that could solve that problem.
                    To use the {elif} to let Hedy check whether or not a player has won is fun, but it also requires a fair amount of extra lines.

                    In the example code you see that we added the requirements to win (3 spots in a row horizontally, vertically or diagonally).
                    You can find them in line 46 to 69. You can see that each time the requirement is met (so if a player has won) the variable game is set to 'over'.
                    This means that the {while} loop will be stopped and the game ends.
                example_code: |
                    ```
                    sign = 'x'
                    open_spots = [1, 2, 3, 4, 5, 6, 7, 8, 9]
                    game = 'on'
                    spot_1 = '.'
                    spot_2 = '.'
                    spot_3 = '.'
                    spot_4 = '.'
                    spot_5 = '.'
                    spot_6 = '.'
                    spot_7 = '.'
                    spot_8 = '.'
                    spot_9 = '.'
                    {print} 'TIC TAC TOE!'
                    {print} spot_1 spot_2 spot_3
                    {print} spot_4 spot_5 spot_6
                    {print} spot_7 spot_8 spot_9
                    {print} ' '
                    {while} game != 'over':
                        choice = {ask} 'Player ' sign ', which spot?'
                        {if} choice {in} open_spots:
                            {remove} choice {from} open_spots
                            {if} choice == 1:
                                spot_1 = sign
                            {if} choice == 2:
                                spot_2 = sign
                            {if} choice == 3:
                                spot_3 = sign
                            {if} choice == 4:
                                spot_4 = sign
                            {if} choice == 5:
                                spot_5 = sign
                            {if} choice == 6:
                                spot_6 = sign
                            {if} choice == 7:
                                spot_7 = sign
                            {if} choice == 8:
                                spot_8 = sign
                            {if} choice == 9:
                                spot_9 = sign
                        {else}:
                            {print} 'That spot was already taken'
                        {print} spot_1 spot_2 spot_3
                        {print} spot_4 spot_5 spot_6
                        {print} spot_7 spot_8 spot_9
                        {print} ' '
                        {if} spot_1 == spot_2 {and} spot_2 == spot_3 {and} spot_1 != '.':
                            {print} 'Player ' sign ' wins!'
                            game = 'over'
                        {elif} spot_4 == spot_5 {and} spot_5 == spot_6 {and} spot_4 != '.':
                            {print} 'Player ' sign ' wins!'
                            game = 'over'
                        {elif} spot_7 == spot_8 {and} spot_8 == spot_9 {and} spot_7 != '.':
                            {print} 'Player ' sign ' wins!'
                            game = 'over'
                        {elif} spot_1 == spot_4 {and} spot_4 == spot_7 {and} spot_1 != '.':
                            {print} 'Player ' sign ' wins!'
                            game = 'over'
                        {elif} spot_2 == spot_5 {and} spot_5 == spot_8 {and} spot_2 != '.':
                            {print} 'Player ' sign ' wins!'
                            game = 'over'
                        {elif} spot_3 == spot_6 {and} spot_6 == spot_9 {and} spot_3 != '.':
                            {print} 'Player ' sign ' wins!'
                            game = 'over'
                        {elif} spot_1 == spot_5 {and} spot_5 == spot_9 {and} spot_1 != '.':
                            {print} 'Player ' sign ' wins!'
                            game = 'over'
                        {elif} spot_3 == spot_5 {and} spot_5 == spot_7 {and} spot_3 != '.':
                            {print} 'Player ' sign ' wins!'
                            game = 'over'
                        {else}:
                            {if} sign == 'x':
                                sign = 'o'
                            {else}:
                                sign = 'x'
                    ```
    turtle:
        name: Tortue
        default_save_name: Tortue
        description: Fait ton propre dessin
        levels:
            1:
                story_text: |
                    Tu peux aussi utiliser Hedy pour dessiner. En combinant tournants et lignes, tu peux dessiner un carré ou des escaliers !

                    En utilisant `{forward}` tu traces une ligne vers l'avant. Le nombre écrit après détermine la distance que va parcourir la tortue. `{turn} {right}` tourne d'un quart de tour dans le sens des aiguilles d'une montre, `{turn} {left}` tourne dans le sens inverse des aiguilles d'une montre.

                    Si tu veux reculer, tu utilises quand même la commande `{forward}`, mais avec un nombre négatif. Par exemple `{forward} -100`

                    ### Exercice
                    Ceci est le début d'un petit escalier. Peux-tu lui dessiner 5 marches ?
                example_code: |
                    ```
                    {forward} 20
                    {turn} {right}
                    {forward} 20
                    {turn} {left}
                    {forward} 20
                    ```
            2:
                story_text: |
                    À ce niveau, tu peux utiliser des variables pour rendre la tortue interactive. Par exemple, tu peux demander au joueur de combien de pas la tortue doit avancer.
                example_code: |
                    ```
                    réponse {is} {ask} De combien de pas la tortue doit-elle avancer ?
                    {forward} réponse
                    ```
                story_text_2: |
                    Aussi, au niveau 1 la tortue pouvait seulement tourner à gauche ou à droite. C'était un peu lassant !
                    Au niveau 2 elle peut se diriger dans toutes les directions.

                    Utilise 90 pour tourner d'un quart de tour. On appelle ça des degrés. Un tour complet fait 360 degrés.

                    ### Exercice
                    Peux-tu faire une figure avec ce code ? Peut-être un triangle ou un cercle ?
                example_code_2: |
                    ```
                    {print} Dessin de formes
                    angle {is} 90
                    {turn} angle
                    {forward} 25
                    {turn} angle
                    {forward} 25
                    ```
            3:
                story_text: |
                    À ce niveau, tu peux utiliser `{at} {random}` avec la tortue dessinatrice. Un choix aléatoire permet à la tortue de suivre un chemin différent à chaque fois.
                    Utilise `{at} {random}` pour choisir une valeur dans une liste.
                    ### Exercice
                    Peux-tu copier-coller les lignes 2 et 3 pour créer un chemin aléatoire plus long ?
                example_code: |
                    ```
                    angles {is} 10, 50, 90, 150, 250
                    {turn} angles {at} {random}
                    {forward} 25
                    ```
            4:
                story_text: |
                    Au niveau 4 tu dois utiliser les guillemets avec `{print}` et `{ask}`. Aussi quand tu dessines !
                example_code: |
                    ```
                    {print} _ Dessin de formes _
                    angle {is} 90
                    {turn} angle
                    {forward} 25
                    {turn} angle
                    {forward} 25
                    ```
                story_text_2: |
                    Tu peux aussi changer la couleur des lignes avec la commande `{color}`. Jette un œil à l'exemple.
                    Quand tu utilises la commande `{color} {white}` pour dessiner, les lignes sont « invisibles ». Astuce : utilise le blanc pour déplacer la tortue où tu veux à l'écran avant de commencer à dessiner.
                example_code_2: |
                    ```
                    {color} {white}
                    {forward} -80
                    {color} {green}
                    {forward} 50
                    {color} {yellow}
                    {forward} 50
                    {color} {red}
                    {forward} 50
                    ```
            5:
                story_text: |
                    Au niveau 5 tu peux faire un choix avec `{if}`. Par exemple entre différent type de formes.
                example_code: |
                    ```
                    {print} "Dessins de formes"
                    forme {is} {ask} "Veux-tu un carré ou un triangle ?"
                    {if} forme {is} triangle angle {is} 120
                    {else} angle {is} 90
                    {turn} angle
                    {forward} 25
                    {turn} angle
                    {forward} 25
                    {turn} angle
                    {forward} 25
                    {turn} angle
                    {forward} 25
                    ```
                story_text_2: |
                    ### Exercice
                    Écrit les bons nombres dans ce code pour le faire marcher.
                    Après avoir fait ça, tu peux essayer d'ajouter l'option en arrière.

                    **Bonus** Au lieu d'utiliser `{left}` et `{right}`, refait le programme avec nord, est, sud et ouest.
                    Tu pourrais même ajouter encore plus de directions comme Nord-Est, Sud-Ouest, etc.
                example_code_2: |
                    ```
                    direction {is} {ask} "Dans quelle direction veux-tu aller ? gauche, droite ou tout droit"
                    {if} direction {is} gauche {turn} _
                    {if} direction {is} droite {turn} _
                    {forward} 100
                    ```
            6:
                story_text: |
                    À ce niveau tu peux utiliser les maths pour dessiner différentes formes.
                    Tu as sans doute appris à l'école qu'il faut 360 degrés pour faire tour complet. Si ce n'est pas le cas… maintenant tu le sais !
                    C'est pour ça que tu utilises 90 degrés pour le carré. 360 divisé par 4 fait 90.
                    Maintenant que nous pouvons faire des maths avec Hedy, nous pouvons dessiner toutes les formes que nous voulons !
                example_code: |
                    ```
                    nombre_sommets = {ask} "Combien de sommets veux-tu ?"
                    angle = 360 / nombre_sommets
                    {forward} 50
                    {turn} angle
                    {forward} 50
                    {turn} angle
                    {forward} 50
                    {turn} angle
                    {forward} 50
                    {turn} angle
                    {forward} 50
                    {turn} angle
                    {forward} 50
                    {turn} angle
                    ```
            8:
                story_text: |
                    Maintenant que nous pouvons répéter plusieurs lignes, nous pouvons faire des formes plus facilement.
                    Nous avons juste besoins de régler l'angle une fois et ensuite utiliser cette variable dans le `{repeat}`.

                    ### Exercice 1
                    L'exemple de code dessine un carré. Change le code pour qu'il dessine une autre forme, comme un triangle ou un hexagone.
                    Cela demande de changer deux lignes de code.
                    Indice : un cercle entier fait 360 degrés.

                    ### Exercice 2
                    Maintenant dessine au moins deux polygones sur le même dessin.
                example_code: |
                    ```
                    angle = 90
                    {repeat} 10 {times}
                        {turn} angle
                        {forward} 50
                    ```
                story_text_2: |
                    **Bonus** Nous pouvons améliorer le programme qui dessine différentes formes. Termine le code et tu pourras dessiner le polygone que tu veux !
                example_code_2: |
                    ```
                    sommets = {ask} "Combien de sommets dois-je dessiner ?"
                    angle = 360 / sommets
                    {repeat} sommets {times}
                        {turn} _
                        {forward} _
                    ```
            9:
                story_text: |
                    Maintenant que nous pouvons utiliser un `{repeat}` dans un `{repeat}`, nous pouvons dessiner des formes plus complexes.

                    ### Exercice 1
                    Ce code dessine trois triangles noirs, change ça en 5 carrés roses.

                     **Bonus** Crée un dessin de ton choix à partir d'au moins deux types de forme.
                example_code: |
                    ```
                    {color} {black}
                    {repeat} 3 {times}
                        {repeat} 3 {times}
                            {forward} 10
                            {turn} 120
                        {color} {white}
                        {forward} 50
                        {color} {black}
                    ```
            10:
                story_text: |
                    À ce niveau, tu peux faire dessiner une forme à la tortue.
                    La tortue va avancer en fonction des distances de la liste, une par une, en faisant des pas de plus en plus grands.
                    ### Exercice 1
                    Ajoute un tournant de 90 degrés dans la boucle, pour faire une spirale.
                    Ajoute au moins 5 nombre dans la liste, pour que la spirale grossisse encore plus.
                    **Bonus** peux-tu transformer la spirale en une autre forme ? Fais des expériences en utilisant les nombres pour les tournants !
                    ### Exercice 2
                    La spirale est dessinée vers l'extérieur, fais-la se dessiner vers l'intérieur.
                example_code: |
                    ```
                    {turn} 90
                    distances = 10, 20, 30, 40, 50, 60
                    {for} distance {in} distances
                        {forward} distance
                    ```
            12:
                story_text: |
                    We can use functions to draw more complex figures with less code.
                    ### Exercise 1
                    Fill the function so that three squares are created. If you want the image to look nicer, you can make the lines between the squares white.

                    ### Exercise 2
                    The code can be made even shorter. Place the final lines into a `{repeat}` so the figure remains the same.

                    ### Exercise 3
                    Create your own drawing with different figures.
                    Change both the number of figures with the `{repeat}` and the shape of the figures in the `{define}`
                example_code: |
                    ```
                    {define} square
                        {repeat} 4 {times}
                            {turn} _
                            {forward} _
                    {call} square
                    {forward} 50
                    {call} square
                    {forward} 50
                    {call} square
                    ```
    turtle_draw_it:
        name: Dessine !
        default_save_name: Dessine
        description: Dessine cette forme avec la tortue
        levels:
            1:
                story_text: |
                    ### Exercise
                    Recreate the drawings with the turtle!

                    <div class="w-full flex flex-row gap-2">
                        Rectangle <img src="https://github.com/hedyorg/hedy/assets/80678586/77aa99d5-cd8f-4969-b49d-e8fed34ac550" width="100">
                        Square <img src="https://github.com/hedyorg/hedy/assets/80678586/03b96c2c-7b94-4032-9f9f-3f3b13573623" width="200">
                        Stairs<img src="https://github.com/hedyorg/hedy/assets/80678586/d4301e62-ec66-4031-827c-7d21f73ba106" width="200">
                    </div>
            2:
                story_text: |
                    ### Exercise
                    Recreate the drawings with the turtle!

                    <div class="w-full flex flex-row gap-2">
                    Triangle <img src="https://github.com/hedyorg/hedy/assets/80678586/e974b62c-f0cf-445a-8bd4-5ad9f1f71204" width="100">
                    Arrow <img src="https://github.com/hedyorg/hedy/assets/80678586/803d8f42-9708-448c-82ea-d035697f08c9" width="150">
                    Boat <img src="https://github.com/hedyorg/hedy/assets/80678586/94ef7189-442a-4c8f-827d-12a69203c2e9" width="150">
                    </div>
            3:
                story_text: |
                    ### Exercise
                    Recreate the drawings with the turtle!

                    <div class="w-full flex flex-row gap-2">
                    Triangle <img src="https://github.com/hedyorg/hedy/assets/80678586/71e04d98-9545-4614-9caf-a5f179b756a1" width="150">
                    Star <img src="https://github.com/hedyorg/hedy/assets/80678586/421c4d28-cb99-424b-be26-dcae30d65c80" width="150">
                    Arrow <img src="https://github.com/hedyorg/hedy/assets/80678586/3cbebcae-5258-47c5-a6ac-e7ee36c1d1ce" width="200">
                    </div>
            4:
                story_text: |
                    ### Exercise
                    Recreate the drawings with the turtle!

                    <div class="w-full flex flex-row gap-2">
                    Colored Star <img src="https://github.com/hedyorg/hedy/assets/80678586/dbe39006-c050-4833-b5c4-f9d1fb1c0781" width="150">
                    Rainbow <img src="https://github.com/hedyorg/hedy/assets/80678586/2728b10f-9f7f-45ea-964e-5b284033e4f0" width="500">
                    Nested squares <img src="https://github.com/hedyorg/hedy/assets/80678586/f013f9fa-bc68-4c60-b778-2c457799d6f7" width="200">
                    </div>
                example_code: |
                    **Extra** Up for a real challenge? Make sure that the colors of these figures are selected randomly, so that each time you run your programs they'll look differently!

                    ```
                    colors {is} red, orange, yellow, green, blue, purple, pink, brown, gray, black
                    color _
                    ```
            5:
                story_text: |
                    ### Exercise
                    Recreate the drawings with the turtle!

                    **Extra** Make only one code that lets the player decide which letter they'd like to see! And can you add even more letters?

                    <div class="w-full flex flex-row gap-2">
                    F <img src="https://github.com/hedyorg/hedy/assets/80678586/8a021b76-c24b-4e7c-b960-48d57f3bcb20" width="100">
                    E <img src="https://github.com/hedyorg/hedy/assets/80678586/12821803-6422-416a-8e36-9902d14e57a4" width="100">
                    L <img src="https://github.com/hedyorg/hedy/assets/80678586/3af6f919-7b67-4ee7-b923-11e56f2b6b24" width="100">
                    </div>
                example_code: |
                    Hint:
                    ```
                    chosen_letter {is} {ask} 'Which letter would you like to see? F, E or L?
                    {if} _
                    ```
            6:
                story_text: |
                    ### Exercise
                    Recreate the drawings with the turtle!

                    **Extra** Let the player decide which color the square should be.

                    ***Extra*** Can you make the letter of your own first name and the flag of your own country too?

                    <div class="w-full flex flex-row gap-2">
                    Square <img src="https://github.com/hedyorg/hedy/assets/80678586/03b96c2c-7b94-4032-9f9f-3f3b13573623" width="150">
                    Letters <img src="https://github.com/hedyorg/hedy/assets/80678586/e75f4fa5-f1f5-4b48-806c-916c28e4e8ad" width="100">
                    Flag <img src="https://github.com/hedyorg/hedy/assets/80678586/877fc337-df80-4185-8005-a6c28904f66e" width="300">
                    </div>
                example_code: |
                    Hint for the square:
                    ```
                    chosen_color = {ask} _
                    ```
            7:
                story_text: |
                    ### Exercise
                    Recreate the drawings with the turtle!

                    <div class="w-full flex flex-row gap-2">
                    Hexagon <img src="https://github.com/hedyorg/hedy/assets/80678586/92e492e1-1593-489b-aaf0-51d2a29755f4" width="200">
                    Triangle <img src="https://github.com/hedyorg/hedy/assets/80678586/3629a5e6-1f02-4851-aab9-c5430ba4a1f1" width="200">
                    Fan <img src="https://github.com/hedyorg/hedy/assets/80678586/1ba2ff71-1230-4fe3-8255-b2c504cf1b4e" width="200">
                    </div>
            8:
                story_text: |
                    ### Exercise
                    Recreate the drawings with the turtle!

                    **Extra** The number in brackets indicates in how many lines of code this figure can be drawn. Can you do it in the same amount of lines?

                    <div class="w-full flex flex-row gap-2">
                    Square (3) <img src="https://github.com/hedyorg/hedy/assets/80678586/03b96c2c-7b94-4032-9f9f-3f3b13573623" width="200">
                    Randomly colored star (5) <img src="https://github.com/hedyorg/hedy/assets/80678586/dbe39006-c050-4833-b5c4-f9d1fb1c0781" width="150">
                    Randomly colored spiral (7) <img src="https://github.com/hedyorg/hedy/assets/80678586/9bcdb3f1-367d-4ae0-878f-d09005424a35" width="150">
                    </div>
            9:
                story_text: |
                    ### Exercise
                    Recreate the drawings with the turtle!

                    **Extra** The number in brackets indicates in how many lines of code this figure can be drawn. Can you do it in the same amount of lines?

                    **Extra** Give the player a choice which country they would like to see the flag of.

                    <div class="w-full flex flex-row gap-2">
                    Cross (7) <img src="https://github.com/hedyorg/hedy/assets/80678586/76e42c76-aa3f-4863-8eee-ead73c09a186" width="150">
                    Randomly colored nested squares (8) <img src="https://github.com/hedyorg/hedy/assets/80678586/17f878cc-e893-4c10-b32e-a09a50bf08de" width="200">
                    Flags <img src="https://github.com/hedyorg/hedy/assets/80678586/877fc337-df80-4185-8005-a6c28904f66e" width="300">
                    </div>
                example_code: |
                    Hint for the nested squares:
                    ```
                    colors = red, blue, orange, yellow, pink, purple, green, brown, black
                    distance = 120
                    repeat 5 times
                    _
                    ```
                    Hint for the flags:
                    ```
                    country = ask 'which country would you like to see the flag of?'
                    if country is 'the Netherlands'
                        color_1 = red
                        color_2 = white
                        color_3 = blue
                    ```
            10:
                story_text: |
                    ### Exercice
                    Refait les dessins avec la tortue !

                    <div class="w-full flex flex-row gap-2">
                    Hexagones imbriqués <img src="https://github.com/hedyorg/hedy/assets/80678586/3629e908-3cd5-44ac-bbcd-1f1cceb15654" width="150">
                    Feux de circulation <img src="https://github.com/hedyorg/hedy/assets/80678586/edbbb608-5ff8-4349-85a6-e47809adde43" width="100">
                    </div>
                example_code: |
                    Aide pour les hexagones imbriqués :
                    ```
                    distances = 100, 80, 60, 40, 20
                    {for} distance {in} distances
                    _
                    ```

                    Aide pour les feux de circulation :
                    ```
                    couleurs = rouge, jaune, vert
                    {for} couleur_choisie {in} couleurs
                        {color} _
                        {repeat} _
                    ```
                story_text_2: |
                    Guirlande de Noël <img src="https://github.com/hedyorg/hedy/assets/80678586/9637ea6d-6edc-4d88-a6f7-10271bfc5371" width="500">
                example_code_2: |
                    Aide pour la guirlande de Noël :

                    Commence par bouger jusqu'au côté gauche de l'écran avec une ligne blanche invisible. Ensuite suspend les lumières de Noël !
                    ```
                    {color} blanc
                    {turn} -90
                    {forward} 300
                    {turn} 90

                    couleurs = rouge, bleu, jaune, violet, vert, orange, rose
                    {for} couleur_choisie {in} couleurs
                    _
                    ```
            11:
                story_text: |
                    ### Exercise
                    Recreate the drawings with the turtle!

                    <div class="w-full flex flex-row gap-2">
                    Beehive (6) <img src="https://github.com/hedyorg/hedy/assets/80678586/ec02469c-907b-4695-9382-d39a8f3c00ec" width="200">
                    Fan (5)  <img src="https://github.com/hedyorg/hedy/assets/80678586/a032ab35-c70c-4e67-9b4e-036a03ecce87" width="200">
                    </div>
                example_code: |
                    Hint Beehive:
                    ```
                    {for} amount_of_combs {in} {range} 1 {to} _
                        {for} walls_of_one_comb {in} {range} 1 {to} _
                            {forward} _
                            {turn} _
                        {forward} _
                        {turn} _
                    ```

                    Hint Fan:
                    Start out like the fan you made in level 7. Or take a peak at the hint for the beehive, because the codes are very similar.
            12:
                story_text: |
                    ### Exercise
                    Recreate the drawings with the turtle!
                example_code: |
                    Hint: Bracelet designing program


                    Firstly, define a function **for each shape** you want to use on the bacelet. Then, add the shapes to the bacelet like this:

                    ```
                    {define} draw_a_square
                    _

                    {color} white
                    {turn} -90
                    {forward} 300
                    {turn} 180

                    {for} i {in} {range} 1 {to} 5
                        {color} gray
                        {forward} 100
                        shape = {ask} 'What kind of shape would you like next on the bracelet?'
                        chosen_color = {ask} 'In which color?'
                        {color} chosen_color
                        {if} shape = 'square'
                            {call} draw_a_square
                    ```
            13:
                story_text: |
                    ### Exercise
                    Recreate the drawings with the turtle!

                    Street in different sizes <img src="https://github.com/hedyorg/hedy/assets/80678586/cdae9d97-d5ef-46f3-8838-24fa7b5b1bec" width="300">
                    Colored street  <img src="https://github.com/hedyorg/hedy/assets/80678586/9893e0bd-c0f8-49bc-a5a7-217182407724" width="300">
                example_code: |
                    Hint Street in different sizes
                    ```
                    {define} draw_a_house {with} size
                    _

                    {call} draw_a_house {with} 90
                    {call} draw_a_house {with} 60
                    {call} draw_a_house {with} 30
                    ```

                    Hint Colored street
                    ```
                    {define} draw_a_house {with} chosen_color
                    _
                    ```
            14:
                story_text: |
                    ### Exercise
                    Create a program that asks the player how many corners their figure should have and then creates that figure.
                    The figure in the image is the output when the player fills in 10.

                    <div class="w-full flex flex-row gap-2">
                     <img src="https://github.com/hedyorg/hedy/assets/80678586/ee32f40e-dea1-4e7c-a813-3ef63671254b" width="300">
                     <img src="https://github.com/hedyorg/hedy/assets/80678586/3621bf77-527d-41e8-a44f-c5a21bb4ffd2" width="200">
                    </div>
                example_code: |
                    ```
                    {define} calculate_degrees {with} amount_of_corners
                        _ 360 / amount_of_corners


                    {define} draw_figure {with} degrees
                        _
                            {forward} 400/amount_of_corners
                            {turn} _

                    amount_of_corners = {ask} _
                    degrees = {call} _ {with} _

                    {call} _ {with}
                    {call} _ {with}
                    ```
            15:
                story_text: |
                    ### Exercise
                    Recreate the drawings with the turtle!

                    Spiral <img src="https://github.com/hedyorg/hedy/assets/80678586/6943223c-018b-435b-a391-23723cc7a6ad" width="150">
                example_code: |
                    Spiral
                    ```
                    distance = 5
                    {while} distance < 200
                        distance = distance + 5
                         _
                    ```
                story_text_2: |
                    Fan <img src="https://github.com/hedyorg/hedy/assets/80678586/cb671065-b47b-49f0-b298-dcbcd2a5e28f" width="150">
                example_code_2: |
                    Fan
                    ```
                    {define} draw_a_square {with} side
                    _

                    i = 100
                    {while} i > 1
                        _ {with} i
                        _
                        i = i - 3
                    ```
                story_text_3: |
                    Star <img src="https://github.com/hedyorg/hedy/assets/80678586/17564e0a-63e1-4794-8d41-15ac8c1a5a93" width="150">
                example_code_3: |
                    Star
                    A star is usually drawn using 144-degree-turns. If you change this slightly to 143 degrees for example and repeat the pattern multiple times with a {while} loop you can make this figure.
    while_command:
        name: '{while}'
        default_save_name: while_command
        description: tant que
        levels:
            15:
                story_text: |-
                    Nous allons apprendre une nouvelle boucle, la boucle `{while}` ! La boucle continue tant que la condition est vraie.
                    Alors n'oublie pas de changer la valeur dans la boucle.

                    Dans l'exemple de code, on continue jusqu'à obtenir une réponse correcte.
                    Si la réponse correcte n'est jamais donnée, la boucle ne se termine pas !
                example_code: |
                    ```
                    réponse = 0
                    {while} réponse != 25
                        réponse = {ask} "Combien font 5 fois 5 ?"
                    {print} "Une réponse correcte a été donnée"
                    ```

                        réponse = {ask} "Combien font 5 fois 5 ?"
                    {print} "Une réponse correcte a été donnée"
    years:
        name: Nouvel an
        default_save_name: New Year's Countdown
        description: Countdown to the new year!
        levels:
            11:
                story_text: |
                    In this level you can use the `{for} i {in} {range}` command to countdown to the New Year.

                    ### Exercice
                    Fill in the blanks and make the code work!
                example_code: |
                    ```
                    for _ in _ 10 to 1
                        {print} i
                    {print} 'Happy New Year!'
                    ```<|MERGE_RESOLUTION|>--- conflicted
+++ resolved
@@ -2528,16 +2528,6 @@
         description: Introduction des maths
         levels:
             6:
-<<<<<<< HEAD
-                story_text: |4
-
-                                            À ce niveau, tu apprends quelque chose de nouveau : tu peux maintenant faire des calculs.
-
-                                            L'addition est facile, tu écris comme en math : `5 + 5` par exemple. Le moins aussi fonctionne bien, c'est `5 - 5`.
-
-                                            La multiplication est un peu différente parce qu'il n'y a pas la croix de la multiplication sur ton clavier. Cherche là, elle n'y est pas !
-                                            Voilà pourquoi on multiplie avec l'étoile : `5 * 5`. Lit le « 5 fois 5 » pour t'aider à t'en souvenir plus facilement.
-=======
                 story_text: |
                     In this level you learn something new: you can now also calculate.
 
@@ -2545,7 +2535,6 @@
 
                     The times is a bit different, because there is no times symbol on your keyboard. Just search, there really isn't!
                     That is why we multiply with the asterisk above 8: `5 * 5`. Read that as "5 times 5" that helps you remember it best.
->>>>>>> 8e621abb
                 example_code: |
                     ```
                     {print} "5 plus 5 fait " 5 + 5
