--- conflicted
+++ resolved
@@ -354,8 +354,8 @@
                     {ask} What is your name?
                     ```
                 story_text_2: |
-                    ## Il comando  `{echo}`
-                    Se vuoi che il computer ripeta la risposta, puoi usare il comando `{echo}`. La risposta verrà quindi ripetuta alla fine della frase, così come si puo vedere in questo esempio dopo ciao.
+                    ## The  `{echo}` command
+                    If you want the computer to repeat the answer, you can use the `{echo}` command. The answer will then be echoed back at the end of the sentence, so in this example after hello.
                 example_code_2: |
                     ```
                     {print} Hello!
@@ -2453,16 +2453,6 @@
         description: Introducing maths
         levels:
             6:
-<<<<<<< HEAD
-                story_text: |4
-
-                                        In this level you learn something new: you can now also calculate.
-
-                                        The plus is easy, you write it like with math: `5 + 5` for example. The minus also works fine, it is `5 - 5`.
-
-                                        The times is a bit different, because there is no times symbol on your keyboard. Just search, there really isn't!
-                                        That is why we multiply with the asterisk above 8: `5 * 5`. Read that as "5 times 5" that helps you remember it best.
-=======
                 story_text: |
                     In this level you learn something new: you can now also calculate.
 
@@ -2470,7 +2460,6 @@
 
                     The times is a bit different, because there is no times symbol on your keyboard. Just search, there really isn't!
                     That is why we multiply with the asterisk above 8: `5 * 5`. Read that as "5 times 5" that helps you remember it best.
->>>>>>> 8e621abb
                 example_code: |
                     ```
                     {print} '5 plus 5 is ' 5 + 5
