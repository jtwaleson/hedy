--- conflicted
+++ resolved
@@ -2485,16 +2485,6 @@
         description: Introducing maths
         levels:
             6:
-<<<<<<< HEAD
-                story_text: |4
-
-                            이 레벨에서 새로운 것을 배울 수 있습니다. 이제 계산도 할 수 있습니다.
-
-                            좋은 점은 쉽다. 예를 들어 수학으로 `5 + 5`처럼 쓴다. 마이너스도 `5 - 5`로 잘 맞는다.
-
-                            여러분의 키보드에 기호가 없기 때문에 시대는 조금 다릅니다. 그냥 검색해보세요, 정말로 없습니다!
-                            그래서 우리는 위의 별표 8에 `5 * 5`를 곱한다. 이를 가장 잘 기억할 수 있도록 도와주는 5 곱하기 5로 읽어보라.
-=======
                 story_text: |
                     In this level you learn something new: you can now also calculate.
 
@@ -2502,7 +2492,6 @@
 
                     The times is a bit different, because there is no times symbol on your keyboard. Just search, there really isn't!
                     That is why we multiply with the asterisk above 8: `5 * 5`. Read that as "5 times 5" that helps you remember it best.
->>>>>>> 8e621abb
                 example_code: |
                     ```
                     {print} '5 plus 5 is ' 5 + 5
