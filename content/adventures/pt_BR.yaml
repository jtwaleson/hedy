adventures:
    story:
        name: Histórias
        default_save_name: História
        description: História
        levels:
            1:
                story_text: |
                    No nível 1 você pode fazer uma história com um personagem principal diferente que você mesmo insere.

                    Na primeira linha, use `{ask}` e pergunte quem será o personagem principal da história.

                    Após essa primeira linha, comece com `{print}` se a frase precisar ser impressa.
                    Você usa `{echo}` se quiser que seu personagem principal esteja no final da frase.
                example_code: |
                    ```
                    {ask} O personagem principal desta história é
                    {print} O personagem principal agora vai andar pela floresta
                    {echo} Ele está um pouco assustado,
                    {print} Ele ouve barulhos estranhos em todos os lugares
                    {print} Ele tem medo que esta seja uma floresta assombrada
                    ```
                story_text_2: "### Exercício \nAgora crie sua própria história com pelo menos 6 linhas de código.\nEssa história não pode ser a mesma do código de exemplo.\nUse pelo menos um comando `{ask}` e um comando `{echo}`.\nVocê pode escolher qualquer tópico para a história.\nSe não conseguir pensar\
                    \ em um tópico, pode usar uma das nossas sugestões: ir ao cinema, uma partida esportiva ou um dia no zoológico.\n"
            2:
                story_text: |
                    No nível 2 você pode tornar sua história mais divertida. O nome do seu personagem principal agora pode estar em qualquer lugar dentro da frase.

                    Você tem que programar um pouco mais para isso. Agora você deve nomear seu personagem principal primeiro.

                    Você pode então colocar esse nome em qualquer lugar em uma frase.
                example_code: |-
                    ```
                    nome {is} {ask} Qual é o nome do(a) personagem principal?
                    {print} nome agora vai correr na floresta
                    {print} nome está um pouco(a) assustado(a)
                    {print} De repente ele(a) ouve um barulho estranho...
                    {sleep}
                    {print} nome está com medo de que esta seja uma floresta assombrada
                    ```
                story_text_2: |
                    ### Exercício
                    Agora é hora de adicionar variáveis à sua própria história que você criou no nível anterior.
                    Vá em ‘Meus programas’, procure sua aventura de história de nível 1 e copie o código. Cole o código na tela de entrada neste nível.
                    Este código não funcionará neste nível, porque você ainda não utilizou variáveis.
                    Altere os comandos `{ask}` e `{echo}` em seu código para a forma correta que você aprendeu neste nível.
                    **Extra** Adicione um comando `{sleep}` ao seu código para aumentar a tensão na sua história.
            3:
                story_text: |
                    No nível 3 você pode tornar sua história mais divertida. Você pode usar aleatoriedade para qualquer monstro, animal ou outro obstáculo, assim:
                example_code: |
                    ```
                    animais {is} 🦔, 🐿, 🦉, 🦇
                    {print} Ouve agora o som de animais {at} {random}
                    ```
                story_text_2: |
                    O comando `{add}` também pode ser útil em sua história.
                example_code_2: |
                    ```
                    {print} Ele ouve um som
                    animais {is} 🐿, 🦔, 🦇, 🦉
                    animal {is} {ask} O que você acha que é?
                    {add} animal {to_list} animais
                    {print} era um animais {at} {random}
                    ```
                story_text_3: |
                    Este é um exemplo do comando `{remove}` em sua história

                    ### Exercise
                    Copie a sua história dos níveis anteriores para esse nível.
                    Nesse nível, você aprendeu 3 novos comandos: `{at} {random}` , `{add} {to}` e `{remove} {from}`.
                    Adicione novas linhas de código à sua história, usando cada um desses comandos novos pelo menos uma vez.
                example_code_3: |
                    ```
                    {print} A sua ficou muito pesada.
                    {print} Dentro havia uma garrafa de água, uma lanterna e um tijolo.
                    mochila {is} água, lanterna, tijolo
                    lixo {is} {ask} Qual item deve ser descartado?
                    {remove} lixo {from} mochila
                    ```
            4:
                story_text: |
                    Você deve ter notado que ainda há um problema nos níveis anteriores. Você tentou imprimir uma frase que continha a palavra nome? (por exemplo: `{print}` meu nome é nome).
                    Você pode resolver isso neste nível. Você deve usar aspas simples para tudo que for imprimir.

                    ### Exercício
                    Copie o código exemplo e o complete adicionando aspas nas lacunas das linhas 1 e 2.
                    As lacunas das linhas 3 e 4 não devem ser preenchidas com aspas, mas sim com os comandos `{sleep}` e `{clear}`. Você consegue fazer ele funcionar?

                    ### Exercício 2
                    Volte ao nível anterior e copie o código da sua história. Faça o código funcionar nesse nível adicionando aspas nos lugares certos.
                    Atenção: As variáveis da sua história devem ficar do lado de fora das aspas. Assim como na segunda linha do código exemplo: naquela linha, o nome da variável se encontra por fora das aspas.
                example_code: |
                    ```
                    nome {is} {ask} _ Qual é o seu nome? _
                    {print}  _ O(a) personagem principal se chama _ nome
                    _
                    _
                    {print} nome  _ agora está indo andar na floresta _
                    {print} nome _ está um pouco assustado(a) _
                    animais {is} 🦔, 🐿, 🦉, 🦇
                    {print} _ Ele(a) ouve um som de _ animais {at} {random}
                    {print} nome _ tem medo que esta seja uma floresta mal-assombrada _
                    ```
            5:
                story_text: |
                    Neste nível você pode programar finais diferentes, o que tornará sua história ainda mais divertida.

                    Pense em dois finais para sua história, por exemplo:

                    - A princesa está andando pela floresta
                    - Ela se depara com um monstro

                    - Final feliz: ela pega sua espada e o monstro foge rapidamente
                    - Final triste: O monstro devora a princesa

                    Você também pode garantir que um nome possa ser inserido novamente. Isso funciona exatamente como nos níveis anteriores. Você pode combinar isso com um `{if}`, e então você já fez um programa inteiro!
                example_code: |
                    ```
                    nome {is} {ask} 'Quem está andando na floresta?'
                    {print} nome ' caminha pela floresta'
                    {print} nome ' encontra um monstro'
                    final {is} {ask} 'Você gostaria de um final feliz ou triste?'
                    {if} final {is} feliz {print} nome ' pega a espada e o monstro foge rapidamente'
                    {else} {print} 'O monstro devora ' nome
                    ```
            7:
                story_text: |
                    Em uma história, alguém diz a mesma palavra várias vezes. Por exemplo, quando alguém pede ajuda ou canta uma música.
                    Você pode colocar tais repetições em sua história neste nível, com `{repeat}`.

                    ### Exercício
                    Adicione uma repetição à sua própria história. Volte aos seus programas salvos, escolha a sua história de um dos níveis anteriores,
                    encontre uma linha contendo `{print}` e a repita!
                example_code: |
                    ```
                    {print} 'O príncipe não parava de pedir ajuda'
                    {repeat} 5 {times} {print} 'Socorro!'
                    {print} 'Por que ninguém está me ajudando?'
                    ```
            8:
                story_text: |
                    Neste nível você pode usar várias linhas em seus comandos `{if}`, desta forma você pode atualizar seu final feliz ou triste!

                    ### Exercício 1
                    O código exemplo mostra dois finais diferentes: um em que as personagens saltam em uma máquina do tempo e outro em que elas não saltam.
                    Complete as lacunas com pelo menos uma sentença para cada final.
                    **Extra** Deixe a história mais longa. O que acontece depois? Você também pode adicionar um segundo `{ask}` com opções diferentes.

                    ### Exercício 2
                    Volte aos seus programas salvos e escolha a sua história do nível 5. Então, escreva um final feliz e um triste, com pelo menos 3 linhas cada!
                example_code: |
                    ```
                    {print} 'OH NÃO! O T-rex está se aproximando!'
                    final = {ask} 'Você quer um final feliz ou triste?'
                    {if} final {is} feliz
                        {print} 'Bem a tempo Ricardo volta para a máquina do tempo!'
                        {print} _
                    {else}
                        {print} 'Oh não! Ricardo foi lento demais...'
                        {print} _
                    ```
            9:
                story_text: |
                    Neste nível você pode usar o encaixamento para colocar comandos {if}, {repeat} ou {for} dentro de outros comandos {if}, {repeat} ou {for}. Isso oferece muitas opções e realmente ajuda você a tornar sua história interativa.
                example_code: |
                    ```
                    {print} 'Roberta está andando no centro'
                    local = {ask} 'Roberta vai entrar numa loja, ou ela vai para casa?'
                    {if} local {is} loja
                        {print} 'Ela entra na loja.'
                        {print} 'Roberta vê um livro interessante'
                        compra = {ask} 'A Roberta vai comprar o livro?'
                        {if} compra {is} sim
                        _ {print} 'Roberta compra o livro e vai para casa'
                        _ {else}
                        _ {print} 'Roberta sai da loja e vai para casa'
                    {else}
                        {print} 'Roberta vai para casa'
                    ```
            10:
                story_text: |
                    Neste nível você pode usar o comando {for} em sua história. Desta forma, você poderia facilmente programar o livro infantil 'urso pardo, urso pardo, o que você vê'.
                example_code: "```\nanimais = _ , _ , _ \n{print} 'Urso marrom, Urso marrom'\n{print} 'O que você vê?'\n```\n"
            12:
                story_text: Neste nível, você pode usar as aspas simples para salvar várias palavras em uma variável.
                example_code: |
                    ```
                    nome = 'A Rainha da Inglaterra'
                    {print} nome 'estava comendo um pedaço de bolo, quando de repente...'
                    ```
            13:
                story_text: |
                    Usando os comandos `{and}` e `{or}`, você pode encurtar suas histórias. Por exemplo, confira a história do dragão.
                example_code: |
                    ```
                    {print} 'Nossa heroína está andando pela floresta'
                    {print} 'O caminho se divide em dois'
                    caminho = {ask} 'Para qual lado ela deve seguir?'
                    arma = {ask} 'Que arma ela deve sacar?'
                    {if} caminho {is} 'esquerda' {and} arma {is} 'espada'
                        _
                    ```
            15:
                story_text: |
                    Usar o laço `{while}` pode tornar suas histórias mais interessantes. Por exemplo, você pode usar `{while} jogo == 'ligado'` para poder jogar até que o jogo termine.
                    Ou você pode usar `{while} espada == 'perdida'` para que o(a) jogador(a) não possa continuar o jogo até encontrar algo.

                    ### Exercício
                    O código exemplo mostra como usar o laço `{while}` em uma história. Agora **invente o seu próprio cenário** em que o(a) jogador(a) precisa encontrar algo antes de continuar.
                example_code: |
                    ```
                    chaves = 'perdidas'
                    {print} 'Você está no seu jardim e perdeu suas chaves.'
                    {print} 'Onde você quer procurá-las?'
                    {print} 'Você pode escolher: árvore, canteiro de flores, pedra, caixa postal'
                    {while} chaves == 'perdidas'
                        local = {ask} 'Onde você quer procurar?'
                        {if} local == 'canteiro de flores'
                            {print} 'Aqui estão elas!'
                            chaves = 'encontradas'
                        {else}
                            {print} 'Não, elas não estão no ' local
                    {print} 'Agora você pode entrar na casa!'
                    ```
            18:
                story_text: |
                    Vamos agora imprimir outra história, mas desta vez usando parênteses com o `{print}`.

                    ### Exercício 1
                    Crie uma história de pelo menos 5 frases. Você não precisa usar 'nome' ainda.
                example_code: |
                    ```
                    {print}('Bem-vindo(a) a esta história!')
                    ```
                story_text_2: |
                    ### Exercício 2
                    Nós já preparamos uma `{input}` para você. Primeiro, use a variável `name` na sua história.
                    Então, adicione um segundo `{ask}` e use a variável dele também.
                    Dica: Lembre-se de usar vírgulas em um `{print}` entre os textos e as variáveis!
                example_code_2: |
                    ```
                    nome = {input}("Qual é o seu nome?")
                    {print}('Bem-vindo(a) a esta história!')
                    ```
    add_remove_command:
        name: '{add} {to} & {remove} {from}'
        default_save_name: comando_some_remova
        description: introduzindo some a e remova de
        levels:
            3:
                story_text: |
                    ## Some a
                    Você pode adicionar itens a uma lista usando o comando `{add} {to_list}`. Basta digitar: `{add} penguin {to_list} animals`, ou você pode usar o comando `{ask}` assim como no código exemplo.
                example_code: |
                    ```
                    animais {is} cachorro, gato, canguru
                    preferido {is} {ask} Qual é o seu animal favorito?
                    {add} preferido {to_list} animais
                    {print} Eu escolho animais {at} {random}
                    ```
                story_text_2: |
                    ## Remova de
                    Se você pode adicionar itens a uma lista, é claro que você também pode tirar. Isso é feito usando o comando `{remove} {from}`.
                example_code_2: |
                    ```
                    animais {is} cachorro, gato, canguru
                    não_gosta {is} {ask} De que animal você não gosta?
                    {remove} não_gosta {from} animais
                    {print} Eu escolho animais {at} {random}
                    ```
                story_text_3: |
                    ### Exercício
                    Experimente seus novos comandos nesse restaurante virtual. Adicione o sabor que o(a) jogador(a) espera conseguir à lista e remova os sabores aos quais ele(a) é alérgico(a).
                example_code_3: |
                    ```
                    {print} Milkshake misterioso
                    sabores {is} morango, chocolate, baunilha
                    esperado {is} {ask} Que sabor você espera conseguir?
                    _
                    alergias {is} {ask} Você é alérgico(a) a algum sabor?
                    _
                    {print} Você conseguiu um milkshake de sabores {at} {random}
                    ```
    and_or_command:
        name: '{and} & {or}'
        default_save_name: e ou
        description: introduzindo e ou
        levels:
            13:
                story_text: |-
                    Vamos agora aprender a usar `{and}` e `{or}`! Se você quer checar duas condições, você não precisa usar dois `{if}`s, você pode usar `{and}` e `{or}`.

                    Se você usar `{and}`, ambas as condições, à esquerda e à direita do `{and}`, precisam ser verdadeiras. Podemos também usar `{or}`, quando apenas uma das condições precisa ser verdadeira.
                example_code: |
                    ```
                    nome = {ask} 'qual é o seu nome?'
                    idade = {ask} 'qual é a sua idade?'
                    {if} nome {is} 'Hedy' {and} idade {is} 2
                        {print} 'Você é a verdadeira Hedy!'
                    ```
    ask_command:
        name: '{ask}'
        default_save_name: comando_pergunte
        description: Introdução ao comando pergunte
        levels:
            1:
                story_text: |
                    ## O comando pergunte
                    Agora que você sabe usar o comando `{print}`, você está pronto para aprender o próximo comando: `{ask}`. Com o comando `{ask}`, você pode fazer uma pergunta. Veja:
                example_code: |
                    ```
                    {print} Olá!
                    {ask} Qual é o seu nome?
                    ```
                story_text_2: |
                    ## O comando `{echo}`
                    Se você quer que o computador repita a resposta dada, você pode usar o comando `{echo}`. A resposta vai ser "ecoada" de volta a você no fim da frase, nesse caso depois do olá.
                example_code_2: |
                    ```
                    {print} Olá!
                    {ask} Qual é o seu nome?
                    {echo} olá
                    ```
                story_text_3: |
                    ### Exercício
                    Experimente os comandos `{ask}` e `{echo}`. Primeiro, preencha as lacunas para fazer esse programa funcionar.
                    Então faça mais 2 perguntas usando o comando `{ask}`, e depois de cada `{ask}` use um `{echo}` para imprimir a resposta na tela.
                example_code_3: |
                    ```
                    _ Como você está?
                    _
                    ```
            2:
                story_text: |
                    ## O comando pergunte
                    Agora que podemos usar **variáveis** em nossos códigos, não precisamos mais do comando `{echo}`.
                    Podemos usar variáveis para guardar as respostas às nossas perguntas e, assim, usá-las em diversas outras partes de nossos códigos.
                    Veja:

                    Assim o seu código está ficando interativo!
                example_code: |
                    ```
                    nome {is} {ask} Qual é o seu nome?
                    {print} Olá nome
                    idade {is} {ask} Quantos anos você tem?
                    {print} nome tem idade anos.
                    ```
                story_text_2: |
                    ### Exercício
                    Na aba anterior, você praticou a definição de variáveis com o comando `{is}`.
                    Você criou pelo menos 3 variáveis e usou elas com um comando de imprimir.
                    Agora, ao invés de definir as variáveis, queremos que você as torne interativas, assim como fizemos em nosso exemplo.

                    Copie o seu código da aba anterior e torne as variáveis interativas usando comandos `{ask}`.
                example_code_2: |
                    ```
                    animais_favoritos {is} {ask} Qual é o seu animal favorito?
                    {print} Eu gosto de animais_favoritos
                    ```
            18:
                story_text: The final change we will need to make to get Python code is changing `{ask}` into `{input}`.
                example_code: |
                    ```
                    {print}('My name is Hedy!')
                    name = {input}('What is your name?')
                    {print}('So your name is ', name)
                    ```
    blackjack:
        name: Vinte-e-um
        default_save_name: Vinte-e-um
        description: Tente chegar o mais perto de 21 que conseguir
        levels:
            17:
                story_text: |
                    Blackjack is a simple game of cards in which you have to get as close to 21 points as possible. You get two cards. Each card is worth their numeral value, and the face cards (Jack, Queen and King) are worth 10 points.
                    The Ace is worth either 1 or 11 points (you can choose). The dealer, your opponent, also gets two cards.
                    If you want, you can get another card, and its points will be added to your total. The dealer can also choose to take another card.
                    But be careful not to get more than 21 points, because if you do, you lose!
                    The player who gets closest to 21, without going over it, wins!

                    Have fun!
                example_code: |
                    ```
                    {print} 'VINTE-E-UM'
                    cartas = [2, 3, 4, 5, 6, 7, 8, 9, 10, 'Valete', 'Dama','Rei', 'Ás']
                    pontos = 0
                    dealer_pontos = 0
                    carta_1 = cartas[{random}]
                    carta_2 = cartas[{random}]
                    carta_3 = cartas [{random}]
                    dealer_carta_1 = cartas[{random}]
                    dealer_carta_2 = cartas[{random}]
                    dealer_carta_3 = cartas[{random}]
                    # Pontos para a carta 1
                    {if} carta_1 == 'Valete' {or} carta_1 == 'Dama' {or} carta_1 == 'Rei':
                        pontos = pontos + 10
                    {elif} carta_1 == 'Ás':
                        pontos = pontos + 11
                    {else}:
                        pontos = pontos + carta_1
                    # Pontos para a carta 2
                    {if} carta_2 == 'Valete' {or} carta_2 == 'Dama' {or} carta_2 == 'Rei':
                        pontos = pontos + 10
                    {elif} carta_2 == 'Ás':
                        pontos = pontos + 11
                    {else}:
                        pontos = pontos + carta_2
                    # Pontos para a carta 1 do dealer
                    {if} dealer_carta_1 == 'Valete' {or} dealer_carta_1 == 'Dama' {or} dealer_carta_1 == 'Rei':
                        dealer_pontos = dealer_pontos + 10
                    {elif} dealer_carta_1 == 'Ás':
                        dealer_pontos = dealer_pontos + 11
                    {else}:
                        dealer_pontos = dealer_pontos + dealer_carta_1
                    # Pontos para a carta 2 do dealer
                    {if} dealer_carta_2 == 'Valete' {or} dealer_carta_2 == 'Dama' {or} dealer_carta_2 == 'Rei':
                        dealer_pontos = dealer_pontos + 10
                    {elif} dealer_carta_2 == 'Ás':
                        dealer_pontos = dealer_pontos + 11
                    {else}:
                        dealer_pontos = dealer_pontos + dealer_carta_2
                    # Dois Ases
                    {if} carta_1 == 'Ás' {and} carta_2 == 'Ás':
                        pontos = 12
                    {if} dealer_carta_1 == 'Ás' {and} dealer_carta_2 == 'Ás':
                        dealer_pontos = 12
                    # Placar
                    {print} 'Você tem um(a) ' carta_1 ' e um(a) ' carta_2 ' (' pontos ' pontos)'
                    {print} 'O dealer tem um(a) ' dealer_carta_1 ' e um(a) ' dealer_carta_2 ' (' dealer_pontos ' pontos)'
                    # Carta extra para o jogador
                    hit = {ask} 'Você quer uma carta extra?'
                    {if} hit == 'sim':
                        {if} carta_3 == 'Valete' {or} carta_3 == 'Dama' {or} carta_3 == 'Rei':
                            pontos = pontos + 10
                        {elif} carta_3 == 'Ás':
                            {if} pontos > 11:
                                pontos = pontos + 11
                            {else}:
                                pontos = pontos + 1
                        {else}:
                            pontos = pontos + carta_3
                        {print} 'Você pegou uma carta extra: ' carta_3 ' (' pontos ' pontos)'
                    {else}:
                        {print} 'Sem cartas extra'
                    # Vencedor
                    {if} pontos > 21 {or} dealer_pontos > pontos {or} dealer_pontos == 21:
                        {print} 'Você perdeu'
                    {elif} dealer_pontos < 17:
                        {print} 'O dealer compra uma carta extra. E ela é... ' dealer_carta_3
                        {if} dealer_carta_3 == 'Valete' {or} dealer_carta_3 == 'Dama' {or} dealer_carta_3 == 'Rei':
                            dealer_pontos = dealer_pontos + 10
                        {elif} dealer_carta_3 == 'Ás':
                            {if} dealer_pontos < 11:
                                dealer_pontos = dealer_pontos + 11
                            {else}:
                                dealer_pontos = dealer_pontos + 1
                        {else}:
                            dealer_pontos = dealer_pontos + dealer_carta_3
                        {print} 'O dealer tem ' dealer_pontos ' pontos agora'
                        {if} dealer_pontos < 21 {and} dealer_pontos > pontos:
                            {print} 'Você perdeu'
                        {else}:
                            {print} 'Você ganhou'
                    {elif} pontos > dealer_pontos {and} pontos < 21:
                        {print} 'Você ganhou!'
                    ```
    calculator:
        name: Calculadora
        default_save_name: Calculadora
        description: Crie uma calculadora
        levels:
            6:
                story_text: |
                    Now that you can calculate, you can also create a program to practice maths calculations. You can make up the calculations yourself, for example:
                example_code: |
                    ```
                    número_1 = {ask} 'Digite o primeiro número:'
                    número_2 = {ask} 'Digite o segundo número:'
                    resposta_correta = número_1 * número_2
                    {print} número_1 ' vezes ' número_2 ' é ' resposta_correta
                    ```
                story_text_2: |
                    You can also let the computer do random calculations on its own using {random}.
                example_code_2: |
                    ```
                    resposta_correta = 11 * 27
                    resposta = {ask} 'Quanto é 11 vezes 27?'
                    {if} resposta {is} _ {print} 'bom trabalho!'
                    {else} {print} 'Errado! A resposta era ' _
                    ```
                story_text_3: |
                    **Extra** Você também pode deixar o computador calcular produtos aleatórios sozinho usando `{random}`.
                example_code_3: |-
                    ```
                    números = 1, 2, 3, 4, 5, 6, 7, 8, 9, 10
                    número_1 = _
                    número_2 = _
                    resposta_correta = número_1 * número_2
                    resposta_dada = {ask} 'Quanto é ' número_1 ' vezes ' número_2 '?'
                    {if} _
                    {else} _
                    ```
            9:
                story_text: |
                    No nível 6, você criou uma calculadora. Neste nível, você pode expandir aquele código para que ele faça mais perguntas.

                    ### Exercício 1
                    Você consegue completar a linha 10 para fazer o programa funcionar?

                    ### Exercício 2
                    Deixe o(a) jogador(a) saber quando tiver acertado ou errado uma resposta. Para fazer isso, extenda seu programa com um `{else}`.
                example_code: |
                    ```
                    pontuação = 0
                    {repeat} 10 {times}
                        números = 1, 2, 3, 4, 5, 6, 7, 8, 9, 10
                        número1 = números {at} {random}
                        número2 = números {at} {random}
                        resposta_correta = número1 * número2
                        {print} 'Quanto é ' número1 ' vezes ' número2 '?'
                        resposta = {ask} 'Digite aqui a sua resposta...'
                        {print} 'Você respondeu ' resposta
                        {if} _ {is} _
                            pontuação = pontuação + 1
                    {print} 'Ótimo trabalho! Sua pontuação foi... ' pontuação ' de 10!'
                    ```
            10:
                story_text: |
                    This calculator game helps you practise your tables of multiplication!
                    If you add more numbers to the list, you can practise all the multiplications.
                example_code: |
                    ```
                    números = 1, 2, 3
                    {for} número1 {in} números
                        {for} número2 {in} números
                            resposta = {ask} 'Quanto é ' número2 ' vezes ' número1 '?'
                            correta = número1 * número2
                            {if} resposta {is} correta
                                {print} 'Ótimo trabalho!'
                            {else}
                                {print} 'Errado. A resposta correta é ' correta
                    ```
            11:
                story_text: |
                    With a `{for}` you can simplify tables of multiplication practise program.

                    ### Exercise 1
                    Improve the example code such that it prints a nice multiplication table: <br> "1 times 10 is 10", "2 times 10 is 20", etc.

                    ### Exercise 2
                    Go back to your level 10 multiplication code, and modify it so that it uses a `{for}` and `{range}`.
                example_code: |
                    ```
                    número = 10
                    {for} i {in} {range} 1 {to} 10
                        {print} i * número
                    ```
            12:
                story_text: |
                    Neste nível, você pode fazer uma calculadora que funciona com números decimais.

                    ### Exercício 1
                    Preencha as lacunas para completar a calculadora. Lembre-se de usar pontos para números decimais, não vírgulas.

                    ### Exercício 2
                    Crie um novo programa para praticar matemática, desta vez usando números decimais.
                    Crie uma lista de números, escolha dois para multiplicar e deixe o(a) jogador(a) responder.
                    E claro, você precisa validar a resposta! **Extra** Eleve a dificuldade com um sistema de vidas: O(a) jogador(a) perde uma vida toda vez que errar uma pergunta, e depois de três erros o jogo acaba.
                example_code: |
                    ```
                    número1 = {ask} 'Qual é o primeiro número?'
                    número2 = {ask} 'Qual é o segundo número?'
                    resposta = _
                    {print} número1 ' mais ' número2 ' é ' _
                    ```
            13:
                story_text: |
                    ### Exercício 1
                    Vamos deixar o programa de prática um pouco mais difícil. O(a) jogador(a) agora terá de responder duas respostas corretamente. Preencha as lacunas para completar o programa.

                    ### Exercício 2 Extra
                    Às vezes, cálculos podem ter mais de uma resposta correta. Por exemplo, 10 pode ser dividido tanto por 5 quanto por 2. Então a pergunta 'Que número divide o 10?' pode ser respondida por 2 ou por 5.
                    Faça uma pergunta de um cálculo que aceite mais de uma resposta correta, peça ao(à) jogador(a) para dar uma resposta e determine se ela está correta usando `{or}`.
                    Esvazie o campo de programação e crie a sua própria solução.
                example_code: |
                    ```
                    resposta1 = {ask} 'Quanto é 10 vezes 7?'
                    resposta2 = {ask} 'Quanto é 6 vezes 7?'
                    {if} _ _ _ _ _ _ _
                        {print} _
                    ```
            14:
                story_text: |
                    In this adventure you will build a calculator that calculates your mean grade for you. If you get your calculator to work, you can move on to the next adventure, which allows you to add two extra features.

                    ### Exercise 1
                    Fill in the blanks to get the calculator to work.
                    * Start with the fourth line, add a question to figure out what grade the student got.
                    * In the fifth line you'll want to calculate the total of all grades, so the total = total + grade.
                    * Then we get to set the return value. We want to return the mean, so the total devided by the amount of tests (4).
                    * Lastly we finish the code by calling the function in line 8.

                    Did you get it? Awesome! Would you like to add even more to your calculator? **This adventure continues in the next tab!**
                example_code: |
                    ```
                    {define} calculate_mean_grade
                        total = 0
                        {for} i {in} {range} 1 {to} 4
                            grade = {ask} _
                            total = total + _
                            return _ / 4

                    mean_grade = {call} _
                    {print} 'Your mean grade is ' mean_grade
                    ```

                            total = total + _
                            return _ / 4

                    mean_grade = {call} _
                    {print} 'Your mean grade is ' mean_grade
            15:
                story_text: |
                    You can add the `{while}` loop to the calculator game you've learned to make in a previous level.
                    This makes sure the player can't continue to the next question if they answer incorrectly.

                    ### Exercise
                    Add the `{while}` loop in the function, ask the player what number_1 times number_2 is and print their answer.
                    Then `{call}` the function.
                example_code: |
                    ```
                    {define} new_question
                        numbers = 1, 2, 3, 4, 5, 6, 7, 8, 9, 10
                        number_1 = numbers {at} {random}
                        number_2 = numbers {at} {random}
                        correct = number_1 * number_2
                        answer = 0
                        _
                        _
                        _
                        {print} 'Well done!'

                    {print} 'Give 10 correct answers to win!'
                    {for} i {in} {range} 1 {to} 10
                        _
                    {print} 'You win!'
                    ```
    calculator_2:
        name: Calculator 2
        default_save_name: Calculator 2
        description: Calculator 2
        levels:
            14:
                story_text: |
                    ### Exercise 2
                    **This is the second part of this adventure.** The adventure starts in the previous tab.
                    Of course, you don't always want to calculate the mean of 4 tests. You might want to calculate the mean of 10 tests or only 2...
                    We can fix this problem by adding the argument and variable 'amount_of_tests'.
                    * Start a new line on line 3. Set the amount_of_tests argument by asking the student how many tests they have made.
                    * Change the 4 in line 4 to the new argument amount_of_tests.
                    * Lastly, change the 4 in line 6 to amount_of_tests

                    Try out your new program. Does it work?

                    ### Exercise 3
                    Did you want to make your program even better? Great! In the previous program you could only calculate the mean grade of 1 subject, but it would be better if you could calculate the mean grade for all subjects you want!
                    We won't tell you how to do it, but we will give you one tip: Start your code in line 1 with: define calculate_mean_grade with subject.
                example_code: |
                    ```
                    # Use your own code from the previous adventure.
                    ```
    clear_command:
        name: '{clear}'
        default_save_name: comando_limpe
        description: comando limpe
        levels:
            4:
                story_text: |
                    Time for a new command! With `{clear}` you can clear all the text form your output screen. This way you can prevent your screen getting too full of text.
                    Beware! If you are using a `{clear}` command, you might need to use a `{sleep}` above it. Otherwise Hedy will clear your screen without giving you the time to read as you can see in the example!
                example_code: |
                    ```
                    {print} '3'
                    {clear}
                    {print} '2'
                    {clear}
                    {print} '1'
                    {clear}
                    {print} 'wait for it...'
                    {sleep} 3
                    {clear}
                    {print} 'SURPRISE!'
                    ```
    debugging:
        name: depuração
        default_save_name: depuração
        description: aventura de depuração
        levels:
            1:
                story_text: |-
                    Bem-vindo(a) a uma aventura de depuração (debug, em inglês). Depurar código significa se livrar de erros e problemas no programa.
                    Isso significa que, nestas aventuras, vamos te mostrar códigos que não funcionam ainda.
                    Você terá de descobrir o que há de errado e corrigir os problemas que encontrar.

                    ### Exercício
                    Depure este código. Boa sorte!
                example_code: |
                    **Atenção! Este código precisa ser depurado!**
                    ```
                    {print} Eu amo programar
                    Você também ama programar?
                    {echo}
                    {print} Quais são os seus hobbies?
                    {echo} Seus hobbies são
                    ```
            2:
                story_text: |-
                    Bem-vindo(a) a uma aventura de depuração (debug, em inglês). Depurar código significa se livrar de erros e problemas no programa.
                    Isso significa que, nestas aventuras, vamos te mostrar códigos que não funcionam ainda.
                    Você terá de descobrir o que há de errado e corrigir os problemas que encontrar.

                    ### Exercício
                    Depure este código. Boa sorte!
                example_code: |
                    **Atenção! Este código precisa ser depurado!**
                    ```
                    destino {ask} Aonde você vai nessas férias?
                    {print} O voo ao dstino sai às 15h.
                    {ask} Você já despachou sua bagagem?
                    {echo}
                    {print} Deixe-me imprimir o seu cartão de embarque.
                    {sleep}
                    Aqui está! Tenha uma boa viagem!
                    ```
            3:
                story_text: |-
                    Bem-vindo(a) a uma aventura de depuração (debug, em inglês). Depurar código significa se livrar de erros e problemas no programa.
                    Isso significa que, nestas aventuras, vamos te mostrar códigos que não funcionam ainda.
                    Você terá de descobrir o que há de errado e corrigir os problemas que encontrar.

                    ### Exercício
                    Depure este código. Boa sorte!
                example_code: |
                    **Atenção! Este código precisa ser depurado!**
                    ```
                    lista_de_filmes {is} drácula, velozes e furiosos, esqueceram de mim, barbie
                    filme_escolhido {is} filmes {at} {random}
                    {print} Hoje vamos assistir filme _escolhido
                    gosto {ask} Você gosta desse filme?
                    {print} Amanhã vamos assistir outra coisa.
                    {add} filme_escolhido {to} lista_de_filmes
                    {print} Amanhã vamos assistir filme_de_amanhã
                    filme_de_amanhã {is} lista_de_filmes {at} {random}
                    Vou pegar a pipoca! {print}
                    ```
            4:
                story_text: |-
                    ### Exercício
                    Depure este código. Boa sorte!
                example_code: |
                    **Atenção! Este código precisa ser depurado!**
                    ```
                    {print} 'Bem-vindo(a) à biblioteca online!
                    {ask} De que gênero de livros você gosta?
                    {print} Você gosta de gênero
                    autor {is} {ask} 'Quem é o seu autor favorito?'
                    {print} 'autor é o seu autor favorito'
                    {print} Hmmm... acho que você devia experimentar ler... livros {at} {random}
                    ```
            5:
                story_text: |-
                    ### Exercício
                    Depure este código. Boa sorte!
                example_code: |
                    **Warning! This code needs to be debugged!**
                    ```
                    {print} Welcome to Swimming Pool Hedy!
                    class {is} {ask} 'Are you here to join a class today?'
                    {if} class yes
                    {print} 'Great! You're joining a class!
                    {print} {else} 'You will not be joining a class'
                    discount {is} 'Do you have a discount code?'
                    {if} discount {is} yes
                    discount_answer {is} {ask} 'What's your discount code?'
                    discount_codes = Senior4231, Student8786, NewMember6709
                    {if} discount_answer {is} {in} discount_cods
                    {print} 'That will be $3,50'
                    'That will be $5,50'
                    {print} 'Have a nice swim!'
                    ```
            6:
                story_text: |-
                    ### Exercício
                    Depure este código. Boa sorte!
                example_code: |
                    **Warning! This code needs to be debugged!**
                    ```
                    {print} 'Vending machine'
                    chosen_product = {ask} 'Please select a product'
                    1_dollar_products = coke orange juice water
                    2_dollar_products = chocolate, cookie, museli bar
                    3dollar_prodcuts = potato chips, beef jerky, banana bread
                    {if} chosen {is} {in} 1_dollar_products
                    price = 1
                    {if} chosen_product {is} 2_dollar_products
                    price = 2
                    {else} chosen_product {in} 3_dollar_products
                    price = 3
                    amount_of_products = '{ask} How many of ' chosen_product would you like to have?'
                    total = price + amount_of_product
                    {print} 'That will be $' price 'please'
                    ```

                    total = price + amount_of_product
                    {print} 'That will be $' price 'please'
            7:
                story_text: |-
                    ### Exercise
                    Surprise! This program looks more like an output than a code. And yet, we don't want you to just add `{print}` commands in front of each line.
                    Fix this program to turn it into the nursery rhyme 'Brother John (Frère Jaques)' by using the {repeat} command of course!
                example_code: |
                    **Warning! This code needs to be debugged!**
                    ```
                    Are you sleeping?
                    Brother John!
                    Morning bells are ringing!
                    Ding, dang, dong!
                    ```
            8:
                story_text: |-
                    ### Exercício
                    Depure este código. Boa sorte!
                example_code: |
                    **Warning! This code needs to be debugged!**
                    ```
                    {print} 'Welcome to Manicures and Pedicures by Hedy'
                    bodypart = {ask} 'Are you getting your fingernails or toenails done today? Or both?'
                    {if} bodyparts {is} both
                            {print} That will be $25'
                            price = 25
                        {else}
                            {print} That will be $18'
                            price = 18
                    color = {ask} What color would you like?
                    sparkles = {ask} 'Would you like some sparkles with that?'
                    {if} sparkles {is} yes
                        {print} 'We charge $3 extra for that'
                    price = price + 3
                    {else} {print} 'No sparkles' {print} 'So no extra charge'
                    {sleep} 5
                    {print} 'All done! That will be $' price ' please!'
                    {print} 'Thank you! Byebye!'

                            {print} That will be $25'
                            price = 25
                        {else}
                            {print} That will be $18'
                            price = 18
                    color = {ask} What color would you like?
                    sparkles = {ask} 'Would you like some sparkles with that?'
                    {if} sparkles {is} yes
                        {print} 'We charge $3 extra for that'
                    price = price + 3
                    {else} {print} 'No sparkles' {print} 'So no extra charge'
                    {sleep} 5
                    {print} 'All done! That will be $' price ' please!'
                    {print} 'Thank you! Byebye!'
            9:
                story_text: |-
                    ### Exercício
                    Depure este código. Boa sorte!
                example_code: |
                    **Atenção! Este código precisa ser depurado!**
                    ```
                    {print} 'Bem-vindo(a) à nossa sanduicheria'
                    quantidade 'Quantos sanduíches você gostaria de comprar?'
                    {repeat} quantidade {times}
                    {ask} {is} {ask} 'Que tipo de pão você gostaria no seu sanduíche?'
                    tipos_de_pão {is} branco, integral, francês, alho, sem glúten
                    {if} pão_escolhido em tipos_de_pão
                    {print} 'Ótima escolha!'
                    {else}
                    'Desculpe, não temos esse'
                    cobertura {is} {ask} 'De que cobertura você gostaria?'
                    molho {is} {ask} 'De que molho você gostaria?'
                    {print} Um pão_escolhido com cobertura e molho.
                    preço = quantidade * 6
                    {print} 'Vai custar 'preço reais', por gentileza'
                    ```
            10:
                story_text: |-
                    ### Exercício
                    Depure este código. Boa sorte!
                example_code: |
                    **Atenção! Este código precisa ser depurado!**
                    ```
                    nomes = Marcos Helena Samuel Natália
                    atividades = soltar pipa, nadar, fazer caminhadas, se bronzear
                    {for} nome {is} nomes
                    {print} nome adora atividade {at} {random} na praia
                    ```
            11:
                story_text: |-
                    ### Exercício
                    Depure este programa de calendário. A saída deste programa precisa se parecer com uma lista de datas.
                    Por exemplo:

                    ```
                    Calendário Hedy
                    Aqui estão todos os dias de Novembro
                    1 de Novembro
                    2 de Novembro
                    3 de Novembro
                    ```
                    E assim por diante.

                    Note que você deve testar o seu código com atenção extra para o mês de Fevereiro, visto que a quantidade de dias deste mês muda em anos bissextos.
                example_code: |
                    **Atenção! Este código precisa ser depurado!**
                    ```
                    {print} 'Calendário Hedy'
                    meses_com_31 dias = Janeiro, Março, Maio, Julho, Setembro, Outubro, Dezembro
                    meses_com_30_dias = Abril, Junho, Agosto, Novembro
                    mês = {ask} 'Qual mês você gostaria de ver?'
                    {if} mês {in} meses_com_31_dias
                        dias = 31
                        {if} mês {in} meses_com30_dias
                            dias = 30
                    {if} mês = Fevereiro
                        anos_bissextos = 2020, 2024, 2028, 2036, 2040, 2044, 2028
                        ano = {ask} 'De que ano?'
                    {if} ano {in} anos_bissextos
                        dias = 29
                    {else}
                        dias = 28

                    {print} 'Aqui estão todos os dias de ' ms
                    {for} i {in} {range} 1 {to} dias
                        {print} i de mês
                    ```
            12:
                story_text: |-
                    ### Exercício
                    Depure este código. Boa sorte!
                example_code: |
                    **Atenção! Este código precisa ser depurado!**
                    ```
                    {define} cumprimentar
                    cumprimentos = 'Olá', 'Como vai?', 'Boa tarde'
                        {print} cumprimentos {at} {random}

                    {define} anotar_pedido
                        comida = {ask} 'O que gostaria de comer?'
                        {print} '1 comida'
                        bebida = 'O que gostaria de beber?'
                        {print} '1 ' bebida
                        mais = {ask} 'Gostaria de algo mais?'
                            {if} mais {is} 'não'
                        {print} 'OK'
                            {else}
                            {print} 'E ' mais
                    {print} 'Obrigado'

                    {print} 'Bem-vindo(a) ao nosso restaurante'
                    pessoas = {ask} 'Há quantas pessoas em seu grupo?'
                    {for} i {in} {range} 0 {to} pessoas
                        {call} cumprimentar_cliente
                    ```
            13:
                story_text: |-
                    ### Exercício
                    Depure este código. Boa sorte!
                example_code: |
                    **Atenção! Este código precisa ser depurado!**
                    ```
                    {define}recomendação_de_filme {with} nome
                        filmes_de_ação == 'Duro de Matar', 'Velozes e Furiosos', 'Bastardos Inglórios'
                        filmes_de_romance = 'Simplesmente Amor', 'Diário de uma Paixão', 'Titanic'
                        filmes_de_comédia = 'Mr Bean' 'Barbie''Deadpool'
                        filmes_infantis = 'Minions', 'As Aventuras de Paddington', 'Encanto'
                        {if} nome {is} 'Camila' {or} nome {is} 'Manuel'
                            filme_recomendado = filme_infantil {at} {random}
                        {if} nome {is} 'Pedro' {or} 'Gabriela'
                                humor = {ask} 'Está no humor de assistir o quê?'
                            {if} humor {is} 'ação'
                                filme_recomendado = filmes_de_comédia {at} {random}
                            {if} humor {is} 'romance'
                                filme_recomendado = filmes_de_romance
                        {if} humor {is} 'comédia'
                                filme_recomendado = filmes_de_comédia {at} {random}

                    {print} 'Eu recomendaria ' filme_recomendado ' para ' nome

                    nome = {ask} 'Quem está assistindo?'
                    recomendação = {ask} 'Gostaria de uma recomendação?'
                    {if} recomendaão {is} 'sim'
                    {print} recomendação_de_filme {with} nome
                    {else}
                    {print} 'Sem problemas!'
                    ```
            14:
                story_text: |-
                    ### Exercício
                    Depure este código. Boa sorte!
                example_code: |
                    **Atenção! Este código precisa ser depurado!**
                    ```
                    {define} calcular_batimentos
                        {print} 'Pressione levemente seus dedos à lateral do seu pescoço'
                        {print} '(logo abaixo do queixo)'
                        {print} 'Conte quantas batidas você sente em 15 segundos'
                        batidas == {ask} 'Quantas batidas você sente em 15 segundos?'
                        batimentos = batidas*4
                        {print} 'Seus batimentos são de ' batimento
                        {if} batimentos >= 60 {or} batimentos <= 100
                            {print} 'Seus batimentos parecem normais'
                        {else}
                            {if} batimentos > 60
                                {print} 'Seus batimentos parecem estar muito baixos'
                            {if} batimentos < 100
                                {print} 'Seus batimentos parecem estar muito altos'
                            {print} 'Considere procurar um médico'

                    medir_batimentos = {ask} 'Gostaria de medir seus batimentos cardíacos?'
                    {if} medir_batimentos = 'sim'
                        {call} medir_batimentos
                    {else}
                        'sem problemas'
                    ```
            15:
                story_text: |-
                    ### Exercício
                    Depure este gerador de histórias aleatórias. Boa sorte!
                example_code: |
                    **Atenção! Este código precisa ser depurado!**
                    ```
                    nomes = 'Tanya', 'Romy', 'Kayla', 'Aldrin', 'Ali'
                    verbos='andando', 'pulando', 'andando de bicicleta', 'dirigindo', 'correndo'
                    lugares = 'numa montanha', 'no supermercado', 'à piscina'
                    esconderijos = 'atrás de uma árvore', debaixo de uma mesa', em uma caixa'
                    sons = 'um trompete', 'um carro batendo', 'trovão'
                    causas_do_barulho = 'uma televisão', 'uma criança com fogos de artifício', 'um elefante mágico', 'um sonho'

                    nome_ escolhido = nomes {at} {random}
                    verbo_escolhido = verbos {at} {random}
                    lugar_escolhido = 'lugares {at} {random}'
                    sons_escolhidos = barulhos {at} {random}
                    esconderijo_escolhido = esconderijos {random}
                    causas_escolhidas = causas_do_barulho {at} {random}

                    {print} nome_escolhido ' estava ' verbo_escolhido ' ' lugar_escolhido
                    {print} 'quando, de repente, ouviu o som de ' sons {at} {random}
                    {print} nome_escolhido ' olhou em volta, mas não conseguiu descobrir de onde veio o barulho.'
                    {print} nome_escolhido ' se escondeu ' esconderijo_escolhido'
                    {print} 'e tentou olhar em volta, mas não conseguia ver nada de lá'
                    escondido = 'sim'
                    {while} escondido = 'sim'
                        {print} nome_escolhido 'ainda não via nada.'
                    resposta = {ask} 'Devia ' nome_escolhido ' sair de seu esconderijo?'
                        {if} resposta = 'sim'
                            escondido == 'não'
                    {print} 'nome_escolhido saiu de seu esconderijo' esconderijo_escolhido
                    {print} 'E então viu que era só' causa_escolhida
                    {print} nome_escolhido 'riu e continuou seu dia'
                    {print} Fim
                    ```
            16:
                story_text: |-
                    ### Exercício
                    Depure este código. Boa sorte!
                    Dica: Certifique-se de mostrar a pontuação só uma vez, no fim.
                example_code: |
                    **Atenção! Este código precisa ser depurado!**
                    ```
                    país = ['Países Baixos', 'Polônia', 'Turquia', 'Zimbábue', 'Tailândia', 'Brasil', 'Peru', 'Austrália', 'Índia', 'Romênia' ]
                    capitais = 'Amsterdã', 'Varsóvia' 'Istambul', 'Harare', 'Bangkok', 'Brasília', 'Lima', 'Camberra', 'Nova Delhi', 'Bucareste'
                    pontuação = 0
                    {for} i {in} {range} 0 {to} 10
                        resposta = {ask} 'Qual é a capital de ' países[i]
                        correta = capital[i]
                        {if} resposta = correta
                            {print} 'Correto!'
                        pontuação = pontuação + 1
                        {else}
                            {print} 'Errado,' capitais[i] 'é a capital de' países[i]
                        {print} 'Você pontuou ' pontuação ' de 10'

                    ```
            17:
                story_text: |-
                    ### Exercício
                    Depure este código. Boa sorte!
                example_code: |
                    **Atenção! Este código precisa ser depurado!**
                    ```
                    {define} pedido_de_comida
                        coberturas = {ask} 'calabresa, atum, vegetais ou queijo?'
                        tamanho = {ask} 'grande, média ou pequena?'
                        número_de_pizza = {ask} 'Quantas dessa pizza você vai querer?'

                        {print} 'VOCÊ PEDIU'
                        {print} número_de_pizzas ' pizzas de  ' recheio ' tamanho ' tamanho

                    {define} pedido_de_bebida
                        bebida = {ask} 'água, coca, guaraná, limonada ou café?'
                        número_de_bebidas = {ask} 'Quantas dessa bebida você vai querer?'

                        {print} 'VOCÊ PEDIU'
                        {print} número_de_bebidas ' ' bebida

                    'Bem-vindo(a) à pizzaria Hedy'
                    mais_comida = {ask} 'Gostaria de pedir uma pizza?'
                    {while} mais_comida = 'sim'
                        {return} pedido_de_comida
                        mais_comida = {ask} 'Gostaria de pedir uma pizza?'
                    mais_bebidas = {ask} 'Gostaria de pedir bebidas?'
                    {while} mais_bebidas == 'sim'
                        {call} pedido_de_bebida
                        mais_bebidas == {ask} 'Gostaria de pedir mais bebidas?'


                    {print} 'Agradecemos pelo pedido!'
                    ```
            18:
                story_text: |-
                    ### Exercise
                    Debug this Old MacDonald program from level 16. Good luck!
                example_code: |
                    **Warning! This code needs to be debugged!**
                    ```
                    animals = ['pig', 'dog', 'cow']
                    sounds = ['oink', 'woof', 'moo']
                    for i in range 1 to 3
                        animal = animals[i]
                        sound = sounds[i]
                        print 'Old McDonald had a farm'
                        print 'E I E I O!'
                        print 'and on that farm he had a ' animal
                        print 'E I E I O!'
                        print 'with a ' sound sound ' here'
                        print 'and a ' sound sound ' there'
                        print 'here a ' sound
                        print 'there a ' sound
                        print 'everywhere a ' sound sound
                    ```
    default:
        name: Introdução
        default_save_name: intro
        description: Explicação do nível
        levels:
            1:
                story_text: |
                    Bem-vindo(a) a Hedy! No Nível 1 você pode começar escrevendo uma história.

                    Experimente o código você mesmo com o botão 'Executar código' verde debaixo do campo de programação.

                    Preparado? Então vá para a próxima aba para aprender o seu primeiro comando!
                example_code: |
                    ```
                    {print} Olá mundo!
                    ```
            2:
                story_text: |
                    Parabéns! Você chegou ao nível 2.Você provavelmente já fez alguns códigos incríveis!
                    No primeiro nível você pode ter notado que o comando `{echo}` só pode salvar um pouco de informação de cada vez.
                    Por exemplo, na aventura no restaurante, você podia ecoar o que o cliente queria comer, ou o que ele queria beber, mas não os dois em uma mesma frase.
                example_code: |
                    ```
                    {print} Bem vindo ao Hedy's
                    {ask} O que gostaria de comer?
                    {echo} Então você quer
                    {ask} O que gostaria de beber?
                    {echo} Então você quer
                    ```
                story_text_2: |
                    Se o jogador digitar um hambúrguer e um refrigerante, você não pode dizer "então você quer um hambúrguer e um refrigerante", mas sim tem que fazer duas linhas separadas.
                    Além disso, o comando `{echo}` somente ecoa a palavra no final da frase. Então você não pode dizer "o seu hambúrguer vai estar pronto daqui a pouco!".

                    Isso muda no nível 2. No nível 2 você vai aprender a trabalhar com variáveis, que lhe permitem salvar múltiplos pedaços de informações e imprimi-los onde você quiser.
                    Então vamos para a próxima aba!
            3:
                story_text: |
                    No último nível você aprendeu o que é uma variável e como usá-las para fazer sua aventura mais interativa.
                    Mas... isso não é a única coisa que você pode fazer com variáveis! Você também pode usar variáveis para fazer listas.
                    E você pode até deixar a Hedy escolher uma palavra aleatória da lista, o que lhe permite criar jogos de verdade!
                    Dê uma olhada na próxima aba!
            4:
                story_text: |
                    No nível 4, `{ask}` e `{print}` foram alterados.

                    Você deve colocar o texto que deseja imprimir entre aspas simples.

                    Isso é útil, porque agora você pode imprimir todas as palavras que quiser. E também as palavras que você usou para armazenar algo com `{is}`.

                    A maioria das linguagens de programação também usa aspas simples ao imprimir, então também estamos nos aproximando da programação real!
                example_code: |
                    ```
                    nome {is} Sofia
                    {print} Meu nome é nome
                    ```
            5:
                story_text: |
                    No nível 5 há algo novo, o `{if}`! Com o `{if}` você pode escolher entre duas opções diferentes.
                    Este código é imprime legal se você inserir Hedy como um nome e não tão legal se você digitar outra coisa.
                    `{ask}` e `{print}` ainda funcionam como no nível 4.
                example_code: |
                    ```
                    senha {is} {ask} 'Qual é a senha correta?'
                    ```
            6:
                story_text: |
                    Neste nível você aprende algo novo: agora você também pode calcular.

                    A adição é fácil, você escreve como na matemática: `5 + 5` por exemplo. A subtração também funciona bem, é `5 - 5`.

                    A multiplicação é um pouco diferente, porque não há exatamente este símbolo no seu teclado. Basta pesquisar, realmente não há!
                    É por isso que multiplicamos com o asterisco da parte de cima da tecla 8: `5 * 5`. Leia isso como "5 vezes 5" que vai ajudar você a se lembrar melhor.
                example_code: |
                    ```
                    {print} '5 mais 5 é ' 5 + 5
                    {print} '5 menos 5 é ' 5 - 5
                    {print} '5 vezes 5 é ' 5 * 5
                    ```
            7:
                story_text: |
                    O nível 7 adiciona o comando `{repeat}`. `{repeat}` pode ser usado para executar uma linha de código várias vezes.
                example_code: |
                    ```
                    {print} 'parabéns pra você'
                    {print} 'parabéns pra você'
                    {print} 'parabéns querida Hedy'
                    {print} 'parabéns pra você'
                    ```
            8:
                story_text: |
                    Os comandos `{ask}` e `{print}` ainda funcionam da mesma forma, mas `{if}`, `{else}`, `{pressed}` e `{repeat}` mudaram!
                    Agora você pode executar grupos de códigos em conjunto, mas você terá que *indentar* os mesmos.
                    Isso significa colocar quatro espaços no começo da linha. O mesmo vale para quando você queira criar um bloco só com um linha.
                example_code: |
                    ```
                    {repeat} 5 {times} {print} 'Na próxima aba você vai poder repetir várias linhas de código por vez!'
                    ```
            9:
                story_text: |
                    Neste nível você pode não só usar múltiplas linhas com `{if}` e `{repeat}`, mas também juntar os dois!
                    Neste exemplo você encontra um comando `{if}` dentro de um comando `{repeat}`. Também é possível fazer o contrário, e um `{if}`
                    também pode aparecer dentro de outro `{if}` e um `{repeat}` dentro de outro `{repeat}`.
                    Experimente!
                example_code: |
                    ```
                    {repeat} 3 {times}
                        comida = {ask} 'O que você deseja?'
                        {if} comida {is} 'pizza'
                            {print} 'excelente!'
                        {else}
                            {print} 'pizza é melhor'
                    ```
            10:
                story_text: |-
                    Neste nível vamos aprender um novo comando chamado `{for}`. Com `{for}` você pode fazer uma lista e usar todos os elementos.
                    `{for}` cria um bloco, assim como `{repeat}` e `{if}`, de modo que todas as linhas dentro do bloco precisam começar com espaços.
                example_code: |
                    ```
                    {repeat} 2 {times}
                        {print} 'se você está contente bata palmas'
                    {print} 'se você está contente e quer mostrar pra toda gente'
                    {print} 'se você está contente bata palmas'
                    ```
            11:
                story_text: |
                    Você chegou ao nível 11, está indo muito bem! Conforme os níveis aumentam, Hedy foca cada vez mais em te ensinar a linguagem de programação Python.
                    Em Python, não há um comando `{repeat}`, mas existe um comando que funciona da mesma forma que `{repeat}`. Ficou curioso(a) para saber como dizer `{repeat}` na linguagem Python? Rápido, vamos descobrir!
            12:
                story_text: |
                    Talvez você tenha tentado usar números decimais na sua aventura do restaurante. Se sim, você provavelmente notou que Hedy não os entendia ainda e sempre os arredondava.
                    A partir deste nível, você pode usar números decimais.
                example_code: |
                    ```
                    {print} 'Dois e meio mais dois e meio é...'
                    {print} 2.5 + 2.5
                    ```

                    {print} 2.5 + 2.5
            13:
                story_text: Agora vamos aprender `{and}` e `{or}`! Se você quiser verificar duas declarações, você não precisa usar dois `{if}`s, mas pode usar `{and}` e `{or}`. Se você usar `{and}`, ambas as declarações, à esquerda e à direita de `{and}` precisam ser verdadeiras. Também podemos usar
                    `{or}`. Então, apenas uma afirmação precisa estar correta.
                example_code: |
                    ```
                    usuário = {ask} 'Qual é o seu nome de usuário?'
                    senha = {ask} 'Qual é a sua senha?'
                    {if} usuário {is} 'Hedy'
                        {if} senha {is} 'secreta'
                            {print} 'Bem-vinda Hedy!'
                        {else}
                            {print} 'Acesso negado'
                    {else}
                        {print} 'Acesso negado!'
                    ```
            14:
                story_text: |
                    Vamos aprender mais novos itens. Você já deve conhecê-los da matemática, os `<` e `>`.
                    O `<` verifica se o primeiro número é menor que o segundo, por exemplo idade `<` 12 verifica se idade é menor que 12.
                    Se você quiser verificar se o primeiro número é menor ou igual ao segundo, você pode usar `<=`, por exemplo idade `<=` 11.
                    O `>` verifica se o primeiro número é maior que o segundo, por exemplo pontos `>` 10 verifica se pontos é maior que 10.
                    Se você quiser verificar se o primeiro número é maior ou igual ao segundo, você pode usar `>=`, por exemplo pontos `>=` 11.
                    Você usa essas comparações em um `{if}`, assim:
                example_code: |
                    ```
                    idade = {ask} 'Quantos anos você tem?'
                    {if} idade > 12
                        {print} 'Você é mais velho(a) do que eu!'
                    ```

                    {if} idade < 13
                        {print} 'Você é mais novo(a) do que eu!'
                    {else}
                        {print} 'Você é mais velho(a) do que eu!'
            15:
                story_text: |-
                    Vamos aprender um novo laço, o laço `{while}`! Continuamos a repetição do laço enquanto a afirmação for verdadeira.
                    Portanto, não se esqueça de alterar o valor dentro do laço.

                    No código de exemplo, continuamos até que uma resposta correta seja dada.
                    Se a resposta correta nunca for dada, o laço nunca termina!
                example_code: |
                    ```
                    jogo = 'ligado'
                    {for} i {in} {range} 1 {to} 100
                        {if} jogo == 'ligado'
                            resposta = {ask} 'Você quer continuar?'
                            {if} resposta == 'não'
                                jogo = 'terminado'
                            {if} resposta == 'sim'
                                {print} 'Certo, vamos continuar'
                    ```
            16:
                story_text: |-
                    Vamos fazer listas do jeito Python, com colchetes ao redor das listas! Também mantemos as aspas simples em torno de cada item, como aprendemos nos níveis anteriores.
                    Você também pode usar os colchetes para indicar um lugar nas listas.
                example_code: |
                    ```
                    amigos = ['Ahmed', 'Ben', 'Cayden']
                    números_da_sorte = [15, 18, 6]
                    {for} i {in} {range} 1 {to} 3
                        {print} 'o número da sorte de ' amigos[i]
                        {print} 'é ' números_da_sorte[i]
                    ```
            17:
                story_text: |-
                    Agora vamos mudar um pouco a indentação. Toda vez que precisamos de um recuo, precisamos de `:` na linha antes do recuo.

                    Neste nível você também pode usar um novo comando: `{elif}`. `{elif}` é a abreviação de {else} {if} e você precisa dele quando quiser fazer 3 (ou mais!) opções.
                    Confira!
            18:
                story_text: |-
                    Chegamos ao código Python real! Isso significa que precisamos usar parênteses com {print} e {range} de agora em diante.
                    {print}('Meu nome é ', nome)
    dice:
        name: Dado
        default_save_name: Dado
        description: Faça seu próprio dado
        levels:
            3:
                story_text: |
                    In this level we can choose from a list. With that we can let the computer choose one side of the die.
                    Take a look at the games you have in your closet at home.
                    Are there games with a (special) die? You can also copy it with this code.
                    For example, the dice of the game Earthworms with the numbers 1 to 5 and an earthworm on it.

                    ![Die of earthworms with 1 to 5 and an earthworm on it](https://cdn.jsdelivr.net/gh/felienne/hedy@24f19e9ac16c981517e7243120bc714912407eb5/coursedata/img/dobbelsteen.jpeg)
                example_code: |
                    ```
                    escolhas {is} 1, 2, 3, 4, 5, minhoca
                    {print} Você tirou _ {at} {random} !
                    ```
                story_text_2: |
                    ### Exercise
                    The dice in the example above are dice for a specific game. Can you make normal dice?
                    Or other special dice from a different game?
                example_code_2: |
                    ```
                    escolhas {is} _
                    ```
            4:
                story_text: |
                    In this level we can make sentences with the die value in the sentence, with quotes of course.
                    This time the sample code is not quite complete. Can you finish the code?
            5:
                story_text: |
                    You can also make a die again in this level using the `{if}`.
                    Complete the sample code so that the code says "You can stop throwing" once you have thrown an earthworm.

                    But maybe you want to recreate a die from a completely different game. That's fine too! Then make up your own reaction. Eg 'yes' for 6 and 'pity' for something {else}.
                example_code: |
                    ```
                    escolhas {is} 1, 2, 3, 4, 5, minhoca
                    jogada {is} escolhas {at} {random}
                    {print} 'você tirou ' jogada
                    _ jogada {is} minhoca {print} 'Você pode parar de jogar.'
                    _ {print} 'Você terá de jogar de novo!'
                    ```
            6:
                story_text: |
                    You can also make an Earthworm die again in this, but now you can also calculate how many points have been rolled.
                    You may know that the worm counts 5 points for Earthworms. Now after a roll you can immediately calculate how many points you have thrown.
                    This is the code to calculate points for one die:
                example_code: |
                    ```
                    choices = 1, 2, 3, 4, 5, earthworm
                    points = 0
                    throw = choices {at} {random}
                    {print} 'you threw ' throw
                    {if} throw {is} earthworm points = points + 5 {else} points = points + throw
                    {print} 'those are ' points ' points'
                    ```
                example_code_2: |
                    Did you manage to calculate the score for 8 dice? That required a lot of cutting and pasting, right? We are going to make that easier in level 7!
            7:
                story_text: |
                    You can also make a die again in level 5. With the `{repeat}` code you can easily roll a whole hand of dice.
                    Try to finish the sample code! The dashes should contain multiple commands and characters.

                    But maybe you want to make a completely different die. Of course you can!
                example_code: |
                    ```
                    choices = 1, 2, 3, 4, 5, 6
                    _ _ _ _ _ _ _
                    ```
            10:
                story_text: |
                    Is everybody taking too long throwing the dice? In this level you can let Hedy throw all the dice at once!
                example_code: |
                    ```
                    players = Ann, John, Jesse
                    choices = 1, 2, 3, 4, 5, 6
                    _ _ _ _
                        {print} player ' throws ' choices {at} {random}
                        {sleep}
                    ```
            15:
                story_text: |
                    ### Exercise
                    In this level you can create a little game in which you'll have to throw 6 as fast as possible.
                    We have started the code, it's up to you to get the game to work!

                    Firstly, add a `{while}` loop that checks if 6 has been thrown or not.
                    As long as you haven't thrown 6 already, throw the dice on a random number.
                    Print what the player has thrown.
                    Add a try to the amount of tries
                    Wait a second before you throw again, or - in case you've thrown a 6 - before the game ends.
                example_code: |
                    ```
                    options = 1, 2, 3, 4, 5, 6
                    {print} 'Throw 6 as fast as you can!'
                    thrown = 0
                    tries = 0
                    _
                    _
                    _
                    _
                    _
                    {print} 'Yes! You have thrown 6 in ' tries ' tries.'
                    ```
    dishes:
        name: Pratos?
        default_save_name: Pratos
        description: Use o computador para ver quem lava os pratos (Comece no nível 2)
        levels:
            3:
                story_text: |
                    Você sempre discorda em casa sobre quem deve lavar a louça ou trocar a caixa de areia hoje?
                    Então você pode deixar o computador escolher de forma muito justa. Você pode programar isso neste nível!
                    Você primeiro faz uma lista dos membros de sua família. Em seguida, escolha '{at} {random}' na lista.
                example_code: |
                    ```
                    pessoas {is} mãe, pai, Eva, Sofia
                    {print} pessoas {at} {random}
                    ```
                story_text_2: |
                    Não sente vontade de lavar a louça sozinho? Hackeie o programa para remover seu nome da lista.
            4:
                story_text: |
                    Com as aspas simples você pode deixar seu planejamento de lavagem de louça mais bonito.
                    Desta vez, o código de exemplo não está completo.

                    Você pode completar o código preenchendo os espaços em branco? Cada espaço em branco deve ser substituído por uma palavra de símbolo.

                    Dica: Não se esqueça das aspas!
                example_code: |
                    ```
                    pessoas {is} mãe, pai, Eva, Sofia
                    {print} _ os pratos são limpos por _
                    {sleep}
                    {print} pessoas {at} _
                    ```
            5:
                story_text: |
                    Com o `{if}` agora você pode se divertir mais com a escolha do programa. Você pode fazer com que seu programa responda à escolha que o computador fez.

                    Você pode terminar o código para que ele imprima 'muito ruim' quando for sua vez e, caso contrário, 'sim!'?
                    Não se esqueça das aspas simples!
                example_code: |
                    ```
                    pessoas {is} mãe, pai, Eva, Sofia
                    lavador {is} pessoas {at} {random}
                    {if} lavador {is} Sofia {print} _ pena que tenho que lavar os pratos _ {else} {print} 'felizmente sem pratos porque' _ 'já está lavando'
                    ```
            6:
                story_text: |
                    Quantas vezes todo mundo vai lavar a louça? Isso é justo? Você pode contá-lo neste nível.
                example_code: |
                    ```
                    people = mom, dad, Emma, Sophie
                    emma_washes = 0
                    dishwasher = people {at} {random}
                    {print} 'The dishwasher is' dishwasher
                    {if} dishwasher {is} Emma emma_washes = emma_washes + 1
                    {print} 'Emma will do the dishes this week' emma_washes 'times'
                    ```

                    Now you can copy lines 3 to 5 a few times (e.g. 7 times for a whole week) to calculate for a whole week again.
                    Do you make the code for the whole week?
                story_text_2: |
                    If you are extremely unlucky the previous program might choose you to to the dishes for the whole week! That's not fair!
                    To create a fairer system you can use the `{remove}` command to remove the chosen person from the list. This way you don't have to do the dishes again untill everybody has had a turn.

                    Monday and tuesday are ready for you! Can you add the rest of the week?
                    And... can you come up with a solution for when your list is empty?
                example_code_2: |
                    ```
                    people = mom, dad, Emma, Sophie
                    dishwasher = people {at} {random}
                    {print} 'Monday the dishes are done by: ' dishwasher
                    {remove} dishwasher {from} people
                    dishwasher = people {at} {random}
                    {print} 'Tuesday the dishes are done by: ' dishwasher
                    {remove} dishwasher {from} people
                    dishwasher = people {at} {random}
                    ```
            7:
                story_text: |
                    With the `{repeat}` you can repeat pieces of code. You can use this to calculate who will be washing dishes for the entire week.
                example_code: |
                    ```
                    people = mom, dad, Emma, Sophie
                    {repeat} _ _ {print} 'Dishwashing will be done by ' _ _ _
                    ```
            10:
                story_text: |
                    In this level you could make an even better dish washing shedule.
                example_code: |
                    ```
                    days = Monday, Tuesday, Wednesday, Thursday, Friday, Saturday, Sunday
                    names = mom, dad, Emma, Sophie
                    {for} day {in} days
                        {print} names {at} {random} ' does the dishes on ' day
                    ```
    elif_command:
        name: '{elif}'
        default_save_name: elif
        description: elif
        levels:
            17:
                story_text: |
                    In this level you can also use a new command: `{elif}`. `{elif}` is a combination of the keywords `{else}` and `{if}` and you need it when you want to make 3 (or more!) options.
                    Check it out!
                example_code: |
                    ```
                    prices = ['1 million dollars', 'an apple pie', 'nothing']
                    your_price = prices[{random}]
                    {print} 'You win ' your_price
                    {if} your_price == '1 million dollars' :
                        {print} 'Yeah! You are rich!'
                    {elif} your_price == 'an apple pie' :
                        {print} 'Lovely, an apple pie!'
                    {else}:
                        {print} 'Better luck next time..'
                    ```
    for_command:
        name: '{for}'
        default_save_name: for
        description: for command
        levels:
            10:
                story_text: |-
                    ## For
                    In this level we learn a new code called `{for}`. With `{for}` you can make a list and use all elements.
                    `{for}` creates a block, like `{repeat}` and `{if}` so all lines in the block need to start with 4 spaces.
                example_code: |
                    ```
                    animals = dog, cat, blobfish
                    {for} animal {in} animals
                        {print} 'I love ' animal
                    ```
            11:
                story_text: |-
                    In this level, we add a new form of the `{for}`. In earlier levels, we used `{for}` with a list, but we can also use `{for}` with numbers.
                    We do that by adding a variable name, followed by  `{in}` `{range}`. We then write the number to start at, `{to}` and the number to end at.
                    Try the example to see what happens! In this level again, you will need to use indentations in lines below the `{for}` statements.
                example_code: |
                    ```
                    {for} counter {in} {range} 1 {to} 10
                        {print} counter
                    {print} 'Ready or not. Here I come!'
                    ```
            17:
                story_text: |
                    Now we are going to change indentation a little bit. Every time that we need an indentation, we need `:` at the line before the indentation.
                example_code: |
                    ```
                    {for} i {in} {range} 1 {to} 10:
                        {print} i
                    {print} 'Ready or not, here I come!'
                    ```
    fortune:
        name: Fortune teller
        default_save_name: Fortune Teller
        description: Let Hedy predict the future
        levels:
            1:
                story_text: |
                    Você já foi a um parque de diversões e teve seu futuro previsto por uma cartomante? Ou você já jogou com uma bola oito mágica?
                    Então você provavelmente sabe que eles não podem prever seu futuro, mas ainda é divertido de jogar!

                    Nos próximos níveis, você pode aprender a criar sua própria máquina de adivinhação!
                    No nível 1 você pode começar de leve, deixando a Hedy se apresentar como uma cartomante e deixá-la repetir com {echo} as respostas dos jogadores.
                    Dessa forma:
                example_code: |
                    ```
                    {print} Olá, sou Hedy, a cartomante!
                    {ask} Quem é você?
                    {print} Deixe-me dar uma olhada na minha bola de cristal
                    {print} eu vejo... eu vejo...
                    {echo} Seu nome é
                    ```
                story_text_2: |
                    A Hedy agora apenas diz o seu nome. Você pode expandir o código para que a Hedy possa prever mais coisas sobre você?
                    Obviamente, a Hedy ainda não é uma vidente muito boa, pois ela só pode repetir as respostas que foram dadas pelos jogadores!
                    Dê uma olhada no nível 2 para melhorar sua cartomante.
            3:
                story_text: |
                    In the previous levels you've created your first fortune telling machine, but Hedy couldn't really predict anything, only {echo}.
                    In this level you can use a variable and the `{at} {random}` command to really let Hedy choose an answer for you. Check out this code for instance:
                example_code: |
                    ```
                    {print} I’m Hedy the fortune teller!
                    question {is} {ask} What do you want to know?
                    {print} This is what you want to know: question
                    answers {is} yes, no, maybe
                    {print} My crystal ball says...
                    {sleep} 2
                    {print} answers {at} {random}
                    ```
                story_text_2: |
                    ### Exercises
                    Now, Hedy can only answer yes, no or maybe. Can you give Hedy more answer options, like 'definitely' or '{ask} again'.
            4:
                story_text: |
                    This level has no new functions, but allows you to practice with using the quotation marks.
                    You can remake your level 3 code, and make sure to add the quotation marks in the right places!

                    Mind that in level 3, we couldn't use the word 'question' as both the name of the variable and a normal word that could be printed.
                    The quotation marks in level 3 make this possible!

                    Important! Mind that now that we're using quotation marks, Hedy will get confused when you use the apostrophe for contractions like I'm or What's.
                    Make sure to remove those apostrophes and change the spelling to Im or Whats.
                example_code: |
                    ```
                    _ Add the quotation marks to this code _
                    {print} Im Hedy the fortune teller!
                    question {is} {ask} What do you want to know?
                    {print} This is your question:  question
                    answers {is} yes, no, maybe
                    {print} My crystal ball says...
                    {sleep} 2
                    {print} answers {at} {random}
                    ```
            5:
                story_text: |
                    In this level you'll learn to (secretly) tip the odds in your favor, when using the fortune teller!
                    By using `{if}` and `{else}` you can make sure that you will always get a good fotune, while other people might not.
                    Check out this example to find out how.
                example_code: |
                    ```
                    friends {is} Jordan, Lucy, Dave
                    {print} 'I can predict if you will win the lottery tomorrow!'
                    person {is} {ask} 'Who are you?'
                    good_answer {is} Hurray! You win!, You will definitely win!, We have a winner!
                    bad_answer {is} Bad luck! Try again!, Another person will win, You lose!
                    {if} person {in} friends {print} good_answer {at} {random}
                    {else} {print} bad_answer {at} {random}
                    ```
            6:
                story_text: |
                    In this level you can use math in your predictions as a fortune teller. This allows you to make up (silly) formulas to calculate the future.
                    For example you could calculate how rich you'll get or how many kids you will have when you grow up.
                example_code: |
                    ```
                    {print} 'I am Hedy the fortune teller!'
                    {print} 'I can predict how many kids youll get when you grow up!'
                    age = {ask} 'How old are you?'
                    siblings = {ask} 'How many siblings do you have?'
                    length = {ask} 'How tall are you in centimetres?'
                    kids = length / age
                    kids = kids - siblings
                    {print} 'You will get ...'
                    {sleep}
                    {print} kids ' kids!'
                    ```
            7:
                story_text: |
                    In this level you can use the `{repeat}` command to make your machine tell multiple fortunes at once.
                example_code: |
                    ```
                    {print} 'I have a flower with magic petals'
                    {print} 'If you pick the petals the flower will tell you if your crush loves you back'
                    amount = {ask} 'How many petals do you want to pick?'
                    options = they love you, they love you not
                    _ _ _ _ options {at} {random}
                    ```
            8:
                story_text: |
                    In the previous levels you've learned how to use repeat to make the fortune teller answer 3 questions in a row, but we had a problem with printing the questions.
                    Now that problem is solved, because of the new way of using the repeat command.
                    In the next example you can have your fortune teller {ask} 3 questions and also print them!
                example_code: |
                    ```
                    {print} 'I am Hedy the fortune teller!'
                    {print} 'You can ask me 3 questions.'
                    answers = yes, no, maybe
                    _ _ _
                       question = {ask} 'What do you want to know?'
                       {print} question
                       {sleep}
                       {print} 'My crystal ball says...' answers {at} {random}
                    ```
            10:
                story_text: |
                    In this level you'll learn how to program the game MASH (mansion, apartement, shack, house). In this game you can predict for all the players at once, what their future will look like.
                example_code: |
                    ```
                    houses = mansion, apartment, shack, house
                    loves = nobody, a royal, their neighbour, their true love
                    pets = dog, cat, elephant
                    names = Jenna, Ryan, Jim
                    _
                        {print} name ' lives in a ' houses {at} {random}
                        {print} name ' will marry ' loves {at} {random}
                        {print} name ' will get a ' pets {at} {random} ' as their pet.'
                        {sleep}
                    ```
            12:
                story_text: |
                    In this level you can make your fortunes multiple words. Like in this example below:
                example_code: |
                    ```
                    fortunes = 'you will slip on a banana peel', _
                    {print} 'I will take a look in my crystal ball for your future.'
                    {print} 'I see... I see...'
                    {sleep}
                    {print} fortunes {at} {random}
                    ```
    functions:
        name: functions
        default_save_name: functions
        description: functions
        levels:
            12:
                story_text: |
                    In this level you'll learn how to use **functions**. A function is a block of code you can easily use multiple times. Using functions helps us organize pieces of code that we can use again and again.
                    To create a function, use `{define}` and give the function a name. Then put all the lines you want in the function in a indented block under the `{define}` line.
                    Leave one empty line in your code to make it look nice and neat. Great job! You have created a function!

                    Now, whenever we need that block of code, we just use <code>{call}</code> with the function's name to call it up! We don't have to type that block of code again.

                    Check out this example code of a game of Twister. The function 'turn' contains a block of code that chooses which limb should go where.

                    ### Exercise
                    Finish this code by setting the 2 variables chosen_limb and chosen_color.
                    Then, choose how many times you want to call the function to give the twister spinner a spin.

                    ### Exercise 2
                    Improve your code by adding a variable called 'people'. Use the variable to give all the players their own command in the game.
                    For example: 'Ahmed, right hand on green' or 'Jessica, left foot on yellow'.
                example_code: |
                    ```
                    sides = 'left', 'right'
                    limbs = 'hand', 'foot'
                    colors = 'red', 'blue', 'green', 'yellow'

                    {define} turn
                        chosen_side = sides {at} {random}
                        chosen_limb = limbs _
                        chosen_color = colors _
                        {print} chosen_side ' ' chosen_limb ' on ' chosen_color

                    {print} 'Lets play a game of Twister!'
                    {for} i {in} {range} 1 to _
                        {call} turn
                        {sleep} 2
                    ```
            13:
                story_text: |
                    Now that you've learned how to use functions, you'll learn how to use a function with an argument.
                    An **argument** is a variable that is used within a function. It is not used outside the function.

                    For example in this code we've programmed the first verse of the song 'My Bonnie is over the ocean'.
                    In this example code the argument `place` is used. Place is a variable that is only used in the function, so an argument.
                    To use `place` we have programmed the line `define song with place`.
                    When the function is called, computer will replace the argument `place`, with the piece of text after `call song with`.

                    ### Exercise
                    The next verse of this song goes:

                    Last night as I lay on my pillow
                    Last night as I lay on my bed
                    Last night as I lay on my pillow
                    I dreamed that my Bonnie is dead

                    Can you program this verse in the same way as the example?
                example_code: |
                    ```
                    {define} song {with} place
                        {print} 'My Bonnie is over the ' place

                    {call} song {with} 'ocean'
                    {call} song {with} 'sea'
                    {call} song {with} 'ocean'
                    ```
            14:
                story_text: |
                    In the previous levels you have learned to create functions and use arguments with them. Another great use of a function is to let it calculate something for you.
                    You can give the function a calculation and it will give you the answer of the calculation. This answer is called a **return value**.

                    For example, in this code the function calculate_new_price will calculate the new price of any item. It will give you the new price as a return value.

                    ### Exercise
                    Finish this code. We have already made the variable new_price for you, you only need to set it.
                    You should finish the line of code by calling the function that calculates the new price.
                example_code: |
                    ```
                    {define} calculate_new_price {with} amount, percentage
                        percentage = percentage / 100
                        discount_amount = amount * percentage
                        return amount - discount_amount

                    old_price = {ask} 'How much is on the price tag?'
                    discount = {ask} 'What percentage is the discount?'

                    new_price = _ calculate_new_price {with} old_price, _
                    {print} 'The new price is ' new_price ' dollar'
                    ```
    guess_my_number:
        name: Guess my number
        default_save_name: guess my number
        description: guess my number
        levels:
            14:
                story_text: |
                    In this level you can program the game 'Guess my number'

                    ### Exercise
                    Fill in the correct symbols on the blanks to get the game to work.
                example_code: |
                    ```
                    {print} 'Guess my number'
                    numbers = 1, 2, 3, 4, 5, 6, 7, 8, 9, 10
                    number = numbers {at} {random}
                    game = 'on'
                    {for} i {in} {range} 1 {to} 10
                        {if} game == 'on'
                            guess = {ask} 'Which number do you think it is?'
                            {if} guess _ number
                                {print} 'Lower!'
                            {if} guess _ number
                                {print} 'Higher!'
                            {if} guess _ number
                                {print} 'You win!'
                                game = 'over'
                    ```
    harry_potter:
        name: Harry Potter
        default_save_name: Harry Potter
        description: Harry Potter adventures
        levels:
            10:
                story_text: |
                    ### Exercise
                    We can also make a Harry Potter themed fortune teller. Fill in blanks such that 9 lines are printed.
                    **Extra** Change the theme of the fortune teller into something else, such as your favorite book, film or tv show.
                example_code: |
                    ```
                    houses = Gryffindor, Slytherin, Hufflepuff, Ravenclaw
                    subjects = potions, defence against the dark arts, charms, transfiguration
                    fears = Voldemort, spiders, failing your OWL test
                    names = Harry, Ron, Hermione
                    _
                    _ {print} name ' is placed in ' houses {at} {random}
                    _ {print} name ' is great at ' subjects {at} {random}
                    _ {print} name 's greatest fear is ' fears {at} {random}
                    ```
    haunted:
        name: Casa mal-assombrada
        default_save_name: Casa mal-assombrada
        description: escape from the haunted house
        levels:
            1:
                story_text: |
                    Nesta aventura você está trabalhando para fazer um jogo no qual você tem que escapar de uma casa mal-assombrada escolhendo a porta correta.
                    Se você escolher a porta certa, você sobreviverá, mas senão um monstro terrível pode...

                    No nível 1 começamos nosso jogo de casa mal-assombrada inventando uma história assustadora e perguntando ao jogador que monstro ele verá na casa mal-assombrada.
                example_code: |
                    ```
                    {print} Como eu cheguei aqui?
                    {print} Lembro-me de meu amigo me dizendo para entrar na antiga mansão...
                    {print} e de repente tudo ficou preto.
                    {print} Mas como eu acabei no chão...?
                    {print} Minha cabeça dói como se eu tivesse sido atingido por um taco de beisebol!
                    {print} Que som é esse?
                    {print} Oh não! Eu sinto que não estou sozinho nesta casa!
                    {print} Eu preciso sair daqui!
                    {print} Há 3 portas na minha frente..
                    {ask} Qual porta devo escolher?
                    {echo} eu escolho a porta
                    {print} ...?
                    ```
                story_text_2: |
                    Você pode terminar a história assustadora? Ou inventar sua própria história de casa mal-assombrada?
            2:
                story_text: |
                    In this haunted house you can choose your monsters with emojis. Of course you could also use words.

                    ```
                    monster1 {is} 👻
                    monster2 {is} 🤡
                    monster3 {is} 👶
                    {print} You enter the haunted house.
                    {print} Suddenly you see a monster1
                    {print} You run into the other room, but a monster2 is waiting there for you!
                    {print} Oh no! Quickly get to the kitchen.
                    {print} But as you enter monster3 attacks you!
                    ```
                example_code: |
                    ```
                    monster_1 {is} 👻
                    monster_2 {is} 🤡
                    monster_3 {is} 👶
                    {print} You enter the haunted house.
                    {print} Suddenly you see a monster_1
                    {print} You run into the other room, but a monster_2 is waiting there for you!
                    {print} Oh no! Quickly get to the kitchen.
                    {print} But as you enter monster_3 attacks you!
                    ```
                story_text_2: |
                    ### Exercise
                    In the example above the monsters are predetermined. So each time you run your code, the output is the same.
                    Can you add `{ask}` commands to make the haunted house interactive and have the players choose the monsters they come across?
                example_code_2: |
                    ```
                    monster_1 {is} _
                    monster_2 {is} _
                    monster_3 {is} _
                    {print} You enter the haunted house.
                    {print} Suddenly you see a monster_1
                    {print} You run into the other room, but a monster_2 is waiting there for you!
                    {print} Oh no! Quickly get to the kitchen.
                    {print} But as you enter monster_3 attacks you!
                    ```
            3:
                story_text: |
                    In the previous levels you've made an introduction to your haunted house game, but as you might have noticed the story would always have a dreadful end.
                    In this level you can make your story more interactive by changing the outcome of the game; sometimes you'll get eaten, sometimes you'll escape!
                    Let Hedy decide randomly!
                example_code: |
                    ```
                    _ Escape from the haunted house!
                    _ There are 3 doors in front of you...
                    _ _ _ Which door do you choose?
                    _ You picked door ... choice
                    monsters _ a zombie, a vampire, NOTHING YOUVE ESCAPED
                    _ You see...
                    {sleep}
                    _ _ _ _
                    ```
            4:
                story_text: |
                    In this level you learn how to use quotation marks in your games.
                    Can you make your Haunted House level 4 proof?
                example_code: |
                    ```
                    {print} _Escape from the haunted house!_
                    {print} _There are 3 doors in front of you..._
                    choice {is} {ask} _Which door do you choose?_
                    {print} _You picked door ..._ choice
                    monsters {is} a zombie, a vampire, NOTHING YOUVE ESCAPED
                    {print} _You see..._
                    {sleep}
                    {print} monsters {at} {random}
                     ```
            5:
                story_text: |
                    Up until this level the haunted house game always asked the player to choose a door, but as you might have noticed, they didn't really have to answer correctly.
                    If the player filled in a completely random answer, the game would still work and the player might even win (despite not picking a door).
                    In this level you can only win the game by picking the same door Hedy picked randomly.
                example_code: |
                    ```
                    {print} 'Escape from the haunted house!'
                    {print} 'There are 3 doors in front of you...'
                    doors {is} 1, 2, 3
                    monsters {is} werewolf, mummy, vampire, zombie
                    chosen_door {is} {ask} 'Which door do you choose?'
                    {print} 'You chose door...' chosen_door
                    {sleep}
                    correct_door {is} doors {at} {random}
                    _ _ _ _ {print} 'Great! Youve escaped!'
                    {else} {print} 'Oh no! You are being eaten by a...' monsters {at} {random}
                    ```
            9:
                story_text: |
                    In this level you can use nesting, which allows you to make the haunted house even more interactive!
                example_code: |
                    ```
                    {print} 'Escape from the Haunted House!'
                    player = alive
                    doors = 1, 2, 3
                    monsters = zombie, vampire, giant spider
                    {repeat} 3 {times}
                        {if} player {is} alive
                            correct_door {is} doors {at} {random}
                            {print} 'There are 3 doors in front of you...'
                            chosen_door = {ask} 'Which door do you choose?'
                            {if} chosen_door {is} correct_door
                                {print} 'No monsters here!'
                            {else}
                                {print} 'You are eaten by a ' monsters {at} {random}
                                player = dead
                        {else}
                            {print} 'GAME OVER'
                    {if} player {is} alive
                        {print} 'Great! You survived!'
                    ```
            11:
                story_text: |
                    In this level we've changed the repeat command and we've added a line to our haunted house that tells the player in which room they are.
                example_code: |
                    ```
                    {print} 'Escape from the Haunted House!'
                    monsters = zombie, vampire, giant spider
                    _
                        {print} 'Room ' i
                        monster = monsters {at} {random}
                    ```
            14:
                story_text: |
                    ### Exercise
                    In this level you can use the `<` and `>` symbol to introduce lives to your game.
                    Make sure the player loses a life when they come across the wrong monster and that the game stops if you have no lives left.
                example_code: |
                    ```
                    {print} 'Escape from the haunted house'
                    lives = 3
                    doors = 1, 2, 3
                    monsters = 'the wicked witch', 'a zombie', 'a sleeping 3 headed dog'
                    {for} i {in} {range} 1 {to} 10
                        {if} lives _
                            good_door = doors {at} {random}
                            monster = monsters {at} {random}
                            chosen_door = {ask} 'Which door do you choose?'
                            {if} good_door == chosen_door
                                {print} 'You have chosen the correct door'
                            {else}
                                {print} 'You see...' monster
                                {if} monster == 'a sleeping 3 headed dog'
                                    {print} 'Pffieuw.... Its asleep'
                                {else}
                                    {print} 'You lose one life'
                                    lives = _
                        {else}
                            {print} 'GAME OVER'
                    ```
            16:
                story_text: |
                    ### Exercise
                    This haunted house game uses the connection between the lists you can use in this level.
                    For example: all the properties that belong to the zombie are first in all the lists, witch second and vampire third.
                    Check out the code and fill in  `weapons[i]`, `monsters[i]` , `bad_fate[i]`, `good_fate[i]`, `hint[i]` on the correct blanks to get the code to work!
                example_code: |
                    ```
                    numbers = [1, 2, 3]
                    i = numbers[{random}]
                    hint = ['growling', 'a cackling laugh', 'fluttering batwings']
                    monsters = ['zombie', 'witch', 'vampire']
                    bad_fate = ['Your brain is eaten', 'You are forever cursed', 'You are bitten']
                    good_fate = ['You throw the ham. The zombie is distracted and starts eating it.', 'You set the curtains on fire. The witch flees out of fear for the fire', 'The vampire hates garlic and flees']
                    weapons = ['ham', 'lighter', 'garlic']
                    {print} 'You are standing in front of an old mansion'
                    {print} 'Something is not right here'
                    {print} 'You hear ' _
                    {print} 'You are going to explore it'
                    {print} 'You enter the kitchen and see a lighter, a raw ham and a garlic.'
                    your_weapon = {ask} 'What do you bring with you?'
                    {print} 'With your ' your_weapon ' you enter the living room'
                    {print} 'There you find a ' _
                    needed_weapon = _
                    {if} your_weapon == needed_weapon
                        {print} 'You use your ' your_weapon
                        {print} _
                        {print} 'YOU WIN!'
                    {else}
                        {print} 'You have chosen the wrong weapon...'
                        {print} _
                        {print} 'GAME OVER'
                    ```
    hotel:
        name: hotel
        default_save_name: hotel
        description: hotel
        levels:
            13:
                story_text: |
                    In the previous adventure you have learned how to use an argument in a function, and you've learned how to combine it with an {ask}.
                    You might have wondered why you would use functions, because the functions in the example were only one line of code.
                    Now we will show you what a bigger function looks like and we will use multiple agruments now as well. You'll see how much better it is to use a function once the function gets bigger.
                    Here is an example of a function with arguments combined with {ask} commands.
                example_code: |
                    ```
                    {define} welcome_message {with} title, last_name, country, room_number
                        {print} 'Welcome to Hotel Hedy, ' title ' ' last_name
                        nice_trip {is} {ask} 'Did you have a nice trip from, ' country '?'
                        {if} nice_trip {is} 'yes'
                            {print} 'Lovely!'
                        {else}
                            {print} 'Sorry to hear that.'
                            {print} 'Hopefully you can take a nice rest in you room.'
                        {print} 'Your room number is ' room_number

                    {print} 'Hello. Please fill in your information to check in.'
                    title = {ask} 'What is your title (mr, mrs, ms, dr, etc.)?'
                    name = {ask} 'What is you last name?'
                    homecountry = {ask} 'What country do you come from?'

                    {call} welcome_message {with} title, name, homecountry, 105
                    ```

                    title = {ask} 'What is your title (mr, mrs, ms, dr, etc.)?'
                    name = {ask} 'What is you last name?'
                    homecountry = {ask} 'What country do you come from?'

                    {call} welcome_message {with} title, name, homecountry, 105
    if_command:
        name: '{if} & {else}'
        default_save_name: if_command
        description: Introducing the if command
        levels:
            5:
                story_text: |
                    ## If... else....
                    In level 5 there is something new, the `{if}`! With the `{if}` you can choose between two different options.
                    This code prints nice if you enter Hedy as a name, and boo! if you enter something else.
                    `{ask}` and `{print}` still work like they did in level 4.
                example_code: |
                    ```
                    name {is} {ask} 'what is your name?'
                    {if} name {is} Hedy {print} 'nice' {else} {print} 'boo!'
                    ```
                story_text_2: |
                    Sometimes code with an `{if}` gets really long and does not fit on the line well. <br> You may also divide the code over two lines, starting the second line at the `{else}` like this:
                example_code_2: |
                    ```
                    name {is} {ask} 'what is your name?'
                    {if} name {is} Hedy {print} 'nice'
                    {else} {print} 'boo!'
                    ```
                story_text_3: |
                    ### Exercise
                    Try to create your own code with `{if}` and `{else}`. You can use the example code if you want.
                example_code_3: |
                    ```
                    answer {is} {ask} '2 + 2 = ?'
                    _ _ _ 4 _ 'Great job!'
                    _ _ 'No 2 + 2 = 4'
                    ```
            8:
                story_text: |
                    ## If... Else...
                    You have learned to repeat a block of lines of code after a `{repeat}` command.
                    Now you can also use indentation to make blocks after a {if} or {else} command.
                    Check out the example code.

                    ### Exercise
                    Add an {else} command to the example code. Make a block of line using indentation. You do this by starting each line with 4 spaces.
                example_code: |
                    ```
                    name = {ask} 'What is your name?'
                    {if} name {is} Hedy
                        {print} 'Welcome Hedy'
                        {print} 'You can play on your computer!'
                    ```
            9:
                story_text: |
                    In this level you can also put an {if} command inside another {if} command.
                example_code: |
                    ```
                    continue = {ask} 'Do you want to continue?'
                    {if} continue = yes
                        sure = {ask} 'Are you sure?'
                        {if} sure {is} yes
                            {print} 'We will continue'
                        {else}
                            {print} 'You are not sure'
                    {else}
                        {print} 'You do not want to continue'
                    ```
    in_command:
        name: '{in}'
        default_save_name: in_command
        description: Introducing the in command
        levels:
            5:
                story_text: |
                    ## Lists
                    When we want to check if something is in a list, we can now use the `{in}` command.
                    This code prints pretty! if you choose green or yellow, and meh otherwise.
                example_code: |
                    ```
                    pretty_colors {is} green, yellow
                    favorite_color {is} {ask} 'What is your favorite color?'
                    {if} favorite_color {in} pretty_colors {print} 'pretty!'
                    {else} {print} 'meh'
                    ```
                story_text_2: |
                    ### Exercise
                    Finish the example code by filling in the blanks with commands that you've learned.
                    When you've finished the code, try to create a code of your own and use a question that you've thought of yourself.
                example_code_2: |
                    ```
                    animals is dog, cow, sheep
                    answer is ask 'What is your favorite animal?'
                    _ answer _ animals _ 'Mine too!'
                    _ _ 'My favorite animals are dogs, cows and sheep'
                    ```
    is_command:
        name: '{is}'
        default_save_name: is_command
        description: introducing is command
        levels:
            2:
                story_text: |
                    ## Variables
                    You can name a word with `{is}`. This is called a **variable**. In this example we made a variable called name and a variable called age. You can use the word name anywhere in your code and it will be replaced by Hedy, like this:
                example_code: |
                    ```
                    name {is} Hedy
                    age {is} 15
                    {print} name is age years old
                    ```
                story_text_2: |
                    ### Exercise
                    Time to make your own variables!
                    In the example code we made an example of the variable `favorite_animals`. In line 1 the variable is set, and in line 2 we haved used the variable in a print command.
                    Firstly, finish our example by filling in your favorite animal in the blanks. Then make at least 3 of these codes yourself. Pick a variable, and set the variable with the {is} command. Then use it with a {print} command, just like we did.
                example_code_2: |
                    ```
                    favorite_animals is _
                    {print} I like favorite_animals
                    ```
            6:
                story_text: |
                    We also make a change in storing a word in a variable! You may now use `=` instead of  `{is}` when we store a name or a number in a variable, like this:
                example_code: |
                    ```
                    name = Hedy
                    answer = 20 + 4
                    ```
            14:
                story_text: |
                    We are going to learn more new items. You might know them already from mathematics, the `<` and `>`.
                    The `<` checks if the first number is smaller than the second, for example age `<` 12 checks if age is smaller than 12.
                    If you want to check if the first number is smaller or equal to the second, you can use `<=`, for example age `<=` 11.
                    The `>` checks if the first number is bigger than the second, for example points `>` 10 checks if points is larger than 10.
                    If you want to check if the first number is bigger or equal to the second, you can use `>=`, for example points `>=` 11.
                    You use these comparisons in an `{if}`, like this:
                example_code: |
                    ```
                    age = {ask} 'How old are you?'
                    {if} age > 12
                        {print} 'You are older than I am!'
                    ```
                story_text_2: |
                    From this level on, if you want to compare exactly, you can use two equal signs. This is what most programming languages do:
                example_code_2: |
                    ```
                    name = {ask} 'What is your name?'
                    {if} name == 'Hedy'
                        {print} 'You are cool!'
                    ```
                story_text_3: |
                    You can also compare if something is *not* equal to something else using `!=` like this:
                example_code_3: |
                    ```
                    name = {ask} 'What is your name?'
                    {if} name != 'Hedy'
                        {print} 'You are not Hedy'
                    ```

                    {if} age < 13
                        {print} 'You are younger than me!'
                    {else}
                        {print} 'You are older than me!'
    language:
        name: Língua
        default_save_name: Language
        description: Practice words in a foreign language
        levels:
            5:
                story_text: |
                    Make your own program to practice your vocabulary in a new language.
                example_code: |
                    ```
                    {print} 'Learn French!'
                    cat {is} {ask} '🐱'
                    {if} cat {is} chat {print} 'Terrific!'
                    {else} {print} 'No, cat is chat'
                    frog {is} {ask} '🐸'
                    {if} frog {is} grenouille {print} 'Super!'
                    {else} {print} 'No, frog is grenouille'
                    ```
            16:
                story_text: |
                    ### Exercise
                    Take a look at the example code. This is a program to practise French vocabulary. Now make your own program to practice your vocabulary in a new language.
                    If you don't know any other languages, you can use Google translate or you can use emojis and your native language.
                example_code: |
                    ```
                    french_words = ['bonjour', 'ordinateur', 'pomme de terre']
                    translation = ['hello', 'computer', 'potato']
                    score = 0
                    {for} i {in} {range} 1 {to} 3
                        answer = {ask} 'What does ' french_words[i] ' mean?'
                        correct = translation[i]
                        {if} answer == correct
                            {print} 'Correct!'
                            score = score + 1
                        {else}
                            {print} 'Wrong, ' french_words[i] ' means ' translation[i]
                    {print} 'You gave ' score ' correct answers.'
                    ```
    maths:
        name: maths
        default_save_name: maths
        description: Introducing maths
        levels:
            6:
<<<<<<< HEAD
                story_text: |4

                                                  In this level you learn something new: you can now also calculate.

                                                  The plus is easy, you write it like with math: `5 + 5` for example. The minus also works fine, it is `5 - 5`.

                                                  The times is a bit different, because there is no times symbol on your keyboard. Just search, there really isn't!
                                                  That is why we multiply with the asterisk above 8: `5 * 5`. Read that as "5 times 5" that helps you remember it best.
=======
                story_text: |
                    In this level you learn something new: you can now also calculate.

                    The plus is easy, you write it like with math: `5 + 5` for example. The minus also works fine, it is `5 - 5`.

                    The times is a bit different, because there is no times symbol on your keyboard. Just search, there really isn't!
                    That is why we multiply with the asterisk above 8: `5 * 5`. Read that as "5 times 5" that helps you remember it best.
>>>>>>> 8e621abb
                example_code: |
                    ```
                    {print} '5 plus 5 is ' 5 + 5
                    {print} '5 minus 5 is ' 5 - 5
                    {print} '5 times 5 is ' 5 * 5
                    ```
            12:
                story_text: |-
                    **Decimal numbers**
                    So far, Hedy did not allow for decimal numbers like 1.5, but now we do allow that. Note that computers use the `.` for decimal numbers.
                example_code: |
                    ```
                    {print} 'Two and a half plus two and a half is...'
                    {print} 2.5 + 2.5
                    ```
                story_text_2: |-
                    **Maths with words**
                    In this level you can also do addition with words like this:
                example_code_2: |
                    ```
                    a = 'Hello '
                    b = 'world!'
                    {print} a + b
                    ```

                    {print} 2.5 + 2.5
    music:
        name: music
        default_save_name: music
        description: Play a tune!
        levels:
            1:
                story_text: |-
                    In this level you'll learn how to use the `{play}` command to play a tune!

                    Type `{play}` followed by the note you want to play. The scale goes C-D-E-F-G-A-B.
                    As you can see there are 7 different letters, but we can play more than just 7 notes.
                    Type a number between 1 and 10 behind the letter to choose the scale, for example after B4 comes C5.
                    C1 is the lowest note you can play, C10 is the highest.

                    ### Exercise
                    Try out the example code and thenplay around with it! Can you create your own melody?
                    In the next level you'll learn how to play some existing songs.
                example_code: |-
                    ```
                    play C4
                    play D4
                    play E4
                    play F4
                    play G4
                    play A4
                    play B4
                    play C5
                    ```
            2:
                story_text: Finish the songs! We have started the codes for some melodies.
                example_code: |
                    ```
                    {print} Old Mac Donald had a farm
                    {play} C5
                    {play} C5
                    {play} C5
                    {play} G4
                    {play} A4
                    {play} A4
                    {play} G4
                    ```
                story_text_2: As you can see, you can also use the `{sleep}` command to add a little pause in the song.
                example_code_2: |
                    ```
                    {print} Twinkle Twinkle Little Star
                    {play} C
                    {play} C
                    {play} G
                    {play} G
                    {play} A
                    {play} A
                    {play} G
                    {sleep} 1
                    {play} F
                    {play} F
                    ```
            3:
                story_text: |
                    Create a random melody!

                    ### Exercise
                    The example code creates a random melody, but it's very short and not many notes are used.
                    Add more notes to the list and create a longer melody by copying the last line a couple more times.
                example_code: |
                    ```
                    notes {is} A4, B4, C4
                    {play} notes {at} {random}
                    {play} notes {at} {random}
                    {play} notes {at} {random}
                    ```
            4:
                story_text: |
                    Use the `{clear}` command to create a karaokemachine!

                    ### Exercise
                    Finish the karaoke version of 'Mary had a little lamb'.
                    Then, create a karaoke version of any song you'd like!
                example_code: |
                    ```
                    {print} 'Mary had a little lamb'
                    {play} E
                    {play} D
                    {play} C
                    {play} D
                    {play} E
                    {play} E
                    {play} E
                    {clear}
                    {print} 'Little lamb, little lamb'
                    {play} D
                    {play} D
                    {play} D
                    {play} E
                    {play} E
                    {play} E
                    {clear}
                    {print} 'Mary had a little lamb'
                    {play} E
                    ```
            5:
                story_text: |
                    You don't always have to use the `{play}` command to play a whole song, sometimes you just want to play one note.
                    For example, if you want to make a quiz, you can play a happy high note if the answer is right and a sad low note if the answer is wrong.

                    ### Exercise
                    Finish the first question by adding a line of code that plays a C3 note if the wrong answer is given.
                    Then think of 3 more questions to add to this quiz.
                example_code: |
                    ```
                    answer {is} {ask} 'What is the capital of Zimbabwe?'
                    {if} answer {is} Harare {play} C6
                    _
                    ```
            6:
                story_text: "Instead of playing notes, you can also play numbers now. Simply type `{play} 1` for the lowest note, `{play} 70` for the highest note, or anything in between.\n\n### Exercise\n This calls for musical maths! Try out the example code a couple of times with different starting\
                    \ numbers. \nThen, see if you can compose a song using the numbers.\n"
                example_code: |
                    ```
                    number = {ask} 'Say a starting number between 1 and 67'
                    {print} number
                    {play} number
                    number = number + 1
                    {print} number
                    {play} number
                    number = number + 1
                    {print} number
                    {play} number
                    ```
            7:
                story_text: |
                    Using the `{repeat}` command can make your codes for melodies a lot shorter!

                    ### Exercise
                    Finish the code for Twinkle Twinkle Little Star by using the `{repeat}`command.
                    Then go back to the songs you've made in the previous levels. Can you shorten those codes too?
                example_code: |
                    ```
                    {print} 'Twinkle Twinkle Little Star'
                    {repeat} 2 {times} {play} C4
                    {repeat} 2 {times} {play} G4
                    _
                    ```
            8:
                story_text: |
                    Now that we can use the `{repeat}` command for multiple lines, we can make songs even more easily!

                    ### Exercise
                    Finish the song of Brother John (Frère Jacques). Don't forget to use `{repeat}`!
                example_code: |
                    ```
                    {print} 'Brother John'
                    {repeat} 2 {times}
                        {play} C
                        {play} D
                        {play} E
                        {play} C
                    {repeat} 2 {times}
                        {play} E
                        {play} F
                        {play} G
                        {sleep} 1
                    ```
            9:
                story_text: |
                    From this level on you can - among other things - use a {repeat} command inside a {repeat} command.
                    That makes songs like 'Happy birthday' even shorter!

                    ### Exercise
                    Finish the song!
                example_code: |
                    ```
                    first_time = yes
                    {repeat} 2 {times}
                        {repeat} 2 {times}
                            {play} C
                        {play} D
                        {play} C
                        {if} first_time {is} yes
                            {play} F
                            {play} E
                            first_time {is} no
                        {else}
                            _
                    ```
            12:
                story_text: |
                    Use functions in you songs! As you can see in the example code, you can make a function for each line of Twinkle Twinkle little star. Once you've programmed the first three lines, all you have to do is call the functions in the order you want them played in.

                    ### Exercise
                    Finish the song of Twinkle Twinkle little star.
                    Then look back at all the songs you've programmed in the levels before, can you make those codes better and shorter using functions too?
                example_code: |
                    ```
                    {define} first_line
                        {play} C
                        {play} C
                        {play} G
                        {play} G
                        {play} A
                        {play} A
                        {play} G
                        {sleep}

                    {define} second_line
                        {play} F
                        {play} F
                        {play} E
                        {play} E
                        {play} D
                        {play} D
                        {play} C
                        {sleep}

                    {define} third_line
                        {play} G
                        {play} G
                        {play} F
                        {play} F
                        {play} E
                        {play} E
                        {play} D
                        {sleep}

                    {call} _
                    {call} _
                    {call} _
                    {call} _
                    {call} _
                    {call} _
                    ```
            13:
                story_text: |
                    You can use a function with an argument for songs that have line taht are almost the same, but slightly different each time.
                    One example is the song 'Yankee Doodle'. The first 4 notes of the first lines are the same, buyt each time they are followed by a different couple of notes.

                    ### Exercise
                    Can you finish the song of Yankee Doodle?
                    Can you think of another song to programm this way?
                example_code: |
                    ```
                    {print} 'Yankee Doodle'
                    {define} _ {with} note_1, note_2, note_3
                        {play} C4
                        {play} C4
                        {play} D4
                        {play} E4
                        {play} _
                        {play} _
                        {play} _

                    {call} line_1 {with} 29, 31, 30
                    {call} line_1 {with} 29, 28, 0
                    {call} line_1 {with} 32, 31, 30

                    {play} C4
                    {play} B3
                    {play} G3
                    {play} A3
                    {play} B3
                    {play} C4
                    {play} C4
                    ```
            14:
                story_text: |
                    You can programm music for fun, but you can also use the musical notes to make something useful like a fire alarm!

                    ### Exercise
                    Make sure the fire alarm rings when there is a fire!
                example_code: |
                    ```
                    {define} fire_alarm
                        {print} 'FIRE!'
                        note = 40
                        {for} i {in} {range} 1 {to} 100
                            {if} note _ 50
                                note = note + 5
                                {play} _
                            {else}
                                note = 40

                    fire = {ask} 'Is there a fire?'
                    {if} fire _ 'yes'
                        {call} fire_alarm
                    ```
    parrot:
        name: Papagaio
        default_save_name: Papagaio
        description: Crie seu próprio papagaio de estimação online que irá copiar você!
        levels:
            1:
                story_text: |
                    Crie seu próprio papagaio de estimação online que irá copiar você!
                example_code: |
                    ```
                    {print} Eu sou Hedy a papagaio
                    {ask} qual é o seu nome?
                    {echo}
                    {echo}
                    ```
                story_text_2: |
                    ### Exercise
                    Can you make the parrot ask a different question? Fill in the blanks in the example!
                example_code_2: |
                    ```
                    {print} Im Hedy the parrot
                    {ask} _
                    {echo}
                    {echo}
            2:
                story_text: |
                    Crie seu próprio papagaio de estimação online que irá copiar você!
                example_code: |
                    ```
                    {print} Eu sou Hedy a papagaio
                    nome {is} {ask} qual é o seu nome?
                    {print} nome
                    {sleep}
                    {print} grasnar
                    {sleep}
                    {print} nome
                    ```
                story_text_2: |
                    ### Exercise
                    You can use variables to make the parrot say more than only your name. Can you complete this code?
            3:
                story_text: |
                    Ensine ao seu papagaio uma nova palavra com `{add}`.
                example_code: |
                    ```
                    palavras {is} grasnar, Hedy
                    {print} Treine seu papagaio!
                    nova_palavra {is} {ask} Qual palavra você quer ensinar a ele?
                    {add} nova_palavra {to_list} palavras
                    {print} 🧒 Diga nova_palavra , Hedy!
                    {print} 🦜 palavras {at} {random}
                    ```
            4:
                story_text: |
                    In this level we have to use quotation marks with the commands `{ask}` and `{print}`.
                    Can you complete the code by adding quotation marks?
                example_code: |
                    ```
                    words {is} squawk, Hedy
                    {print} _ Train your parrot! _
                    new_word {is} {ask} _ Which word do you want to teach them? _
                    {add} new_word {to_list} words
                    {print} _ 🧒 Say _ new_word _, Hedy!_
                    {print} _ 🦜 _ words {at} {random}
                    ```
            5:
                story_text: |
                    Recompense seu papagaio se ele disser a palavra correta!
                example_code: |
                    ```
                    palavras {is} grasnar, Hedy
                    {print} 'Treine seu papagaio!'
                    nova_palavra {is} {ask} 'Qual palavra você quer ensinar a ele?'
                    {add} nova_palavra {to_list} palavras
                    palavra_dita {is} palavras {at} {random}
                    {print} '🧒 Diga ' nova_palavra ', Hedy!'
                    {print} '🦜' palavra_dita
                    {if} palavra_dita {is} nova_palavra {print} '🧒 Ótimo trabalho, Hedy! 🍪'
                    {else} {print} '🧒 Não, Hedy! Diga ' nova_palavra
                    ```
    piggybank:
        name: Piggy Bank
        default_save_name: Piggy Bank
        description: Count your pocketmoney!
        levels:
            12:
                story_text: |
                    In this adventure you learn how to make a digital piggy bank, to calculate how much money you have and how long you need to save up to buy what you want!
                example_code: |
                    ```
                    {print} 'The digital piggy bank'
                    wish = {ask} 'What would you like to buy?'
                    price = {ask} 'How much does that cost?'
                    saved = {ask} 'How much money have you saved already?'
                    allowance = {ask} 'How much pocket money do you get per week?'
                    to_save = price - saved
                    weeks = to_save / allowance
                    {print} 'You can buy a ' _ ' in ' _ ' weeks.'
                    ```
            14:
                story_text: |
                    ### Exercise
                    In this level you can let Hedy tell you if you have saved up enough money!
                    Finish this code by filling in the blanks!
                example_code: |
                    ```
                    _ calculate_budget with wish, money, allowance
                        to_save = wish - money
                        weeks = to_save / allowance
                        {if} wish _ money
                            {print} 'You need to save up some more!'
                            {print} 'Youll need ' weeks ' more weeks.'
                        {else}
                            {print} 'Great! You have enough'
                            {print} 'Lets go shopping!'

                    money = {ask} 'How much money have you saved?'
                    wish = {ask} 'How much money do you need?'
                    allowance = {ask} 'How much pocket money do you get each week?'

                    {call} calculate_budget with _, _, _
                    ```
    pressit:
        name: Key presses
        default_save_name: Pressed
        description: Try linking a keyboard key to a command!
        levels:
            5:
                story_text: |
                    In this level there is another new keyword: `{pressed}`!
                    With `{pressed}` you can use keys on your keyboard to control what lines are used.

                    ### Exercise
                    Look at the example and add one more line of code that reacts to a key press.
                example_code: |
                    ```
                    {print} 'Do you want a good (g) or bad (b) ending?'
                    {if} g {is} {pressed} {print} 'They lived happily ever after ❤'
                    {else} {print} 'The prince was eaten by a hippopotamus 😭'
                    ```
                story_text_2: |
                    You can also link turtle commands to keys.

                    ### Exercise
                    Copy the lines a few times so you can create a larger drawing.
                example_code_2: |
                    ```
                    {if} y {is} {pressed} {forward} 15
                    {else} {turn} 90
                    ```
            7:
                story_text: |
                    Now that you have learned about `{repeat}`, we can press keys multiple times.
                    You can use it to make the turtle walk forward and turn.

                    ### Exercise
                    The code you have seen in level 5 only checks the key once. Copy the example code and add a `{repeat}` to it, so that you can press the keys many times.
                    Use this code to draw something nice.
                example_code: |
                    ```
                    {if} x {is} {pressed} {forward} 15 {else} {turn} 90
                    ```
            9:
                story_text: |
                    Now that you know how to combine statements, you can create a touch type tool with `{pressed}`.

                    ### Exercise
                    Finish the code. Each time a random letter should be chosen, which you have to press. You get a point for a correct press, and and two points deduction for a wrong press.
                    **(extra)** Clear the screen after each letter, and show the user how many points they have scored.
                example_code: |
                    ```
                    points = 0
                    letters = a, b, c, d, e
                    {repeat} 10 {times}
                        letter = _ _ _
                        {print} 'Press the letter ' letter
                        {if} letter {is} {pressed}
                        _
                        _
                        _
                    ```
    print_command:
        name: '{print}'
        default_save_name: print
        description: Introduction print command
        levels:
            1:
                story_text: |
                    ## The print command
                    You can print text to the screen using the `{print}` command.
                example_code: |
                    ```
                    {print} Hi there, programmer!
                    {print} Welcome to Hedy!
                    ```
                story_text_2: |
                    ### Exercise
                    In Hedy you will find exercises in every adventure. An exercise allows you to practise the new commands and concepts, and lets you give your own twist to the example codes.
                    In this exercise you will see a pink blank space. You have to fill something in the place of the blank space before the code can be ran.

                    Fill in the `{print}` command in the blank space and then add five more lines of code. Each line has to start with a `{print}` command.
                    Have fun!
                example_code_2: |
                    ```
                    _ Hello!
                    ```
            18:
                story_text: |-
                    We arrived at real Python code! That means we need to use parentheses with `{print}` and `{range}` from now on.
                    It also means you can use Hedy code from this level in any Python environment as long as you use the English commands. If you haven't until now, you can switch the toggle in the commands menu to do so.
                example_code: |
                    ```
                    {print}('Hello!')
                    {for} i {in} {range}(1, 10):
                        {print}('This is line ', i)
                    ```
                story_text_2: If you want to print more than one item, you need to separate them by commas.
                example_code_2: |
                    ```
                    temperature = 25
                    {print}('It is ', temperature, ' degrees outside')
                    ```

                    {print}('My name is ', name)
    quizmaster:
        name: Quizmaster
        default_save_name: Quizmaster
        description: Make your own quiz!
        levels:
            14:
                story_text: |
                    ### Exercise
                    In this adventure you can make your own quiz! Fill in the blanks, add more questions and enjoy your own quiz!
                    You can make a quiz about anything you like: your hobby, your favorite animal, your favorite book or anything at all!
                example_code: |
                    ```
                    {print} 'Make your own quiz'
                    points_a = 0
                    points_b = 0
                    {print} 'Question'
                    {print} 'Answer option A'
                    {print} 'Answer option B'
                    answer = {ask} 'Which answer?'
                    {if} answer == 'A'
                        points_a = points_a + 1
                    {if} answer == 'B'
                        points_b = points_b + 1
                    {print} 'End of the quiz!'
                    {print} 'Lets see the results!'
                    {if} points_a > points_b
                        {print} 'You belong to the A club'
                    {if} points_b > points_a
                        {print} 'You belong to the B club'
                    ```
    quotation_marks:
        name: '''quotation marks'''
        default_save_name: quotation_marks
        description: Introduction quotation marks
        levels:
            4:
                story_text: |
                    ## 'Quotation marks'
                    In level 4 `{ask}` and `{print}` have changed.
                    You must put text that you want to print between quotation marks.
                    This is useful, because now you can print all the words you want. Also the words you used to store something with `{is}`.
                    Most programming languages also use quotation marks when printing, so we are also getting a step closer to real programming!
                example_code: |
                    ```
                    {print} 'You need to use quotation marks from now on!'
                    answer {is} {ask} 'What do we need to use from now on?'
                    {print} 'We need to use ' answer
                    ```
                story_text_2: |
                    ## Contractions
                    Important! Mind that now that we're using quotation marks, Hedy will get confused when you use the apostrophe for contractions like I'm or What's.
                    Make sure to remove those apostrophes and change the spelling to I am or What is.
                    Check out the example code to see the wrong way of using apostrophes.
                example_code_2: |
                    ```
                    _ This is the wrong way of using apostrophes _
                    {print} 'I'm babysitting my sister's kids'
                    {print} 'What's more fun than that?'
                    ```
            12:
                story_text: |
                    **All texts need to be in quotation marks**
                    For this level on you will also have to use quotation marks when storing a text with `=`:
                example_code: |
                    ```
                    name = 'Hedy the Robot'
                    {print} 'Hello ' name
                    ```
                story_text_2: |
                    **All items in lists need quotation marks too**
                    Lists are texts, so they need quotation marks too. Mind that each single item on the list has quotation marks.
                    This allows you to save two words as 1 item on the list, for example 'Iron Man'.
                example_code_2: |
                    ```
                    superheroes = 'Spiderman', 'Batman', 'Iron Man'
                    {print} superheroes {at} {random}
                    ```
                story_text_3: |
                    **All text after `{if}` comparisons need quotation marks too**
                example_code_3: |
                    ```
                    name = {ask} 'What is your name?'
                    {if} name = 'Hedy the Robot'
                        {print} 'Hi there!'
                    ```
                story_text_4: |
                    **Numbers don't need quotation marks**
                    For numbers, you do not use quotation marks in the `=`:
                example_code_4: |
                    ```
                    score = 25
                    {print} 'You got ' score
                    ```
    random_command:
        name: '{random}'
        default_save_name: random_command
        description: introducing at random command
        levels:
            3:
                story_text: |
                    ## At random
                    In this level you can make a list using the `{is}` command. You can let the computer choose a random item from that list. You do that with `{at} {random}`.
                example_code: |
                    ```
                    animals {is} dogs, cats, kangaroos
                    {print} animals {at} {random}
                    ```
                story_text_2: |
                    You can use the `{at} {random}` command in a sentence as well.
                example_code_2: |
                    ```
                    food {is} sandwich, slice of pizza, salad, burrito
                    {print} I am going to have a food {at} {random} for lunch.
                    ```
                story_text_3: |
                    ### Exercise
                    Try out the `{at} {random}` command by making your own gameshow (like the ones on tv) where you choose a door or suitcase and it contains a big price!
                    Can you do it? We have already put the first lines into the example code.
                example_code_3: |
                    ```
                    {print} The big gameshow!
                    {print} There are 3 suitcases in front of you...
                    chosen {is} {ask} Which suitcase do you choose?
                    prices {is} _
                    _
                    ```
            16:
                story_text: |-
                    We are going to make lists the Python way, with square brackets around the lists! We also keep the quotation marks around each item like we have learned in previous levels.
                    We use square brackets to point out a place in a list. For example: `friends[1]` is the first name on the list of friends, as you can see in the first part of the example code. The second part of the example code shows you that we can also match 2 lists using the variable i.
                example_code: |
                    ```
                    friends = ['Ahmed', 'Ben', 'Cayden']
                    {print} friends[1] ' is the first friend on the list.'
                    {print} friends[2] ' is the second friend on the list.'
                    {print} friends[3] ' is the third friend on the list.'
                    #now we will match 2 lists using the variable i
                    lucky_numbers = [15, 18, 6]
                    {for} i {in} {range} 1 {to} 3
                        {print} friends[i] 's lucky number is ' lucky_numbers[i]
                    ```
                story_text_2: |-
                    Now that you've learned to use the brackets in lists, you can also start using the {at} {random} command in the Python way!
                    You simply type the name of your list with `[random]` behind it!
                example_code_2: |-
                    ```
                    fruit = ['apple', 'banana', 'cherry']
                    {print} fruit[random]
                    ```
    repeat_command:
        name: '{repeat}'
        default_save_name: repeat_command
        description: repeat command
        levels:
            7:
                story_text: |
                    ## Repeat! Repeat! Repeat!
                    Level 7 adds the `{repeat}` command.  `{repeat}` can be used to execute one line of code multiple times. Like this:

                    ### Exercise
                    Play around with the repeat command. Can you make the happy birthday song in only 3 lines of code instead of 4 now?
                example_code: |
                    ```
                    {repeat} 3 {times} {print} 'Hedy is fun!'
                    ```
            8:
                story_text: |
                    ### Repeat commands and indentation
                    In this level you can repeat multiple lines of code with only 1 repeat command.
                    You do this by making a block of lines that you want to repeat.
                    The lines in this block will need **indentation** .
                    That means putting four spaces at the beginning of each line. You will also have to indent when you just want to create a block of one line.
                example_code: |
                    ```
                    {repeat} 5 {times}
                        {print} 'Hello everyone'
                        {print} 'This is all repeated 5 times'
                    ```
            9:
                story_text: |
                    In this level you can not only use multiple lines with `{if}` and `{repeat}`, but you can also put them together!
                    In the example you see an `{if}` command within a `{repeat}` command. It is also allowed the other way around, and an `{if}` is also allowed in an `{if}` and a `{repeat}` in a `{repeat}`.
                    Give it a try!
                example_code: |
                    ```
                    {repeat} 3 {times}
                        food = {ask} 'What do you want?'
                        {if} food {is} pizza
                            {print} 'nice!'
                        {else}
                            {print} 'pizza is better'
                    ```
    repeat_command_2:
        name: '{repeat} 2'
        default_save_name: repeat_command_2
        description: repeat command 2
        levels:
            7:
                story_text: |
                    ## Repeat with other commands and with variables
                    You have practiced the `{repeat}` command in combination with the `{print}` command now, but did you know you could also use other commands with `{repeat}` ?
                    In this example code you can see that `{repeat}` can also be used with an `{ask}`, `{if}` or `{else}` command.
                example_code: |
                    ```
                    {repeat} 2 {times} answer = {ask} 'Did you know you could ask a question multiple times?'
                    {if} answer {is} yes {repeat} 2 {times} {print} 'You knew that already!'
                    {else} {repeat} 3 {times} {print} 'You have learned something new!'
                    ```
                story_text_2: |
                    Another interesting thing you can so with the `{repeat}` command is using variables to set the amount of times something should be repeated. In the example code you can see that we first ask the person how old they are.
                    Then, in line 3, the question is repeated 'age' times. So we have used the variable 'age' with the `{repeat}` command.
                example_code_2: |
                    ```
                    {print} 'Yay! It is your birthday!'
                    age = {ask} 'How old are you now?'
                    {repeat} age {times} {print} 'Hip Hip Hurray!'
                    ```
            8:
                story_text: |
                    ### In the block or not?
                    In this level you have to think carefully which lines of code should be in the block and which shouldn't.
                    For example: If you want to sing the song *the muffin man*. You only want the line with 'the muffin man' to be repeated twice.
                    This means the last line shouldn't start with indentation as it doesn't belong to the block.
                    If you do start the last line with indentation the song will turn out wrong.

                    ### Exercise
                    Each line in the example code starts with a blank. Remove the blanks and try to figure out which line need indentation and which don't to make the muffin man song.
                example_code: |
                    ```
                    _ {print} 'Do you know the muffin man?'
                    _ {repeat} 2 {times}
                    _ {print} 'The muffin man'
                    _ {print} 'Do you know the muffin man, who lives on Drury Lane?'
                    ```
    restaurant:
        name: Restaurant
        default_save_name: Restaurant
        description: Create your own virtual restaurant
        levels:
            1:
                story_text: |
                    No nível 1 você pode fazer seu próprio restaurante virtual e receber os pedidos de seus convidados.
                example_code: |
                    ```
                    {print} Bem-vindo ao restaurante da Hedy 🍟
                    {ask} O que você gostaria de pedir?
                    {echo} Então você gostaria de pedir
                    {print} Obrigado pelo seu pedido!
                    {print} Está a caminho!
                    ```
                story_text_2: |
                    Você consegue pensar em mais linhas para adicionar ao código do seu restaurante? Por exemplo, você pode usar {ask} para perguntar aos convidados o que eles gostariam de beber, dizer o preço ou desejar uma refeição agradável?
            2:
                story_text: |
                    In level 2 you could expand your restaurant by using variables. In level 1 Hedy could only {echo} the order once and only remember the last thing that was ordered.
                    Now you can use variables and Hedy can remember both the food and the drinks!
                example_code: |
                    ```
                    {print} Welcome to Hedy's restaurant!
                    {print} Today we're serving pizza or lasagna.
                    food {is} {ask} What would you like to eat?
                    {print} Great choice! The food is my favorite!
                    topping {is} {ask} Would you like meat or veggies on that?
                    {print} food with topping is on its way!
                    drinks {is} {ask} What would you like to drink with that?
                    {print} Thank you for your order.
                    {print} Your food and drinks will be right there!
                    ```
                story_text_2: |
                    ### Exercise
                    Can you make this code more elaborate? For example by adding drinks to the order? Or...?
            3:
                story_text: |
                    Having trouble to decide what you wanna have for dinner? You can let Hedy choose for you!
                    Simply add lists of your favorite (or least favorite) meals and Hedy can randomly choose your dinner.
                    You can also have a bit of fun, by letting Hedy choose the price for your dinner as well! What will you get?
                example_code: |
                    ```
                    dishes {is} spaghetti, brussels sprouts, hamburgers
                    {print} You will have dishes {at} {random} tonight!
                    prices {is} 1 euro, 10 euros, 100 euros
                    {print} That will be prices {at} {random} please.
                    ```
                story_text_2: |
                    Does your costumer have any allergies or do they dislike certain dishes? Then you can use the `{remove}`command to remove it from your menu.
                example_code_2: |
                    ```
                    {print} Mystery milkshake
                    flavors {is} strawberry, chocolate, vanilla
                    allergies {is} {ask} Are you allergic to any falvors?
                    {remove} allergies {from} flavors
                    {print} You get a flavors {at} {random} milkshake
                    ```
            4:
                story_text: |-
                    In this level you have to use quotation marks when using the `{print}` command.
                    Can you make your code from the previous levels work in this level too by adding the quotation marks?

                    Be careful! In the previous levels apostrophes were allowed in the text, but in this level Hedy will confuse them for quotation marks and the code will not work!
                    So instead of typing  `{print} Today we're serving pizza` , you should type `{print} 'Today we are serving pizza'`.
                example_code: |
                    ```
                    {print} 'Welcome to Hedys restaurant!'
                    {print} 'Today we are serving pizza or lasagna.'
                    food {is} {ask} 'What would you like to eat?'
                    {print} 'Great choice! The ' food ' is my favorite!'
                    topping {is} {ask} 'Would you like meat or veggies on that?'
                    {print} food ' with ' topping ' is on its way!'
                    drinks {is} {ask} 'What would you like to drink with that?'
                    {print} 'Thank you for your order.'
                    {print} 'Your ' food ' and ' drinks ' will be right there!'
                    ```
            5:
                story_text: |
                    In this level the {if} command allows you to {ask} your customers questions and give different responses to the answers.
                    In the example below, you see that you can {ask} the customer {if} they want to hear the specials and Hedy can respond accordingly.
                example_code: |
                    ```
                    drinks_in_stock {is} water, lemonade, cola, orange juice
                    drink {is} {ask} 'What would you like to drink?'
                    {if} drink {in} drinks_in_stock {print} 'One ' drink 'coming up!'
                    {else} {print} 'Sorry, we do not sell that'
                    ```
            6:
                story_text: |
                    In this level you can use maths to calculate the total price of your customer's order, which can make your virtual restaurant more realistic.
                example_code: |
                    You can make a simple restaurant code, like this:
                    ```
                    {print} 'Welcome to Hedys restaurant'
                    {print} 'Here is our menu:'
                    {print} 'Our main courses are pizza, lasagne, or spaghetti'
                    main = {ask} 'Which main course would you like?'
                    price = 0
                    {if} main {is} pizza price = 10
                    {if} main {is} lasagne price = 12
                    {if} main {is} spaghetti price = 8
                    {print} 'You have ordered ' main
                    {print} 'That will be ' price ' dollars, please'
                    {print} 'Thank you, enjoy your meal!'
                    ```
            7:
                story_text: |
                    In this level you've learned how to use the {repeat} command to repeat a line of code a certain amount of times.
                    You can use that in your restaurant to {ask} multiple people what they'd like to eat. Like this:

                    ```
                    {print} 'Welcome to Hedys restaurant!'
                    people = {ask} 'How many people are joining us today?'
                    {repeat} people times food = {ask} 'What would you like to eat?'
                    {print} 'Thanks for your order! Its coming right up!'
                    ```
                example_code: |
                    ```
                    {print} 'Welcome to Hedys restaurant!'
                    people = {ask} 'How many people are joining us today?'
                    {repeat} people times food = {ask} 'What would you like to eat?'
                    {print} 'Thanks for your order! Its coming right up!'
                    ```
            8:
                story_text: |
                    In this level you can make your virtual restaurant more elaborate by repeating multiple lines of code. Like this:
                example_code: |
                    ```
                    {print} 'Welcome to Hedys restaurant!'
                    people = {ask} 'How many people will be joining us today?'
                    {print} 'Great!'
                    {repeat} people {times}
                        food = {ask} 'What would you like to order?'
                        {print} food
                    {print} 'Thank you for ordering!'
                    {print} 'Enjoy your meal!'
                    ```

                    ### Exercise
                    Of course, this code can be expanded with more items on the menu, offering drinks, and/or multiple courses, so feel free to add as many options as you like!
                story_text_2: |
                    ### Exercise
                    Of course, this code can be expanded with more items on the menu, offering drinks, and/or multiple courses, so feel free to add as many options as you like!
            9:
                story_text: |
                    In this level you can use nesting to make your restaurant more realistic and more fun!
                    For example you would {ask} for sauce {if} somebody orders fries, but you wouldn't {if} someone orders pizza!
                    Check out the example, and try this at your own virtual restaurant!
                example_code: |
                    ```
                    {print} 'Welcome to Restaurant Chez Hedy!'
                    people = {ask} 'How many people will be joining us today?'
                    {print} 'Great!'
                    price = 0
                    {repeat} people {times}
                    _ food = {ask} 'What would you like to order?'
                    _ {print} food
                    _ {if} food {is} fries
                    _ price = price + 3
                    _ sauce = {ask} 'What kind of sauce would you like with your fries?'
                    _ {if} sauce {is} no
                    _ {print} 'no sauce'
                    _ {else}
                    _ price = price + 1
                    _ {print} 'with ' sauce
                    _ {if} food {is} pizza
                    _ price = price + 4
                    {print} 'That will be ' price ' dollar'
                    {print} 'Enjoy your meal!'
                    ```
            10:
                story_text: |
                    In this level you'll learn how to easily {ask} your guests' orders in a short code.
                example_code: "```\ncourses = appetizer, main course, dessert\n{for} course {in} courses\n    {print} 'What is your order for ' course '?'\n    _ \n    _\n```\n"
                story_text_2: |
                    ### Exercise
                    Of course, you could also order for multiple people!
                    Can you add the correct amount of indentation before each line to make the code work properly?
                    Tip: some lines don't need any indentation at all.
                example_code_2: |
                    ```
                    courses = appetizer, main course, dessert
                    names = Timon, Onno
                    {for} name {in} names
                        {for} course {in} courses
                            food = {ask} name ', what would you like to eat as your ' course '?'
                            {print} name ' orders ' food ' as their ' course
                    ```
            11:
                story_text: |
                    We can use the `{for} i {in} {range} 1 {to} 5` to {print} the orders from multiple customers in an orderly manner.
                example_code: |
                    ```
                    {print} 'Welcome to Restaurant Hedy!'
                    people = {ask} 'For how many people would you like to order?'
                    {print} 'So you want to order for ' people ' people.'
                    {print} "Let's go!"
                    ```
            12:
                story_text: |
                    From this level on you can use decimal numbers to make you menu more realistic.
                example_code: |
                    ```
                    price = 0.0
                    food = {ask} 'What would you like to order?'
                    drink = {ask} 'What would you like to drink?'
                    {if} food {is} 'hamburger'
                        price = price + 6.50
                    {if} food {is} 'pizza'
                        price = price + 5.75
                    {if} drink {is} 'water'
                        price = price + 1.20
                    {if} drink {is} 'soda'
                        price = price + 2.35
                    {print} 'That will be ' price ' dollar, please'
                    ```
            13:
                story_text: |
                    In this level we can use the new commands to upgrade our restaurant.
                    We use `{and}` to see {if} two things are both the case.
                example_code: |
                    ```
                    price = 10
                    food = {ask} 'What would you like to eat?'
                    drinks = {ask} 'What would you like to drink?'
                    {if} food {is} 'sandwich' {and} drinks {is} 'juice'
                        {print} 'Thats our discount menu'
                        price = price - 3
                    {print} 'That will be ' price ' dollars'
                    ```
            15:
                story_text: |
                    With the `{while}` you can make sure your costumers can keep adding orders until they are done.
                    ### Exercise
                    Correctly add the `{while}` command to this code.
                example_code: |
                    ```
                    {print} 'Welcome at McHedy'
                    more = 'yes'
                    _
                        order = {ask} 'What would you like to order?'
                        {print} order
                        more = {ask} 'Would you like to order anything else?'
                    {print} 'Thank you!'
                    ```
    rock:
        name: Pedra, papel, tesoura
        default_save_name: Pedra
        description: Make your own rock, paper, scissors game
        levels:
            1:
                story_text: |
                    No nível 1 você pode começar com um jogo de pedra, papel e tesoura.

                    Com `{ask}` você pode fazer uma escolha, e com `{echo}` você pode repetir essa escolha.
                example_code: |
                    ```
                    {print} o que você escolhe?
                    {ask} escolha entre pedra, papel ou tesoura
                    {echo} então sua escolha foi:
                    ```
                    Em vez de usar palavras, você também pode usar emojis, é claro: ✊✋✌
                story_text_2: |
                    ### Exercise
                    Instead of using words, you could also use emojis: ✊✋✌
                    Can you create a code using emojis?
                example_code_2: |
                    ```
                    {print} what do you choose?
                    {ask} choose from _
                    {echo} so your choice was:
                    ```
            2:
                story_text: |
                    In this level you can practise using the variables, so that you can make the rock, paper, scissors game in the next level!
                example_code: |-
                    ```
                    choice {is} rock
                    {print} I choose _
                    ```
            3:
                story_text: |
                    You can use the `{at} {random}` command to let the computer pick rock, paper or scissors!

                    ### Exercise
                    Finish the code by using the `{at} {random}` command.
                example_code: |
                    ```
                    choices {is} rock, paper, scissors
                    {print} choices _
                    ```
                story_text_2: |
                    ### Exercise
                    Now you only have one player, so can you add a second player?
                    You can even use variables to name player 1 and player 2.
                example_code_2: |
                    ```
                    choices {is} rock, paper, scissors
                    {print} player 1 chooses... choices {at} {random}
                    {print} player 2 _
                    ```
            4:
                story_text: |
                    In this level we can further program rock, paper, scissors. But {if} you want to add text, you have to use quotation marks here too.
                    Do you complete the code by entering the correct commands or characters on the underscores?
            5:
                story_text: |
                    In this level we can determine who won.
                    For that you need the new `{if}` code.

                    Save your choice with the name of choice and the choice of computer as computer choice.
                    Then you can use `{if}` to see {if} they are the same or different.
                    Will you finish the code?
                example_code: |
                    ```
                    options {is} rock, paper, scissors
                    computer_choice {is} _
                    choice {is} _
                    {print} 'you chose ' _
                    {print} 'computer chose ' _
                    {if} _ {is} _ {print} 'tie!' {else} {print} 'no tie'
                    ```

                    Fill in the correct code on the blanks to see if it is a draw.
            9:
                story_text: |
                    In this level you can program the whole rock, paper, scissors game by nesting the {if}-commands. Can you finish the code?
                example_code: |
                    ```
                    choices = rock, paper, scissors
                    your_choice = {ask} 'What do you choose?'
                    {print} 'You choose ' your_choice
                    computer_choice = choices {at} {random}
                    {print} 'The computer chooses ' computer_choice
                    {if} computer_choice {is} your_choice
                        {print} 'Tie'
                    {if} computer_choice {is} rock
                        {if} your_choice {is} paper
                            {print} 'You win!'
                        {if} your_choice {is} scissors
                            {print} 'You lose!'
                    # finish this code
                    ```
            10:
                story_text: |
                    Feeling too lazy to play the game yourself? Let Hedy play it for you!
                example_code: |
                    ```
                    choices = _
                    players = _
                    {for} _
                    ```
            13:
                story_text: |
                    With the `{and}` command you can shorten your rock, paper, scissors code! Check out the example code below and try to finish it.
                example_code: |
                    ```
                    options = 'rock', 'paper', 'scissors'
                    your_choice = {ask} 'What do you choose?'
                    computer_choice = options {at} {random}
                    {print} 'You choose ' your_choice
                    {print} 'The computer chooses ' computer_choice
                    {if} computer_choice {is} your_choice
                        {print} 'Tie'
                    {if} computer_choice {is} 'rock' {and} your_choice {is} 'paper'
                        {print} 'You win!'
                    {if} computer_choice {is} 'rock' {and} your_choice {is} 'scissors'
                        {print} 'The computer wins!'
                    _
                    ```
            15:
                story_text: |
                    ### Exercise
                    Play until you beat the computer! But first, finish the example code...
                example_code: |
                    ```
                    won = 'no'
                    options = 'rock', 'paper', 'scissors'
                    {while} won == 'no'
                        your_choice = {ask} 'What do you choose?'
                        computer_choice = options {at} {random}
                        {print} 'you chose ' your_choice
                        {print} 'the computer chose ' computer_choice
                        {if} computer_choice == your_choice
                            {print} 'Tie!'
                        {if} computer_choice == 'rock' {and} your_choice == 'scissors'
                            {print} 'You lose!'
                        {if} computer_choice == 'rock' {and} your_choice == 'paper'
                            {print} 'You win!'
                            won = 'yes'
                    _
                    ```
    rock_2:
        name: Rock, paper, scissors 2
        default_save_name: rock_2
        description: Part 2 of rock, paper, scissors
        levels:
            2:
                story_text: |
                    Now that you have learned how to use the `{ask} command, you can make your rock, paper, scissors code interavtive too!

                    ### Exercise
                    Make the rock, paper, scissors code interactive by adding the `{ask}` command and a question to your rock, paper, scissors code.
                example_code: |
                    ```
                    choice is _
                    {print} I choose choice
                    ```
    secret:
        name: SuperSpy
        default_save_name: language
        description: Make your own spy code
        levels:
            12:
                story_text: |
                    In this adventure you can create your own super spy code. Encode a message that only the right agent can decipher.
                    If the enemy tries to crack the code, they will get some false info to waste their time.
                example_code: |
                    ```
                    name {is} {ask} 'What is your name?'
                    {if} name {is} '_'
                        a {is} 'Go to the airport '
                    {else}
                        a {is} 'Go to the trainstation '
                    password {is} {ask} 'What is the password?'
                    {if} password {is} _
                        b {is} 'tomorrow at 02.00'
                    {else}
                        b {is} 'today at 10.00'
                    {print} _ _ _
                    ```
            13:
                story_text: |
                    The code you made in the previous level can be made a lot easier in this one with the `{and}` command.
                example_code: |
                    ```
                    name = {ask} 'What is your name?'
                    password = {ask} 'What is your password?'
                    {if} name {is} 'Agent007' _ password {is} 'TOPSECRET'
                        {print} 'Go to the airport at 02.00'
                    {else}
                        {print} 'Go to the trainstation at 10.00'
                     ```
    sleep_command:
        name: '{sleep}'
        default_save_name: sleep_command
        description: introducing sleep command
        levels:
            2:
                story_text: |
                    ## The sleep command
                    Another new command in this level is `{sleep}`, which pauses your program for a second. If you type a number behind the {sleep} command, the program pauses for that amount of seconds.
                example_code: |
                    ```
                    {print} My favorite colour is...
                    {sleep} 2
                    {print} green!
                    ```
    songs:
        name: Cante uma canção!
        default_save_name: Canção
        description: Imprima uma canção
        levels:
            6:
                story_text: |
                    As músicas geralmente contêm muita repetição. Às vezes, a repetição também se baseia na contagem.
                    Por exemplo, como na conhecida canção 'Garrafas de cerveja'. Você pode programar essa música com um pouco de matemática.
                example_code: |
                    ```
                    verso = 99
                    {print} verso 'garrafas de cerveja na parede'
                    {print} verso 'garrafas de cerveja'
                    {print} 'Pegue uma, passe por aí'
                    verso = verso - 1
                    {print} verso 'garrafas de cerveja na parede'
                    ```

                    Agora você pode repetir as linhas 2 a 9 quantas vezes quiser copiando as linhas.
                story_text_2: |
                    This children's song counts down from 5 little monkeys to 1 monkey.
                    If you copy line 2 - 7 and paste it under the the code, you can sing the whole song!
                example_code_2: |
                    ```
                    number = 6
                    number = number - 1
                    print number ' little monkeys jumping on the bed'
                    print 'One fell off and bumped his head'
                    print 'Mama called the doctor and the doctor said'
                    print 'NO MORE MONKEYS JUMPING ON THE BED!'
                    sleep
                    ```
            7:
                story_text: |
                    As músicas geralmente contêm muita repetição. Por exemplo... Bebê Tubarão! Se você canta, você continua cantando a mesma coisa:

                    Bebê tubarão tututudutudu <br>
                    Bebê tubarão tututudutudu <br>
                    Bebê tubarão tututudutudu <br>
                    Tubarão bebê

                    Você pode fazer esta música muito mais curta com um `{repeat}`! Você pode terminar o código?
                example_code: |
                    ```
                    {repeat} _ _ {print} 'Bebê Tubarão tututudutudu'
                    {print} 'Bebê Tubarão'
                    ```

                    Depois do Bebê Tubarão, você também pode programar outras músicas. Há muitas músicas com repetição.
            8:
                story_text: |
                    Em um nível anterior você programou a música 'Garrafas de cerveja'. Você fez um verso e depois teve que copiar os versos 99 vezes. No nível 7 você pode repetir a música 99 vezes, apenas adicionando uma linha simples!
                example_code: |
                    ```
                    verso = 99
                    {repeat} 99 {times}
                         {print} verso 'garrafas de cerveja na parede'
                         {print} verso 'garrafas de cerveja'
                         {print} 'Pegue uma, passe por aí'
                         verso = verso - 1
                         {print} verso 'garrafas de cerveja na parede'
                    ```
            10:
                story_text: |
                    Neste nível, você pode facilmente fazer a música infantil 'Cinco macaquinhos'. Você pode fazer o último refrão?
                    Você também pode fazer toda a música do tubarão bebê (incluindo todos os outros tubarões da família) em apenas 6 linhas!
                    Ou você pode fazer o Velho McDonald com todos os diferentes animais.
                example_code: |
                    ```
                    macacos = 5, 4, 3, 2
                    {for} macaco {in} macacos
                        {print} macaco 'macaquinhos pulando na cama'
                        {print} 'Um caiu e bateu a cabeça'
                        {print} 'Mamãe chamou o médico e o médico disse'
                        {print} 'SEM MAIS MACACOS PULANDO NA CAMA!'
                    ```

                    ```
                    tubarões = bebê, mamãe, papai, vovó, vovô
                    {for} tubarão {in} tubarões
                        {print} tubarão 'tututututudu'
                        {print} tubarão 'tututututudu'
                        {print} tubarão 'tututututudu'
                        {print} tubarão
                    ```
                    ```
                    animais = porco, cachorro, vaca
                    {for} animal {in} animais
                        {if} animal {is} porco
                            som = oink
                        {if} animal {is} cachorro
                            som = au
                        {if} animal {is} vaca
                            som = mu
                        {print} 'O velho McDonald tinha uma fazenda'
                        {print} 'I A I A O U!'
                        {print} 'e naquela fazenda ele tinha um ' animal
                        {print} 'I A I A O U!'
                        {print} 'com um ' som som ' aqui'
                        {print} 'e um ' som som ' ali'
                        {print} 'aqui um ' som
                        {print} 'lá um' som
                        {print} 'em todos os lugares um ' som som
                    ```
                story_text_2: |
                    ### Exercise 2
                    Print the song Five little moneys jumping on the bed. Look up the text if you don't remember.

                    **(extra)** Print the song Old MacDonald had a farm, and make sure all animals make a different sound, using an `{if}`.
                example_code_2: |
                    ```
                    monkeys = 5, 4, 3, 2, 1
                    ```
            11:
                story_text: |
                    Neste nível você pode usar o comando `{for} i {in} {range}` para fazer músicas que usam contagem.
                example_code: |
                    ```
                    {for} i {in} {range} 5 {to} 1
                        {print} i ' macaquinhos pulando na cama'
                        {print} 'Um caiu e bateu a cabeça'
                        {print} 'Mamãe chamou o médico e o médico disse'
                        {if} i {is} 1
                            {print} 'COLOQUE AQUELES MACACOS LOGO NA CAMA!'
                        {else}
                            {print} 'CHEGA DE MACACOS PULANDO NA CAMA!'
                    ```
            12:
                story_text: |
                    Nesta música podemos tornar ainda mais fácil programar '{if} você está feliz e sabe disso, bata palmas'. Uma vez que podemos colocar todas as ações em uma variável, confira:
                example_code: |
                    ```
                    ações = 'bater palmas', 'bater os pés', 'gritar Hurra!'
                    {for} ação {in} ações
                        {for} i {in} {range} 1 {to} 2
                            {print} 'se você está feliz e sabe disso'
                            {print} ação
                        {print} 'se você está feliz e sabe disso e realmente quer demonstrar'
                        {print} 'se você está feliz e sabe disso'
                        {print} ação
                    ```
            13:
                story_text: |
                    In the previous adventure you have learned how to use an argument in a function, but did you know that you could combine them with {ask} commands as well?
                    In this example we have changed the 'My Bonnie' program and made it interactive. You are now asked where Bonnie is.
                example_code: |
                    ```
                    {define} song {with} place
                        {print} 'My Bonnie is ' place

                    chosen_place = {ask} 'Where do you want Bonnie to be?'
                    synonym = {ask} 'What is another word for that?'

                    {call} song {with} chosen_place
                    {call} song {with} synonym
                    {call} song {with} chosen_place
                    ```
            16:
                story_text: |
                    Neste nível, você pode programar uma música como Velho MacDonald ainda mais rapidamente. Você pode conectar o animal certo ao som certo simplesmente colocando-os no mesmo lugar na lista.
                    O Marinheiro Bêbado também é feito rapidamente neste nível. Você só precisa de 8 linhas para a música inteira, confira!
                example_code: |
                    ```
                    animais = ['porco', 'cachorro', 'vaca']
                    sons = ['oinc', 'au', 'mu']
                    {for} i {in} {range} 1 {to} 3
                         animal = _
                         som = _
                         {print} 'O velho McDonald tinha uma fazenda'
                         {print} 'I A I A O!'
                         {print} 'e naquela fazenda ele tinha um ' animal
                         {print} 'I A I A O!'
                         {print} 'com um ' som som ' aqui'
                         {print} 'e um ' som som ' ali'
                         {print} 'aqui um ' som
                         {print} 'lá um' som
                         {print} 'em todos os lugares um ' som som
                    ```

                    ```
                    linhas = ['o que devemos fazer com o marinheiro bêbado', 'raspar sua barriga com uma navalha enferrujada', 'colocá-lo em um longo barco até que ele fique sóbrio']
                    {for} linha {in} linhas
                        {for} i {in} {range} 1 {to} 3
                            {print} linha
                        {print} 'no início da manhã'
                        {for} i {in} {range} 1 {to} 3
                            {print} 'e assim se levanta a âncora'
                        {print} 'no início da manhã'
                    ```
            18:
                story_text: |
                    In level 16 we made songs using lists. These programs however are no longer working properly in this level. The colons from level 17 and the brackets from level 18 still need to be added.

                    ### Exercise 1
                    The Drunken sailor song is given as sample code, but not yet working.
                    Can you make sure everything works again? To help you, we've put _ in the places of _some_ errors.

                    ### Exercise 2
                    Now also look up your Old MacDonald song from level 16, and correct it.
                example_code: |
                    ```
                    lines = ['what shall we do with the drunken sailor', 'shave his belly with a rusty razor', 'put him in a long boat till hes sober']
                    {for} line {in} lines _
                        {for} i {in} {range} 1 {to} 3 _
                            {print} _ line _
                        {print} 'early in the morning'
                        {for} i {in} {range} 1 {to} 3
                            {print} 'way hay and up she rises'
                        {print} 'early in the morning'
                    ```
    songs_2:
        name: Sing a song! 2
        default_save_name: Song 2
        description: Sing a song 2
        levels:
            12:
                story_text: |
                    Songs contain a lot of repetition. We can capture it with a function!
                    ### Exercise
                    Look at the example code with the function. Fill out the two lines so the full song is printed.
                example_code: |
                    ```
                    {define} twinkle
                        {print} 'Twinkle'
                        {print} '...'

                    {call} twinkle
                    {print} 'Up above the world so high'
                    {print} 'Like a diamond in the sky'
                    {call} _
                    ```
    tic:
        name: Jogo da velha
        default_save_name: Tic
        description: Jogue um Jogo da Velha!
        levels:
            13:
                story_text: |
                    In this adventure you can program a game of Tic Tac Toe. You can play with two people. Taking turns, you pick a number of the spot (1 - 9) you want to put your sign (x or o) on.
                    The first player that gets 3 in a row (horizontally, vertically or diagonally) wins!
                    Have fun!
                example_code: |
                    ```
                    sign = 'x'
                    open_spots = 1, 2, 3, 4, 5, 6, 7, 8, 9
                    game = 'on'
                    spot_1 = '.'
                    spot_2 = '.'
                    spot_3 = '.'
                    spot_4 = '.'
                    spot_5 = '.'
                    spot_6 = '.'
                    spot_7 = '.'
                    spot_8 = '.'
                    spot_9 = '.'
                    {print} 'TIC TAC TOE!'
                    {print} spot_1 spot_2 spot_3
                    {print} spot_4 spot_5 spot_6
                    {print} spot_7 spot_8 spot_9
                    {print} ' '
                    {for} i {in} {range} 1 {to} 9
                        {if} game {is} 'on'
                            choice = {ask} 'Player ' sign ', which spot?'
                            {if} choice {in} open_spots
                                {remove} choice {from} open_spots
                                {if} choice {is} 1
                                    spot_1 = sign
                                {if} choice {is} 2
                                    spot_2 = sign
                                {if} choice {is} 3
                                    spot_3 = sign
                                {if} choice {is} 4
                                    spot_4 = sign
                                {if} choice {is} 5
                                    spot_5 = sign
                                {if} choice {is} 6
                                    spot_6 = sign
                                {if} choice {is} 7
                                    spot_7 = sign
                                {if} choice {is} 8
                                    spot_8 = sign
                                {if} choice {is} 9
                                    spot_9 = sign
                            {else}
                                {print} 'That spot was already taken'
                            {print} spot_1 spot_2 spot_3
                            {print} spot_4 spot_5 spot_6
                            {print} spot_7 spot_8 spot_9
                            {print} ' '
                            winner = {ask} 'Did you win?'
                            {if} winner {is} 'yes'
                                {print} 'Good job, player ' sign '!'
                                game = 'over'
                            {else}
                                {if} sign {is} 'x'
                                    sign = 'o'
                                {else}
                                    sign = 'x'
                    ```
            14:
                story_text: |
                    In the previous levels you've made a tic tac toe game. Now you've learned how to use the = sign, the == sign and the != sign.
                    You can use this knowledge in your new Taic Tac Toe game, like this:
                example_code: |
                    ```
                    sign = 'x'
                    open_spots = 1, 2, 3, 4, 5, 6, 7, 8, 9
                    game = 'on'
                    spot_1 = '.'
                    spot_2 = '.'
                    spot_3 = '.'
                    spot_4 = '.'
                    spot_5 = '.'
                    spot_6 = '.'
                    spot_7 = '.'
                    spot_8 = '.'
                    spot_9 = '.'
                    {print} 'TIC TAC TOE!'
                    {print} spot_1 spot_2 spot_3
                    {print} spot_4 spot_5 spot_6
                    {print} spot_7 spot_8 spot_9
                    {print} ' '
                    {for} i {in} {range} 1 {to} 9
                        {if} game != 'over'
                            choice = {ask} 'Player ' sign ', which spot?'
                            {if} choice {in} open_spots
                                {remove} choice {from} open_spots
                                {if} choice == 1
                                    spot_1 = sign
                                {if} choice == 2
                                    spot_2 = sign
                                {if} choice == 3
                                    spot_3 = sign
                                {if} choice == 4
                                    spot_4 = sign
                                {if} choice == 5
                                    spot_5 = sign
                                {if} choice == 6
                                    spot_6 = sign
                                {if} choice == 7
                                    spot_7 = sign
                                {if} choice == 8
                                    spot_8 = sign
                                {if} choice == 9
                                    spot_9 = sign
                            {else}
                                {print} 'That spot was already taken'
                            {print} spot_1 spot_2 spot_3
                            {print} spot_4 spot_5 spot_6
                            {print} spot_7 spot_8 spot_9
                            {print} ' '
                            winner = {ask} 'Did you win?'
                            {if} winner == 'yes'
                                {print} 'Good job, player ' sign '!'
                                game = 'over'
                            {else}
                                {if} sign == 'x'
                                    sign = 'o'
                                {else}
                                    sign = 'x'
                    ```
            15:
                story_text: |
                    In this level you can improve your Tic Tac Toe game with the {while} loop/ With this loop you can combine the `{if} game != 'over'` and the `{for} i {in} {range} 1 to 9` into one simple line.
                    Check it out:
                example_code: |
                    ```
                    sign = 'x'
                    open_spots = 1, 2, 3, 4, 5, 6, 7, 8, 9
                    game = 'on'
                    spot_1 = '.'
                    spot_2 = '.'
                    spot_3 = '.'
                    spot_4 = '.'
                    spot_5 = '.'
                    spot_6 = '.'
                    spot_7 = '.'
                    spot_8 = '.'
                    spot_9 = '.'
                    {print} 'TIC TAC TOE!'
                    {print} spot_1 spot_2 spot_3
                    {print} spot_4 spot_5 spot_6
                    {print} spot_7 spot_8 spot_9
                    {print} ' '
                    {while} game != 'over'
                        choice = {ask} 'Player ' sign ', which spot?'
                        {if} choice {in} open_spots
                            {remove} choice {from} open_spots
                            {if} choice == 1
                                spot_1 = sign
                            {if} choice == 2
                                spot_2 = sign
                            {if} choice == 3
                                spot_3 = sign
                            {if} choice == 4
                                spot_4 = sign
                            {if} choice == 5
                                spot_5 = sign
                            {if} choice == 6
                                spot_6 = sign
                            {if} choice == 7
                                spot_7 = sign
                            {if} choice == 8
                                spot_8 = sign
                            {if} choice == 9
                                spot_9 = sign
                        {else}
                            {print} 'That spot was already taken'
                        {print} spot_1 spot_2 spot_3
                        {print} spot_4 spot_5 spot_6
                        {print} spot_7 spot_8 spot_9
                        {print} ' '
                        winner = {ask} 'Did you win?'
                        {if} winner == 'yes'
                            {print} 'Good job, player ' sign '!'
                            game = 'over'
                        {else}
                            {if} sign == 'x'
                                sign = 'o'
                            {else}
                                sign = 'x'
                    ```
            17:
                story_text: |
                    In the previous levels the tic tac toe game had an annoying feature. After every move, you had to fill in yourself if you had won or not.
                    This made the game playable, but also quite slow. In this level we have learned the `{elif}` command, that could solve that problem.
                    To use the {elif} to let Hedy check whether or not a player has won is fun, but it also requires a fair amount of extra lines.

                    In the example code you see that we added the requirements to win (3 spots in a row horizontally, vertically or diagonally).
                    You can find them in line 46 to 69. You can see that each time the requirement is met (so if a player has won) the variable game is set to 'over'.
                    This means that the {while} loop will be stopped and the game ends.
                example_code: |
                    ```
                    sign = 'x'
                    open_spots = [1, 2, 3, 4, 5, 6, 7, 8, 9]
                    game = 'on'
                    spot_1 = '.'
                    spot_2 = '.'
                    spot_3 = '.'
                    spot_4 = '.'
                    spot_5 = '.'
                    spot_6 = '.'
                    spot_7 = '.'
                    spot_8 = '.'
                    spot_9 = '.'
                    {print} 'TIC TAC TOE!'
                    {print} spot_1 spot_2 spot_3
                    {print} spot_4 spot_5 spot_6
                    {print} spot_7 spot_8 spot_9
                    {print} ' '
                    {while} game != 'over':
                        choice = {ask} 'Player ' sign ', which spot?'
                        {if} choice {in} open_spots:
                            {remove} choice {from} open_spots
                            {if} choice == 1:
                                spot_1 = sign
                            {if} choice == 2:
                                spot_2 = sign
                            {if} choice == 3:
                                spot_3 = sign
                            {if} choice == 4:
                                spot_4 = sign
                            {if} choice == 5:
                                spot_5 = sign
                            {if} choice == 6:
                                spot_6 = sign
                            {if} choice == 7:
                                spot_7 = sign
                            {if} choice == 8:
                                spot_8 = sign
                            {if} choice == 9:
                                spot_9 = sign
                        {else}:
                            {print} 'That spot was already taken'
                        {print} spot_1 spot_2 spot_3
                        {print} spot_4 spot_5 spot_6
                        {print} spot_7 spot_8 spot_9
                        {print} ' '
                        {if} spot_1 == spot_2 {and} spot_2 == spot_3 {and} spot_1 != '.':
                            {print} 'Player ' sign ' wins!'
                            game = 'over'
                        {elif} spot_4 == spot_5 {and} spot_5 == spot_6 {and} spot_4 != '.':
                            {print} 'Player ' sign ' wins!'
                            game = 'over'
                        {elif} spot_7 == spot_8 {and} spot_8 == spot_9 {and} spot_7 != '.':
                            {print} 'Player ' sign ' wins!'
                            game = 'over'
                        {elif} spot_1 == spot_4 {and} spot_4 == spot_7 {and} spot_1 != '.':
                            {print} 'Player ' sign ' wins!'
                            game = 'over'
                        {elif} spot_2 == spot_5 {and} spot_5 == spot_8 {and} spot_2 != '.':
                            {print} 'Player ' sign ' wins!'
                            game = 'over'
                        {elif} spot_3 == spot_6 {and} spot_6 == spot_9 {and} spot_3 != '.':
                            {print} 'Player ' sign ' wins!'
                            game = 'over'
                        {elif} spot_1 == spot_5 {and} spot_5 == spot_9 {and} spot_1 != '.':
                            {print} 'Player ' sign ' wins!'
                            game = 'over'
                        {elif} spot_3 == spot_5 {and} spot_5 == spot_7 {and} spot_3 != '.':
                            {print} 'Player ' sign ' wins!'
                            game = 'over'
                        {else}:
                            {if} sign == 'x':
                                sign = 'o'
                            {else}:
                                sign = 'x'
                    ```
    turtle:
        name: Tartaruga
        default_save_name: Tartaruga
        description: Faça o seu próprio desenho
        levels:
            1:
                story_text: |
                    Você também pode usar Hedy para desenhar. Ao combinar giros e linhas, você pode fazer um quadrado ou uma escada!

                    Usando `{forward}` você desenha uma linha para frente. O número depois dele determina o quão longe a tartaruga vai andar. `{turn} {right}` gira um quarto de volta no sentido horário, `{turn} {left}` gira no sentido anti-horário.
                    Se você quiser voltar, você usa o comando `{forward}` mas com um número negativo. Por exemplo, `{forward} -100`

                    Este é o início de uma pequena escada. Você pode fazê-la ter 5 passos?
                example_code: |
                    ```
                    {forward} 20
                    {turn} {right}
                    {forward} 20
                    {turn} {left}
                    {forward} 20
                    ```
            2:
                story_text: |
                    Neste nível você pode usar variáveis para tornar a tartaruga interativa. Por exemplo, você pode perguntar ao jogador quantos passos a tartaruga deve dar.
                example_code: |
                    ```
                    resposta {is} {ask} Quantos passos a tartaruga deve dar?
                    {forward} resposta
                    ```
                story_text_2: |
                    Além disso, no nível 1 a tartaruga só podia virar para a esquerda ou para a direita. Isso é um pouco chato!
                    No nível 2, ela pode apontar o nariz em todas as direções.

                    Use 90 para virar um quarto. Chamamos isso de graus. Uma volta completa é de 360 graus.
                    Você pode fazer uma figura com este código? Talvez um triângulo ou um círculo?
                example_code_2: |
                    ```
                    {print} Desenhando figuras
                    ângulo {is} 90
                    {turn} ângulo
                    {forward} 25
                    {turn} ângulo
                    {forward} 25
                    ```
            3:
                story_text: |
                    Neste nível você pode usar `{at} {random}` com a tartaruga de desenho. Uma escolha aleatória faz com que a tartaruga percorra um caminho diferente a cada vez.
                    Use `{at} {random}` para escolher um valor de uma lista. Você pode copiar e colar as linhas 2 e 3 para criar um caminho aleatório mais longo.
                example_code: |
                    ```
                    ângulos {is} 10, 50, 90, 150, 250
                    {turn} ângulos {at} {random}
                    {forward} 25
                    ```
            4:
                story_text: |
                    No nível 4 você tem que usar aspas com `{print}` e `{ask}`. Também ao desenhar!
                example_code: |
                    ```
                    {print} 'Desenhando figuras'
                    ângulo {is} 90
                    {turn} ângulo
                    {forward} 25
                    {turn} ângulo
                    {forward} 25
                    ```
                story_text_2: |
                    You can also change the color of the lines with the command `{color}`. Check out the example.
                    You can also use the command `{color} {white}` to make 'invisible' lines. You could use these white lines to move the turtle anywhere in the screen before you start drawing.
                example_code_2: |
                    ```
                    {color} {white}
                    {forward} -80
                    {color} {green}
                    {forward} 50
                    {color} {yellow}
                    {forward} 50
                    {color} {red}
                    {forward} 50
                    ```
            5:
                story_text: |
                    No nível 5 você pode fazer uma escolha com `{if}`. Por exemplo, entre diferentes tipos de figuras.
                example_code: |
                    ```
                    {print} 'Desenhando Figuras'
                    figura {is} {ask} 'Você quer um quadrado ou um triângulo?'
                    {if} figura {is} triângulo ângulo {is} 120
                    {else} ângulo {is} 90
                    {turn} ângulo
                    {forward} 25
                    {turn} ângulo
                    {forward} 25
                    {turn} ângulo
                    {forward} 25
                    {turn} ângulo
                    {forward} 25
                    ```
                story_text_2: |
                    ### Exercise
                    Fill in the correct numbers in this code to get it to work.
                    After you've done that, you can try to add the option backwards.

                    **Extra** Instead of using 'left' and 'right', remake the program with North, East, South and West.
                    This way you could add even more directions like Northeast and Southwest etc.
                example_code_2: |
                    ```
                    direction {is} {ask} 'Do you want to go left, right, or straight ahead?'
                    if direction is left turn _
                    if direction is right turn _
                    forward 100
                    ```
            6:
                story_text: |
                    Neste nível você pode usar cálculos para desenhar figuras diferentes.
                    Você pode ter aprendido na escola que girar um círculo completo é de 360 graus. Se não, agora você sabe!
                    É por isso que você também usa 90 graus para um quadrado. 360 dividido por 4 é 90.
                    Agora que podemos fazer contas com a Hedy, podemos desenhar todas as figuras que quisermos!
                example_code: |
                    ```
                    ângulos = {ask} 'Quantos ângulos você deseja?'
                    ângulo = 360 / ângulos
                    {forward} 50
                    {turn} ângulo
                    {forward} 50
                    {turn} ângulo
                    {forward} 50
                    {turn} ângulo
                    {forward} 50
                    {turn} ângulo
                    {forward} 50
                    {turn} ângulo
                    {forward} 50
                    {turn} ângulo
                    ```
            8:
                story_text: |
                    Agora que podemos repetir várias linhas, podemos fazer figuras com mais facilidade.
                    Nós só temos que definir o ângulo uma vez e então usar essa variável no `{repeat}`.
                example_code: |
                    ```
                    ângulo = 90
                    {repeat} 10 {times}
                        {turn} ângulo
                        {forward} 50
                    ```
                story_text_2: |
                    Além disso, agora podemos melhorar o programa que desenha diferentes figuras.
                    Você consegue descobrir até onde a tartaruga tem que virar aqui? Termine o código e você pode desenhar qualquer polígono que quiser!
                example_code_2: |
                    ```
                    ângulos = {ask} 'Quantos ângulos eu deve desenhar?'
                    ângulo= 360 / ângulos
                    {repeat} ângulos {times}
                        {turn} _
                        {forward} _
                    ```
            9:
                story_text: |
                    Now that we can use a `{repeat}` inside a `{repeat}`, we can create more complex figures.

                    ### Exercise 1
                    This code creates three black triangles, change that into five pink squares.

                     **(extra)** Create a figure of your own choosing consisting of at least two different shapes types.
                example_code: |
                    ```
                    {color} {black}
                    {repeat} 3 {times}
                        {repeat} 3 {times}
                            {forward} 10
                            {turn} 120
                        {color} {white}
                        {forward} 50
                        {color} {black}
                    ```
            10:
                story_text: |
                    In this level you can make the turtle draw a figure.
                    The turtle will travel the distances in the list, one by one, making bigger and bigger steps.

                    ### Exercise 1
                    Add a 90 degree turn in the loop, so that a spiral is drawn.
                    Add at least 5 numbers to the list, so the spiral grows larger.
                     **(extra)** can you change the spiral into another shape? Experiment with numbers for the turn!

                    ### Exercise 2
                    The spiral is drawn outwards, make it go inwards?
                example_code: |
                    ```
                    {turn} 90
                    distances = 10, 20, 30, 40, 50, 60
                    {for} distance {in} distances
                        {forward} distance
                    ```
                    ```
            12:
                story_text: |
                    We can use functions to draw more complex figures with less code.
                    ### Exercise 1
                    Fill the function so that three squares are created. If you want the image to look nicer, you can make the lines between the squares white.

                    ### Exercise 2
                    The code can be made even shorter. Place the final lines into a `{repeat}` so the figure remains the same.

                    ### Exercise 3
                    Create your own drawing with different figures.
                    Change both the number of figures with the `{repeat}` and the shape of the figures in the `{define}`
                example_code: |
                    ```
                    {define} square
                        {repeat} 4 {times}
                            {turn} _
                            {forward} _
                    {call} square
                    {forward} 50
                    {call} square
                    {forward} 50
                    {call} square
                    ```
    turtle_draw_it:
        name: Draw it!
        default_save_name: Draw it
        description: Draw this picture with the turtle
        levels:
            1:
                story_text: |
                    ### Exercise
                    Recreate the drawings with the turtle!

                    <div class="w-full flex flex-row gap-2">
                        Rectangle <img src="https://github.com/hedyorg/hedy/assets/80678586/77aa99d5-cd8f-4969-b49d-e8fed34ac550" width="100">
                        Square <img src="https://github.com/hedyorg/hedy/assets/80678586/03b96c2c-7b94-4032-9f9f-3f3b13573623" width="200">
                        Stairs<img src="https://github.com/hedyorg/hedy/assets/80678586/d4301e62-ec66-4031-827c-7d21f73ba106" width="200">
                    </div>
            2:
                story_text: |
                    ### Exercise
                    Recreate the drawings with the turtle!

                    <div class="w-full flex flex-row gap-2">
                    Triangle <img src="https://github.com/hedyorg/hedy/assets/80678586/e974b62c-f0cf-445a-8bd4-5ad9f1f71204" width="100">
                    Arrow <img src="https://github.com/hedyorg/hedy/assets/80678586/803d8f42-9708-448c-82ea-d035697f08c9" width="150">
                    Boat <img src="https://github.com/hedyorg/hedy/assets/80678586/94ef7189-442a-4c8f-827d-12a69203c2e9" width="150">
                    </div>
            3:
                story_text: |
                    ### Exercise
                    Recreate the drawings with the turtle!

                    <div class="w-full flex flex-row gap-2">
                    Triangle <img src="https://github.com/hedyorg/hedy/assets/80678586/71e04d98-9545-4614-9caf-a5f179b756a1" width="150">
                    Star <img src="https://github.com/hedyorg/hedy/assets/80678586/421c4d28-cb99-424b-be26-dcae30d65c80" width="150">
                    Arrow <img src="https://github.com/hedyorg/hedy/assets/80678586/3cbebcae-5258-47c5-a6ac-e7ee36c1d1ce" width="200">
                    </div>
            4:
                story_text: |
                    ### Exercise
                    Recreate the drawings with the turtle!

                    <div class="w-full flex flex-row gap-2">
                    Colored Star <img src="https://github.com/hedyorg/hedy/assets/80678586/dbe39006-c050-4833-b5c4-f9d1fb1c0781" width="150">
                    Rainbow <img src="https://github.com/hedyorg/hedy/assets/80678586/2728b10f-9f7f-45ea-964e-5b284033e4f0" width="500">
                    Nested squares <img src="https://github.com/hedyorg/hedy/assets/80678586/f013f9fa-bc68-4c60-b778-2c457799d6f7" width="200">
                    </div>
                example_code: |
                    **Extra** Up for a real challenge? Make sure that the colors of these figures are selected randomly, so that each time you run your programs they'll look differently!

                    ```
                    colors {is} red, orange, yellow, green, blue, purple, pink, brown, gray, black
                    color _
                    ```
            5:
                story_text: |
                    ### Exercise
                    Recreate the drawings with the turtle!

                    **Extra** Make only one code that lets the player decide which letter they'd like to see! And can you add even more letters?

                    <div class="w-full flex flex-row gap-2">
                    F <img src="https://github.com/hedyorg/hedy/assets/80678586/8a021b76-c24b-4e7c-b960-48d57f3bcb20" width="100">
                    E <img src="https://github.com/hedyorg/hedy/assets/80678586/12821803-6422-416a-8e36-9902d14e57a4" width="100">
                    L <img src="https://github.com/hedyorg/hedy/assets/80678586/3af6f919-7b67-4ee7-b923-11e56f2b6b24" width="100">
                    </div>
                example_code: |
                    Hint:
                    ```
                    chosen_letter {is} {ask} 'Which letter would you like to see? F, E or L?
                    {if} _
                    ```
            6:
                story_text: |
                    ### Exercise
                    Recreate the drawings with the turtle!

                    **Extra** Let the player decide which color the square should be.

                    ***Extra*** Can you make the letter of your own first name and the flag of your own country too?

                    <div class="w-full flex flex-row gap-2">
                    Square <img src="https://github.com/hedyorg/hedy/assets/80678586/03b96c2c-7b94-4032-9f9f-3f3b13573623" width="150">
                    Letters <img src="https://github.com/hedyorg/hedy/assets/80678586/e75f4fa5-f1f5-4b48-806c-916c28e4e8ad" width="100">
                    Flag <img src="https://github.com/hedyorg/hedy/assets/80678586/877fc337-df80-4185-8005-a6c28904f66e" width="300">
                    </div>
                example_code: |
                    Hint for the square:
                    ```
                    chosen_color = {ask} _
                    ```
            7:
                story_text: |
                    ### Exercise
                    Recreate the drawings with the turtle!

                    <div class="w-full flex flex-row gap-2">
                    Hexagon <img src="https://github.com/hedyorg/hedy/assets/80678586/92e492e1-1593-489b-aaf0-51d2a29755f4" width="200">
                    Triangle <img src="https://github.com/hedyorg/hedy/assets/80678586/3629a5e6-1f02-4851-aab9-c5430ba4a1f1" width="200">
                    Fan <img src="https://github.com/hedyorg/hedy/assets/80678586/1ba2ff71-1230-4fe3-8255-b2c504cf1b4e" width="200">
                    </div>
            8:
                story_text: |
                    ### Exercise
                    Recreate the drawings with the turtle!

                    **Extra** The number in brackets indicates in how many lines of code this figure can be drawn. Can you do it in the same amount of lines?

                    <div class="w-full flex flex-row gap-2">
                    Square (3) <img src="https://github.com/hedyorg/hedy/assets/80678586/03b96c2c-7b94-4032-9f9f-3f3b13573623" width="200">
                    Randomly colored star (5) <img src="https://github.com/hedyorg/hedy/assets/80678586/dbe39006-c050-4833-b5c4-f9d1fb1c0781" width="150">
                    Randomly colored spiral (7) <img src="https://github.com/hedyorg/hedy/assets/80678586/9bcdb3f1-367d-4ae0-878f-d09005424a35" width="150">
                    </div>
            9:
                story_text: |
                    ### Exercise
                    Recreate the drawings with the turtle!

                    **Extra** The number in brackets indicates in how many lines of code this figure can be drawn. Can you do it in the same amount of lines?

                    **Extra** Give the player a choice which country they would like to see the flag of.

                    <div class="w-full flex flex-row gap-2">
                    Cross (7) <img src="https://github.com/hedyorg/hedy/assets/80678586/76e42c76-aa3f-4863-8eee-ead73c09a186" width="150">
                    Randomly colored nested squares (8) <img src="https://github.com/hedyorg/hedy/assets/80678586/17f878cc-e893-4c10-b32e-a09a50bf08de" width="200">
                    Flags <img src="https://github.com/hedyorg/hedy/assets/80678586/877fc337-df80-4185-8005-a6c28904f66e" width="300">
                    </div>
                example_code: |
                    Hint for the nested squares:
                    ```
                    colors = red, blue, orange, yellow, pink, purple, green, brown, black
                    distance = 120
                    repeat 5 times
                    _
                    ```
                    Hint for the flags:
                    ```
                    country = ask 'which country would you like to see the flag of?'
                    if country is 'the Netherlands'
                        color_1 = red
                        color_2 = white
                        color_3 = blue
                    ```
            10:
                story_text: |
                    ### Exercise
                    Recreate the drawings with the turtle!

                    <div class="w-full flex flex-row gap-2">
                    Nested Hexagon <img src="https://github.com/hedyorg/hedy/assets/80678586/3629e908-3cd5-44ac-bbcd-1f1cceb15654" width="150">
                    Traffic lights  <img src="https://github.com/hedyorg/hedy/assets/80678586/edbbb608-5ff8-4349-85a6-e47809adde43" width="100">
                    </div>
                example_code: |
                    Hint Nested Hexagon:
                    ```
                    distances = 100, 80, 60, 40, 20
                    {for} distance {in} distances
                    _
                    ```

                    Hint Traffic Lights:
                    ```
                    colors = red, yellow, green
                    {for} chosen_color {in} colors
                        color _
                        {repeat} _
                    ```
                story_text_2: |
                    Christmas lights <img src="https://github.com/hedyorg/hedy/assets/80678586/9637ea6d-6edc-4d88-a6f7-10271bfc5371" width="500">
                example_code_2: |
                    Hint Christmas Lights:

                    Start by moving to the left side of the screen with an invisible white line. Then hang up the Christmas lights!
                    ```
                    {color} white
                    {turn} -90
                    {forward} 300
                    {turn} 90

                    colors = red, blue, yellow, purple, green, orange, pink
                    {for} chosen_color {in} colors
                    _
                    ```
            11:
                story_text: |
                    ### Exercise
                    Recreate the drawings with the turtle!

                    <div class="w-full flex flex-row gap-2">
                    Beehive (6) <img src="https://github.com/hedyorg/hedy/assets/80678586/ec02469c-907b-4695-9382-d39a8f3c00ec" width="200">
                    Fan (5)  <img src="https://github.com/hedyorg/hedy/assets/80678586/a032ab35-c70c-4e67-9b4e-036a03ecce87" width="200">
                    </div>
                example_code: |
                    Hint Beehive:
                    ```
                    {for} amount_of_combs {in} {range} 1 {to} _
                        {for} walls_of_one_comb {in} {range} 1 {to} _
                            {forward} _
                            {turn} _
                        {forward} _
                        {turn} _
                    ```

                    Hint Fan:
                    Start out like the fan you made in level 7. Or take a peak at the hint for the beehive, because the codes are very similar.
            12:
                story_text: |
                    ### Exercise
                    Recreate the drawings with the turtle!
                example_code: |
                    Hint: Bracelet designing program


                    Firstly, define a function **for each shape** you want to use on the bacelet. Then, add the shapes to the bacelet like this:

                    ```
                    {define} draw_a_square
                    _

                    {color} white
                    {turn} -90
                    {forward} 300
                    {turn} 180

                    {for} i {in} {range} 1 {to} 5
                        {color} gray
                        {forward} 100
                        shape = {ask} 'What kind of shape would you like next on the bracelet?'
                        chosen_color = {ask} 'In which color?'
                        {color} chosen_color
                        {if} shape = 'square'
                            {call} draw_a_square
                    ```
            13:
                story_text: |
                    ### Exercise
                    Recreate the drawings with the turtle!

                    Street in different sizes <img src="https://github.com/hedyorg/hedy/assets/80678586/cdae9d97-d5ef-46f3-8838-24fa7b5b1bec" width="300">
                    Colored street  <img src="https://github.com/hedyorg/hedy/assets/80678586/9893e0bd-c0f8-49bc-a5a7-217182407724" width="300">
                example_code: |
                    Hint Street in different sizes
                    ```
                    {define} draw_a_house {with} size
                    _

                    {call} draw_a_house {with} 90
                    {call} draw_a_house {with} 60
                    {call} draw_a_house {with} 30
                    ```

                    Hint Colored street
                    ```
                    {define} draw_a_house {with} chosen_color
                    _
                    ```
            14:
                story_text: |
                    ### Exercise
                    Create a program that asks the player how many corners their figure should have and then creates that figure.
                    The figure in the image is the output when the player fills in 10.

                    <div class="w-full flex flex-row gap-2">
                     <img src="https://github.com/hedyorg/hedy/assets/80678586/ee32f40e-dea1-4e7c-a813-3ef63671254b" width="300">
                     <img src="https://github.com/hedyorg/hedy/assets/80678586/3621bf77-527d-41e8-a44f-c5a21bb4ffd2" width="200">
                    </div>
                example_code: |
                    ```
                    {define} calculate_degrees {with} amount_of_corners
                        _ 360 / amount_of_corners


                    {define} draw_figure {with} degrees
                        _
                            {forward} 400/amount_of_corners
                            {turn} _

                    amount_of_corners = {ask} _
                    degrees = {call} _ {with} _

                    {call} _ {with}
                    {call} _ {with}
                    ```
            15:
                story_text: |
                    ### Exercise
                    Recreate the drawings with the turtle!

                    Spiral <img src="https://github.com/hedyorg/hedy/assets/80678586/6943223c-018b-435b-a391-23723cc7a6ad" width="150">
                example_code: |
                    Spiral
                    ```
                    distance = 5
                    {while} distance < 200
                        distance = distance + 5
                         _
                    ```
                story_text_2: |
                    Fan <img src="https://github.com/hedyorg/hedy/assets/80678586/cb671065-b47b-49f0-b298-dcbcd2a5e28f" width="150">
                example_code_2: |
                    Fan
                    ```
                    {define} draw_a_square {with} side
                    _

                    i = 100
                    {while} i > 1
                        _ {with} i
                        _
                        i = i - 3
                    ```
                story_text_3: |
                    Star <img src="https://github.com/hedyorg/hedy/assets/80678586/17564e0a-63e1-4794-8d41-15ac8c1a5a93" width="150">
                example_code_3: |
                    Star
                    A star is usually drawn using 144-degree-turns. If you change this slightly to 143 degrees for example and repeat the pattern multiple times with a {while} loop you can make this figure.
    while_command:
        name: '{while}'
        default_save_name: while_command
        description: while
        levels:
            15:
                story_text: |-
                    We are going to learn a new loop, the `{while}` loop! We continue the loop as long as the statement is true.
                    So don't forget to change the value in the loop.

                    In the example code, we continue until a correct answer has been given.
                    If the correct answer is never given, the loop never ends!
                example_code: |
                    ```
                    answer = 0
                    {while} answer != 25
                        answer = {ask} 'What is 5 times 5?'
                    {print} 'A correct answer has been given'
                    ```
    years:
        name: New Year's
        default_save_name: New Year's Countdown
        description: Contagem regressiva para o Ano Novo!
        levels:
            11:
                story_text: |
                    In this level you can use the `{for} i {in} {range}` command to countdown to the New Year.

                    ### Exercise
                    Fill in the blanks and make the code work!
                example_code: |
                    ```
                    for _ in _ 10 to 1
                        {print} i
                    {print} 'Happy New Year!'
                    ```<|MERGE_RESOLUTION|>--- conflicted
+++ resolved
@@ -1033,37 +1033,37 @@
                     ### Exercício
                     Depure este gerador de histórias aleatórias. Boa sorte!
                 example_code: |
-                    **Atenção! Este código precisa ser depurado!**
-                    ```
-                    nomes = 'Tanya', 'Romy', 'Kayla', 'Aldrin', 'Ali'
-                    verbos='andando', 'pulando', 'andando de bicicleta', 'dirigindo', 'correndo'
-                    lugares = 'numa montanha', 'no supermercado', 'à piscina'
-                    esconderijos = 'atrás de uma árvore', debaixo de uma mesa', em uma caixa'
-                    sons = 'um trompete', 'um carro batendo', 'trovão'
-                    causas_do_barulho = 'uma televisão', 'uma criança com fogos de artifício', 'um elefante mágico', 'um sonho'
-
-                    nome_ escolhido = nomes {at} {random}
-                    verbo_escolhido = verbos {at} {random}
-                    lugar_escolhido = 'lugares {at} {random}'
-                    sons_escolhidos = barulhos {at} {random}
-                    esconderijo_escolhido = esconderijos {random}
-                    causas_escolhidas = causas_do_barulho {at} {random}
-
-                    {print} nome_escolhido ' estava ' verbo_escolhido ' ' lugar_escolhido
-                    {print} 'quando, de repente, ouviu o som de ' sons {at} {random}
-                    {print} nome_escolhido ' olhou em volta, mas não conseguiu descobrir de onde veio o barulho.'
-                    {print} nome_escolhido ' se escondeu ' esconderijo_escolhido'
-                    {print} 'e tentou olhar em volta, mas não conseguia ver nada de lá'
-                    escondido = 'sim'
-                    {while} escondido = 'sim'
-                        {print} nome_escolhido 'ainda não via nada.'
-                    resposta = {ask} 'Devia ' nome_escolhido ' sair de seu esconderijo?'
-                        {if} resposta = 'sim'
-                            escondido == 'não'
-                    {print} 'nome_escolhido saiu de seu esconderijo' esconderijo_escolhido
-                    {print} 'E então viu que era só' causa_escolhida
-                    {print} nome_escolhido 'riu e continuou seu dia'
-                    {print} Fim
+                    **Warning! This code needs to be debugged!**
+                    ```
+                    names = 'Tanya', 'Romy', 'Kayla', 'Aldrin', 'Ali'
+                    verbs='walking', 'skipping', 'cycling', 'driving', 'running'
+                    locations = 'on a mountaintop', 'in the supermarket', 'to the swimming pool'
+                    hiding_spots = 'behind a tree', under a table', in a box'
+                    sounds = 'a trumpet', 'a car crash', 'thunder'
+                    causes_of_noise = 'a television', 'a kid with firecrackers', 'a magic elephant', 'a dream'
+
+                    chosen_ name = names at random
+                    chosen_verb = verbs at random
+                    chosen_location = 'locations at random'
+                    chosen_sounds = noises at random
+                    chosen_spot = hiding_spots random
+                    chosen_causes = causes_of_noise at random
+
+                    print chosen_name ' was ' chosen_verb ' ' chosen_location
+                    print 'when they suddenly heard a sound like ' sounds at random
+                    print chosen_name ' looked around, but they couldn't discover where the noise came from'
+                    print chosen_name ' hid ' chosen_spot'
+                    print 'They tried to look around, but couldn't see anything from there'
+                    hidden = 'yes'
+                    while hidden = 'yes'
+                        print chosen_name 'still didn't see anything'
+                    answer = ask 'does ' chosen_name ' move from their hiding spot?'
+                        if answer = 'yes'
+                            hidden == 'no'
+                    print 'chosen_name moved from' chosen_spot
+                    print 'And then they saw it was just' chosen_cause
+                    print chosen_name 'laughed and went on with their day'
+                    print The End
                     ```
             16:
                 story_text: |-
@@ -1071,20 +1071,20 @@
                     Depure este código. Boa sorte!
                     Dica: Certifique-se de mostrar a pontuação só uma vez, no fim.
                 example_code: |
-                    **Atenção! Este código precisa ser depurado!**
-                    ```
-                    país = ['Países Baixos', 'Polônia', 'Turquia', 'Zimbábue', 'Tailândia', 'Brasil', 'Peru', 'Austrália', 'Índia', 'Romênia' ]
-                    capitais = 'Amsterdã', 'Varsóvia' 'Istambul', 'Harare', 'Bangkok', 'Brasília', 'Lima', 'Camberra', 'Nova Delhi', 'Bucareste'
-                    pontuação = 0
-                    {for} i {in} {range} 0 {to} 10
-                        resposta = {ask} 'Qual é a capital de ' países[i]
-                        correta = capital[i]
-                        {if} resposta = correta
-                            {print} 'Correto!'
-                        pontuação = pontuação + 1
-                        {else}
-                            {print} 'Errado,' capitais[i] 'é a capital de' países[i]
-                        {print} 'Você pontuou ' pontuação ' de 10'
+                    **Warning! This code needs to be debugged!**
+                    ```
+                    country = ['The Netherlands', 'Poland', 'Turkey', 'Zimbabwe', 'Thailand', 'Brasil', 'Peru', 'Australia', 'India', 'Romania' ]
+                    capitals = 'Amsterdam', 'Warshaw' 'Istanbul', 'Harare', 'Bangkok', 'Brasilia', 'Lima', 'Canberra', 'New Delhi', 'Bucharest'
+                    score = 0
+                    for i in range 0 to 10
+                        answer = ask 'What's the capital of ' countries[i]
+                        correct = capital[i]
+                        if answer = correct
+                            print 'Correct!'
+                        score = score + 1
+                        else
+                            print 'Wrong,' capitals[i] 'in the capital of' countries[i]
+                        print 'You scored ' score ' out of 10'
 
                     ```
             17:
@@ -1092,35 +1092,35 @@
                     ### Exercício
                     Depure este código. Boa sorte!
                 example_code: |
-                    **Atenção! Este código precisa ser depurado!**
-                    ```
-                    {define} pedido_de_comida
-                        coberturas = {ask} 'calabresa, atum, vegetais ou queijo?'
-                        tamanho = {ask} 'grande, média ou pequena?'
-                        número_de_pizza = {ask} 'Quantas dessa pizza você vai querer?'
-
-                        {print} 'VOCÊ PEDIU'
-                        {print} número_de_pizzas ' pizzas de  ' recheio ' tamanho ' tamanho
-
-                    {define} pedido_de_bebida
-                        bebida = {ask} 'água, coca, guaraná, limonada ou café?'
-                        número_de_bebidas = {ask} 'Quantas dessa bebida você vai querer?'
-
-                        {print} 'VOCÊ PEDIU'
-                        {print} número_de_bebidas ' ' bebida
-
-                    'Bem-vindo(a) à pizzaria Hedy'
-                    mais_comida = {ask} 'Gostaria de pedir uma pizza?'
-                    {while} mais_comida = 'sim'
-                        {return} pedido_de_comida
-                        mais_comida = {ask} 'Gostaria de pedir uma pizza?'
-                    mais_bebidas = {ask} 'Gostaria de pedir bebidas?'
-                    {while} mais_bebidas == 'sim'
-                        {call} pedido_de_bebida
-                        mais_bebidas == {ask} 'Gostaria de pedir mais bebidas?'
-
-
-                    {print} 'Agradecemos pelo pedido!'
+                    **Warning! This code needs to be debugged!**
+                    ```
+                    define food_order
+                        toppings = ask 'pepperoni, tuna, veggie or cheese?'
+                        size = ask 'big, medium or small?'
+                        number_of_pizza = ask 'How many these pizzas would you like?'
+
+                        print 'YOU ORDERED'
+                        print number_of_pizzas ' size  ' topping ' pizza'
+
+                    define drinks_order
+                        drink = ask 'water, coke, icetea, lemonade or coffee?'
+                        number_of_drinks = ask 'How many of these drinks would you like?'
+
+                        print 'YOU ORDERED'
+                        print number_of_drinks ' ' drink
+
+                    'Welcome to Hedy pizza'
+                    more_food = ask 'Would you like to order a pizza?'
+                    while more_food = 'yes'
+                        return food_order
+                        more_food = ask 'Would you like to order a pizza?'
+                    more_drinks = ask 'Would you like to order some drinks?'
+                    while more_drinks == 'yes'
+                        call drink_order
+                        more_drinks == ask 'Would you like to order more drinks?'
+
+
+                    print 'Thanks for ordering!'
                     ```
             18:
                 story_text: |-
@@ -1158,7 +1158,7 @@
                     Preparado? Então vá para a próxima aba para aprender o seu primeiro comando!
                 example_code: |
                     ```
-                    {print} Olá mundo!
+                    {print} Hello world!
                     ```
             2:
                 story_text: |
@@ -1269,12 +1269,12 @@
                     ```
             11:
                 story_text: |
-                    Você chegou ao nível 11, está indo muito bem! Conforme os níveis aumentam, Hedy foca cada vez mais em te ensinar a linguagem de programação Python.
-                    Em Python, não há um comando `{repeat}`, mas existe um comando que funciona da mesma forma que `{repeat}`. Ficou curioso(a) para saber como dizer `{repeat}` na linguagem Python? Rápido, vamos descobrir!
+                    You have reached level 11, you're doing great! In the higher levels, Hedy is focussing more and more on teaching you the programming language Python.
+                    In Python there is no `{repeat}` command, but there is a command that works like {repeat}. Are you curious to find out how to say `{repeat}` in Python language? Quickly go on to find out!
             12:
-                story_text: |
-                    Talvez você tenha tentado usar números decimais na sua aventura do restaurante. Se sim, você provavelmente notou que Hedy não os entendia ainda e sempre os arredondava.
-                    A partir deste nível, você pode usar números decimais.
+                story_text: |-
+                    **Números decimais**
+                    Até agora, a Hedy não permitia números decimais como 1,5, mas agora permitimos isso. Observe que os computadores usam o `.` para números decimais.
                 example_code: |
                     ```
                     {print} 'Dois e meio mais dois e meio é...'
@@ -2353,16 +2353,6 @@
         description: Introducing maths
         levels:
             6:
-<<<<<<< HEAD
-                story_text: |4
-
-                                                  In this level you learn something new: you can now also calculate.
-
-                                                  The plus is easy, you write it like with math: `5 + 5` for example. The minus also works fine, it is `5 - 5`.
-
-                                                  The times is a bit different, because there is no times symbol on your keyboard. Just search, there really isn't!
-                                                  That is why we multiply with the asterisk above 8: `5 * 5`. Read that as "5 times 5" that helps you remember it best.
-=======
                 story_text: |
                     In this level you learn something new: you can now also calculate.
 
@@ -2370,7 +2360,6 @@
 
                     The times is a bit different, because there is no times symbol on your keyboard. Just search, there really isn't!
                     That is why we multiply with the asterisk above 8: `5 * 5`. Read that as "5 times 5" that helps you remember it best.
->>>>>>> 8e621abb
                 example_code: |
                     ```
                     {print} '5 plus 5 is ' 5 + 5
