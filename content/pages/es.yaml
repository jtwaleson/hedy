--- conflicted
+++ resolved
@@ -585,20 +585,11 @@
         Si creas una cuenta de profesor gratuita, también tienes acceso al manual del profesor con información sobre como enseñar
         y los errores más comunes.
 join-sections:
-<<<<<<< HEAD
 -   text: "# ¡Hay tres maneras en las que puedes apoyar a Hedy!\n"
     title: Apoyar a Hedy
 -   title: Mejorar el idioma
     text: "El carácter gradual y multilingüe de Hedy crea muchos retos técnicos interesantes.\nEncuentra esas cuestiones en <a href=\"https://github.com/hedyorg/hedy/issues?q=is%3Aopen+is%3Aissue+label%3Alanguage\" target=\"_blank\">Github</a>.\n"
 -   title: Traducir Hedy
-    text: "¿No eres programador? ¡Sin problema! Otra manera de apoyar a Hedy es <a href=\"https://github.com/hedyorg/hedy/blob/main/TRANSLATING.md\" target=\"_blank\">traduciendo palabras clave, mensajes de error, aventuras y otro contenido</a>.\nEste es el estado actual, ayúdanos a completar un idioma, ¡o a añadir uno nuevo!\n<a href=\"https://hosted.weblate.org/engage/hedy/\">\n<img src=\"https://hosted.weblate.org/widgets/hedy/-/multi-auto.svg\" alt=\"Estado de traducción\" /></a>\n"
-=======
--   text: "# There are three ways in which you can support Hedy!\n"
-    title: Supporting Hedy
--   title: Improving the language
-    text: "The gradual and multi-lingual nature of Hedy create a lot of interesting technical challenges.\nFind those issues on [Github](https://github.com/hedyorg/hedy/issues?q=is%3Aopen+is%3Aissue+label%3Alanguage).\n"
--   title: Translating Hedy
-    text: "Not a programmer? No problem! Another way to support Hedy is by [translating keywords, error messages, adventures are other content](https://github.com/hedyorg/hedy/wiki/Hedy-Translation-Tutorial)\n\nThis is the current status, help us complete a language, or add a new one!\n<a href=\"https://hosted.weblate.org/engage/hedy/\">\n<img src=\"https://hosted.weblate.org/widgets/hedy/-/multi-auto.svg\" alt=\"Translation status\" /></a>\n"
->>>>>>> 739c43e6
+    text: "¿No eres programador? ¡Sin problema! Otra manera de apoyar a Hedy es <a href=\"https://github.com/hedyorg/hedy/wiki/Hedy-Translation-Tutorial\" target=\"_blank\">traduciendo palabras clave, mensajes de error, aventuras y otro contenido</a>.\nEste es el estado actual, ayúdanos a completar un idioma, ¡o a añadir uno nuevo!\n<a href=\"https://hosted.weblate.org/engage/hedy/\">\n<img src=\"https://hosted.weblate.org/widgets/hedy/-/multi-auto.svg\" alt=\"Estado de traducción\" /></a>\n"
 -   title: Ayuda a los profesores a empezar
     text: "Hedy está diseñado para ayudar a los profesores a enseñar lecciones de programación en clase. Tenemos funciones específicas para profesores como la opción para crear una clase, personalizarla y ver el progreso de los estudiantes.\nSi te gusta Hedy, puedes contactar a los colegios que conoces ¡para ayudar a los profesores a empezar! Nosotros podemos ayudar en la búsqueda de escuelas o profesores vía <a href=\"https://discord.gg/8yY7dEme9r\" target=\"_blank\">Discord</a>.\n"