levels:
    1:
        1:
            story: |
                You're a customer at bakery Hedy.
                You want into the bakery and are welcomed by the baker.
                He asks what type of pie you want to order.
                Next, your order is being prepared.
<<<<<<< HEAD
            code: "{print} Willkommen in der Bäckerei Hedy!\n{ask} Welche Art Kuchen möchtest du bestellen?\n{echo} Also möchtest du\n{print} Deine Bestellung wird nun vorbereitet!\n"
        2:
            story: |
                You're at the DJ Booth requesting a song. Create a program that asks if you are ready to party and then asks which song you would like to hear.
            code: "A: \"{print} Hier ist DJ Hedy\"\nB: \"{ask} Bist du bereit zum Feiern?\"\nC: \"{ask} Welches Lied möchtest du hören?\"\nD: \"{echo} Großartige Wahl! Ich liebe\"\n"
=======
            code: |
                {print} Welcome to bakery Hedy!
                {ask} What type of pie do you want to order?
                {echo} So you want
                {print} Your order is being prepared!
        2:
            story: |
                You're at the DJ Booth requesting a song. Create a program that asks if you are ready to party and then asks which song you would like to hear.
            code: |
                {print} This is DJ Hedy
                {ask} Are you ready to party?
                {ask} What song would you like to hear?
                {echo} Great choice! I love
>>>>>>> 019e8515
    2:
        1:
            story: |
                You and your friends are going to watch some Netflix.
                Show which movie you're about to watch and wish the viewers lot of fun!
<<<<<<< HEAD
            code: "{print} Es ist Zeit für einen Netflix-Abend\nfilm {is} Sonic the Hedgehog 2\n{print} Wir schauen\n{print} Viel Spaß!\n"
        2:
            story: |
                This is the webshop of a toy store. Create a program where costumers can add an item to their shopping cart.
            code: "{print} Willkommen in unserem Spielzeugladen\nSpielzeug {is} {ask} Was möchtest du kaufen?\n{print} Das Spielzeug wurde deinem Einkaufskorb hinzugefügt.\n{print} Danke für deinen Einkauf!\n"
=======
            code: |
                {print} It is time for an evening of Netflix
                film {is} Sonic the Hedgehog 2
                {print} Wir werden schauen
                {print} Have lot of fun!
        2:
            story: |
                This is the webshop of a toy store. Create a program where costumers can add an item to their shopping cart.
            code: |
                {print} Welcome to our toystore
                toy {is} {ask} What would you like to buy?
                {print} The toy is added to your shopping cart.
                {print} Thank you for shopping with us!
>>>>>>> 019e8515
    3:
        1:
            story: |
                The new school year at Hogwarts is starting! 
                It is the job of the sorting hat to sort you into one of the houses.
                Which house will you be sorted into?
                Are you a Gryffindor, Hufflepuf, Ravenclaw or Slytherin.
                Let the program wait a short period before revealing your house.
<<<<<<< HEAD
            code: "{print} In Hogwarts startet das neue Schuljahr!\n{print} Der Sortierhut ist bereit dich in eines von Hogwarts Häusern zu sortieren.\nHäuser {is} Gryffindor, Hufflepuf, Ravenclaw, Slytherin\n{sleep} 2\n{print} Und es ist Häuser {at} {random}\n"
        2:
            story: |
                Create a program that chooses a random meal for you. Make a list of food and a list of toppings and let the program decide what you'll have!
            code: "Essen {is} Pizza, Eis, Salat, Sandwich\nBelag {is} Schokolade, Käse, Thunfisch, Streusel\n{print} Dein Zufallsessen für heute ist\n{sleep} 2\n{print} Essen {at} {random} mit Belag {at} {random}\n"
=======
            code: |
                {print} The new school year at Hogwarts is starting!
                {print} The sorting hat is ready to sort you into a Hogwarts house.
                houses {is} Gryffindor, Hufflepuf, Ravenclaw, Slytherin
                {sleep} 2
                {print} And it is houses {at} {random}
        2:
            story: |
                Create a program that chooses a random meal for you. Make a list of food and a list of toppings and let the program decide what you'll have!
            code: |
                essen {is} pizza, icecream, salad, sandwich
                Belag {is} chocolate, cheese, tuna, sprinkles
                {print} Your random meal for today is...
                {sleep} 2
                {print} essen {at} {random} mit Belag {at} {random}
>>>>>>> 019e8515
    4:
        1:
            story: |
                You are the newest Pokémon trainer from Pallet Town!
                Make a program that selects your first Pokémon.
                Let the program wait a minute before revealing your first pokémon.
<<<<<<< HEAD
            code: "pokemons {is} Pikachu, Charmander, Bulbasaur, Squirtle\n{print} 'Dies wird dein erstes Pokémon!'\n{sleep}\n{print} pokemons {at} {random}\n"
        2:
            story: |
                Create a lottery that lets you choose an extra price that you might win.
            code: "Preise {is} Auto, Hamster, 1 Million Euro\nPreis {is} {ask} 'Was möchtest du gewinnen?'\n{add} Preis {to_list} Preise\n{print} 'Du gewinnst 'Preise {at} {random}\n"
=======
            code: |
                pokemons {is} Pikachu, Charmander, Bulbasaur, Squirtle
                {print} 'This is going to be your first pokémon!'
                {sleep}
                {print} pokemons {at} {random}
        2:
            story: |
                Create a lottery that lets you choose an extra price that you might win.
            code: |
                prices {is} car, hamster, 1 million euros
                price {is} {ask} 'What would you like to win?'
                {add} price {to_list} prices
                {print} 'You won a ' prices {at} {random}
>>>>>>> 019e8515
    5:
        1:
            story: |
                Make a program that checks if your favourite movie is already in the list of the computer.
                If so, print that you have great taste, otherwise add the movie to the list.
<<<<<<< HEAD
            code: "Lieblingsfilme {is} Batman, Spiderman, The Avengers, Jurassic Park\"\nFilm {is} {ask} 'Was ist dein Lieblingsfilm?'\"\n{if} Film {in} Lieblingsfilme {print} 'Du hast einen großartigen Geschmack!'\"\n{else} {print} 'Schade, dass dein Lieblingsfilm nicht dabei ist, wir werden ihn sofort hinzufügen!'\"\n{add} Film {to_list} Lieblingsfilme\"\n"
        2:
            story: |
                Create a maths game.
            code: "{print} 'Löse dieses Problem'\nAntwort {is} {ask} '88 - 16 = ?'\n{if} Antwort {is} 72 {print} 'Richtig!'\n{else} {print} 'Falsch! Die Antwort war 72'\n"
=======
            code: |
                lieblingsfilme {is} Batman, Spiderman, The Avengers, Jurassic Park
                movie {is} {ask} 'What is your favourite movie?'
                {if} film {in} lieblingsfilme {print} 'Du hast einen großartigen Geschmack!'
                {else} {print} 'Such a shame that your favourite movie is not in the list, we will add it right away!'
                {add} film {to_list} lieblingsfilme
        2:
            story: |
                Create a maths game.
            code: |
                {print} 'Solve this problem'
                answer {is} {ask} '88 - 16 = ?'
                {if} answer {is} 72 {print} 'Correct!'
                {else} {print} 'Falsch! Die Antwort war 72'
>>>>>>> 019e8515
    6:
        1:
            story: |
                Make a program that calculates how old you are in dog and cat years.
                First ask the age of the user and start calculating.
                First calculate the dogyears then the catyears.
                Show the user the different ages.
<<<<<<< HEAD
            code: "Alter = {ask} 'Wie alt bist du?'\nHund_Alter = Alter * 7\nKatze_Alter = Alter * 5\n{print} 'In Hundejahren bist du ' Hund_Alter ' Jahre alt.'\n{print} 'In Katzenjahren bist du ' Katze_Alter ' Jahre alt.'\n"
        2:
            story: |
                Create a program that helps you calculate how many cakes you should buy for your birthday party.
            code: "{print} 'Du hast Geburtstag!'\nLeute = {ask} 'Wie vielen Leuten willst du ein Stück Kuchen geben?'\nKuchenanzahl {is} Leute/8\n{print} 'Du kaufst ' Kuchenanzahl ' Kuchen'\n"
=======
            code: |
                age = {ask} 'How old are you?'
                dog_age = age * 7
                cat_age = age * 5
                {print} 'In dogyears you are ' dog_age ' years old.'
                {print} 'In catyears you are ' cat_age ' years old.'
        2:
            story: |
                Create a program that helps you calculate how many cakes you should buy for your birthday party.
            code: |
                {print} 'It is your birthday!'
                leute = {ask} 'How many people do you want to give a slice of cake?'
                kuchenanzahl {is} leute/8
                {print} 'You will have to buy ' kuchenanzahl ' cakes'
>>>>>>> 019e8515
    7:
        1:
            story: |
                In a chess tournament there are three players left.
                Create a program that decides which two players first play against each other.
                First print the two players who play the first match, then print against which player the winner will play.
<<<<<<< HEAD
            code: "Spieler = Liam, Noah, Sophie\nSpieler1 = Spieler {at} {random}\nSpieler2 = Spieler {at} {random}\n{print} Spieler1 ' spielt zuerst gegen ' Spieler2\n{remove} Spieler1 {from} Spieler\n{remove} Spieler2 {from} Spieler\n{print} 'Der Gewinner spielt gegen ' Spieler {at} {random}\n"
        2:
            story: |
                Create the song 'The wheels on the bus go round and round'
            code: "{print} 'Die Räder am Bus gehen'\n{repeat} 3 {times} {print} 'rund und rund'\n{print} 'Die Räder am Bus gehen rund und rund'\n{print} 'durch die ganze Stadt '\n"
=======
            code: |
                players = Liam, Noah, Sophie
                player1 = players {at} {random}
                player2 = players {at} {random}
                {print} player1 ' first plays against ' player2
                {remove} player1 {from} players
                {remove} player2 {from} players
                {print} 'The winner plays against ' players {at} {random}
        2:
            story: |
                Create the song 'The wheels on the bus go round and round'
            code: |
                {print} 'the wheels on the bus go'
                {repeat} 3 {times} {print} 'round and round'
                {print} 'the wheels of the bus go round and round'
                {print} 'all through the town '
>>>>>>> 019e8515
    8:
        1:
            story: |
                Du und vier weitere Freunde spielen Pokémon Go! Erstelle ein Programm, das entscheidet in welchem Team jeder von euch spielen wird.
                Entweder rot, gelb oder blau! Nimm eine kleine Pause nachdem du ein Team angesagt hast.
<<<<<<< HEAD
            code: "Teams = Rot, Gelb, Blau\n{print} 'Rot, Gelb oder Blau?'\n{repeat} 5 {times}\n{print} 'Du kommst ins Team... '\n{print} Teams {at} {random}\nsleep 2\n"
        2:
            story: |
                Drucke den Countdown für eine Runde Verstecken.
            code: "Zähler = 11\n{repeat} 10 {times}\n  Zähler = Zähler - 1\n  {print} Zähler\n  {sleep} 1\n{print} 'Bereit oder nicht, ich komme!'\n"
=======
            code: |
                teams = red, yellow, blue
                {print} 'Rot, Gelb oder Blau?'
                {repeat} 5 {times}
                  {print} 'You are selected in team... '
                  {print} teams {at} {random}
                  sleep 2
        2:
            story: |
                Drucke den Countdown für eine Runde Verstecken.
            code: |
                counter = 11
                {repeat} 10 {times}
                  counter = counter - 1
                  {print} counter
                  {sleep} 1
                {print} 'Ready or not here I come!'
>>>>>>> 019e8515
<|MERGE_RESOLUTION|>--- conflicted
+++ resolved
@@ -6,13 +6,6 @@
                 You want into the bakery and are welcomed by the baker.
                 He asks what type of pie you want to order.
                 Next, your order is being prepared.
-<<<<<<< HEAD
-            code: "{print} Willkommen in der Bäckerei Hedy!\n{ask} Welche Art Kuchen möchtest du bestellen?\n{echo} Also möchtest du\n{print} Deine Bestellung wird nun vorbereitet!\n"
-        2:
-            story: |
-                You're at the DJ Booth requesting a song. Create a program that asks if you are ready to party and then asks which song you would like to hear.
-            code: "A: \"{print} Hier ist DJ Hedy\"\nB: \"{ask} Bist du bereit zum Feiern?\"\nC: \"{ask} Welches Lied möchtest du hören?\"\nD: \"{echo} Großartige Wahl! Ich liebe\"\n"
-=======
             code: |
                 {print} Welcome to bakery Hedy!
                 {ask} What type of pie do you want to order?
@@ -26,19 +19,11 @@
                 {ask} Are you ready to party?
                 {ask} What song would you like to hear?
                 {echo} Great choice! I love
->>>>>>> 019e8515
     2:
         1:
             story: |
                 You and your friends are going to watch some Netflix.
                 Show which movie you're about to watch and wish the viewers lot of fun!
-<<<<<<< HEAD
-            code: "{print} Es ist Zeit für einen Netflix-Abend\nfilm {is} Sonic the Hedgehog 2\n{print} Wir schauen\n{print} Viel Spaß!\n"
-        2:
-            story: |
-                This is the webshop of a toy store. Create a program where costumers can add an item to their shopping cart.
-            code: "{print} Willkommen in unserem Spielzeugladen\nSpielzeug {is} {ask} Was möchtest du kaufen?\n{print} Das Spielzeug wurde deinem Einkaufskorb hinzugefügt.\n{print} Danke für deinen Einkauf!\n"
-=======
             code: |
                 {print} It is time for an evening of Netflix
                 film {is} Sonic the Hedgehog 2
@@ -52,7 +37,6 @@
                 toy {is} {ask} What would you like to buy?
                 {print} The toy is added to your shopping cart.
                 {print} Thank you for shopping with us!
->>>>>>> 019e8515
     3:
         1:
             story: |
@@ -61,13 +45,6 @@
                 Which house will you be sorted into?
                 Are you a Gryffindor, Hufflepuf, Ravenclaw or Slytherin.
                 Let the program wait a short period before revealing your house.
-<<<<<<< HEAD
-            code: "{print} In Hogwarts startet das neue Schuljahr!\n{print} Der Sortierhut ist bereit dich in eines von Hogwarts Häusern zu sortieren.\nHäuser {is} Gryffindor, Hufflepuf, Ravenclaw, Slytherin\n{sleep} 2\n{print} Und es ist Häuser {at} {random}\n"
-        2:
-            story: |
-                Create a program that chooses a random meal for you. Make a list of food and a list of toppings and let the program decide what you'll have!
-            code: "Essen {is} Pizza, Eis, Salat, Sandwich\nBelag {is} Schokolade, Käse, Thunfisch, Streusel\n{print} Dein Zufallsessen für heute ist\n{sleep} 2\n{print} Essen {at} {random} mit Belag {at} {random}\n"
-=======
             code: |
                 {print} The new school year at Hogwarts is starting!
                 {print} The sorting hat is ready to sort you into a Hogwarts house.
@@ -83,20 +60,12 @@
                 {print} Your random meal for today is...
                 {sleep} 2
                 {print} essen {at} {random} mit Belag {at} {random}
->>>>>>> 019e8515
     4:
         1:
             story: |
                 You are the newest Pokémon trainer from Pallet Town!
                 Make a program that selects your first Pokémon.
                 Let the program wait a minute before revealing your first pokémon.
-<<<<<<< HEAD
-            code: "pokemons {is} Pikachu, Charmander, Bulbasaur, Squirtle\n{print} 'Dies wird dein erstes Pokémon!'\n{sleep}\n{print} pokemons {at} {random}\n"
-        2:
-            story: |
-                Create a lottery that lets you choose an extra price that you might win.
-            code: "Preise {is} Auto, Hamster, 1 Million Euro\nPreis {is} {ask} 'Was möchtest du gewinnen?'\n{add} Preis {to_list} Preise\n{print} 'Du gewinnst 'Preise {at} {random}\n"
-=======
             code: |
                 pokemons {is} Pikachu, Charmander, Bulbasaur, Squirtle
                 {print} 'This is going to be your first pokémon!'
@@ -110,19 +79,11 @@
                 price {is} {ask} 'What would you like to win?'
                 {add} price {to_list} prices
                 {print} 'You won a ' prices {at} {random}
->>>>>>> 019e8515
     5:
         1:
             story: |
                 Make a program that checks if your favourite movie is already in the list of the computer.
                 If so, print that you have great taste, otherwise add the movie to the list.
-<<<<<<< HEAD
-            code: "Lieblingsfilme {is} Batman, Spiderman, The Avengers, Jurassic Park\"\nFilm {is} {ask} 'Was ist dein Lieblingsfilm?'\"\n{if} Film {in} Lieblingsfilme {print} 'Du hast einen großartigen Geschmack!'\"\n{else} {print} 'Schade, dass dein Lieblingsfilm nicht dabei ist, wir werden ihn sofort hinzufügen!'\"\n{add} Film {to_list} Lieblingsfilme\"\n"
-        2:
-            story: |
-                Create a maths game.
-            code: "{print} 'Löse dieses Problem'\nAntwort {is} {ask} '88 - 16 = ?'\n{if} Antwort {is} 72 {print} 'Richtig!'\n{else} {print} 'Falsch! Die Antwort war 72'\n"
-=======
             code: |
                 lieblingsfilme {is} Batman, Spiderman, The Avengers, Jurassic Park
                 movie {is} {ask} 'What is your favourite movie?'
@@ -137,7 +98,6 @@
                 answer {is} {ask} '88 - 16 = ?'
                 {if} answer {is} 72 {print} 'Correct!'
                 {else} {print} 'Falsch! Die Antwort war 72'
->>>>>>> 019e8515
     6:
         1:
             story: |
@@ -145,13 +105,6 @@
                 First ask the age of the user and start calculating.
                 First calculate the dogyears then the catyears.
                 Show the user the different ages.
-<<<<<<< HEAD
-            code: "Alter = {ask} 'Wie alt bist du?'\nHund_Alter = Alter * 7\nKatze_Alter = Alter * 5\n{print} 'In Hundejahren bist du ' Hund_Alter ' Jahre alt.'\n{print} 'In Katzenjahren bist du ' Katze_Alter ' Jahre alt.'\n"
-        2:
-            story: |
-                Create a program that helps you calculate how many cakes you should buy for your birthday party.
-            code: "{print} 'Du hast Geburtstag!'\nLeute = {ask} 'Wie vielen Leuten willst du ein Stück Kuchen geben?'\nKuchenanzahl {is} Leute/8\n{print} 'Du kaufst ' Kuchenanzahl ' Kuchen'\n"
-=======
             code: |
                 age = {ask} 'How old are you?'
                 dog_age = age * 7
@@ -166,20 +119,12 @@
                 leute = {ask} 'How many people do you want to give a slice of cake?'
                 kuchenanzahl {is} leute/8
                 {print} 'You will have to buy ' kuchenanzahl ' cakes'
->>>>>>> 019e8515
     7:
         1:
             story: |
                 In a chess tournament there are three players left.
                 Create a program that decides which two players first play against each other.
                 First print the two players who play the first match, then print against which player the winner will play.
-<<<<<<< HEAD
-            code: "Spieler = Liam, Noah, Sophie\nSpieler1 = Spieler {at} {random}\nSpieler2 = Spieler {at} {random}\n{print} Spieler1 ' spielt zuerst gegen ' Spieler2\n{remove} Spieler1 {from} Spieler\n{remove} Spieler2 {from} Spieler\n{print} 'Der Gewinner spielt gegen ' Spieler {at} {random}\n"
-        2:
-            story: |
-                Create the song 'The wheels on the bus go round and round'
-            code: "{print} 'Die Räder am Bus gehen'\n{repeat} 3 {times} {print} 'rund und rund'\n{print} 'Die Räder am Bus gehen rund und rund'\n{print} 'durch die ganze Stadt '\n"
-=======
             code: |
                 players = Liam, Noah, Sophie
                 player1 = players {at} {random}
@@ -196,19 +141,11 @@
                 {repeat} 3 {times} {print} 'round and round'
                 {print} 'the wheels of the bus go round and round'
                 {print} 'all through the town '
->>>>>>> 019e8515
     8:
         1:
             story: |
                 Du und vier weitere Freunde spielen Pokémon Go! Erstelle ein Programm, das entscheidet in welchem Team jeder von euch spielen wird.
                 Entweder rot, gelb oder blau! Nimm eine kleine Pause nachdem du ein Team angesagt hast.
-<<<<<<< HEAD
-            code: "Teams = Rot, Gelb, Blau\n{print} 'Rot, Gelb oder Blau?'\n{repeat} 5 {times}\n{print} 'Du kommst ins Team... '\n{print} Teams {at} {random}\nsleep 2\n"
-        2:
-            story: |
-                Drucke den Countdown für eine Runde Verstecken.
-            code: "Zähler = 11\n{repeat} 10 {times}\n  Zähler = Zähler - 1\n  {print} Zähler\n  {sleep} 1\n{print} 'Bereit oder nicht, ich komme!'\n"
-=======
             code: |
                 teams = red, yellow, blue
                 {print} 'Rot, Gelb oder Blau?'
@@ -225,5 +162,4 @@
                   counter = counter - 1
                   {print} counter
                   {sleep} 1
-                {print} 'Ready or not here I come!'
->>>>>>> 019e8515
+                {print} 'Ready or not here I come!'