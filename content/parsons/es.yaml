levels:
    1:
        1:
            story: |
                Eres un cliente en la panadería Hedy.
                Caminas a la panadería y eres bienvenido por el panadero.
                Él te pregunta que tipo de pie quieres ordenar.
                Luego, tu orden está siendo preparada.
<<<<<<< HEAD
            code_lines:
                D: "{print} ¡Tu orden está siendo preparada!"
            code: "{print} Welcome to bakery Hedy!\n{ask} What type of pie do you want to order?\n{echo} So you want\n{print} Your order is being prepared!\n"
        2:
            story: |
                Estás en la Cabina del DJ pidiendo una canción. Crea un programa que pregunte si estás listo para la fiesta y luego pregunte cuál canción te gustaría escuchar.
            code_lines:
                D: "{echo} ¡Excelente elección! Me encanta"
            code: "A: \"{print} This is DJ Hedy\"\nB: \"{ask} Are you ready to party?\"\nC: \"{ask} What song would you like to hear?\"\nD: \"{echo} Great choice! I love\"\n"
=======
            code: |
                {print} ¡Bienvenido a la panedería Hedy!
                {ask} ¿Qué tipo de pie quieres ordenar?
                {echo} Entonces quieres
                {print} ¡Tu orden está siendo preparada!
        2:
            story: |
                Estás en la Cabina del DJ pidiendo una canción. Crea un programa que pregunte si estás listo para la fiesta y luego pregunte cuál canción te gustaría escuchar.
            code: |
                {print} Esta es la DJ Hedy
                {ask} ¿Estás listo para la fiesta?
                {ask} ¿Qué canción te gustaría escuchar?
                {echo} ¡Excelente elección! Me encanta
>>>>>>> 019e8515
    2:
        1:
            story: |
                Tú y tus amigos van a ver Netflix.
                ¡Muestra qué película van a ver y deseales a los espectadores que se diviertan mucho!
<<<<<<< HEAD
            code_lines:
                D: "{print} ¡Diviértanse mucho!"
            code: "{print} It is time for an evening of Netflix\nfilm {is} Sonic the Hedgehog 2\n{print} We're going to watch\n{print} Have lot of fun!\n"
        2:
            story: |
                Esta es la tienda online de una juguetería. Crea un programa donde los clientes puedan agregar un artículo a su carrito.
            code_lines:
                D: "{print} ¡Gracias por comprar con nosotros!"
            code: "{print} Welcome to our toystore\ntoy {is} {ask} What would you like to buy?\n{print} The toy is added to your shopping cart.\n{print} Thank you for shopping with us!\n"
=======
            code: |
                {print} Es hora de una noche de Netflix
                pelicula {is} Sonic 2, la película
                {print} Vamos  a ver
                {print} ¡Diviértanse mucho!
        2:
            story: |
                Esta es la tienda online de una juguetería. Crea un programa donde los clientes puedan agregar un artículo a su carrito.
            code: |
                {print} Bienvenido a nuestra juguetería
                juguete {is} {ask} ¿Qué te gustaría comprar?
                {print} El juguete ha sido añadido a tu carrito.
                {print} ¡Gracias por comprar con nosotros!
>>>>>>> 019e8515
    3:
        1:
            story: |
                ¡El nuevo año escolar en Hogwarts está empezando!
                Es el trabajo del Sombrero Seleccionador asignarte a alguna de las casas.
                ¿En cuál casa te gustaría ser seleccionado?
                ¿Eres de Gryffindor, Hufflepuf, Ravenclaw o Slytherin?
                Deja que el programa espere por un momento antes de revelar tu casa.
<<<<<<< HEAD
            code_lines:
                D: "{sleep} 2"
            code: "{print} The new school year at Hogwarts is starting!\n{print} The sorting hat is ready to sort you into a Hogwarts house.\nhouses {is} Gryffindor, Hufflepuf, Ravenclaw, Slytherin\n{sleep} 2\n{print} And it is houses {at} {random}\n"
        2:
            story: |
                Crea un programa que escoja una comida aleatoria para ti. ¡Haz una lista de comidas y una lista de toppings y deja que el programa decida que vas a comer!
            code_lines:
                D: "{sleep} 2"
            code: "food {is} pizza, icecream, salad, sandwich\ntoppings {is} chocolate, cheese, tuna, sprinkles\n{print} Your random meal for today is...\n{sleep} 2\n{print} food {at} {random} with toppings {at} {random}\n"
=======
            code: |
                {print} ¡El nuevo año escolar en Hogwarts está empezando!
                {print} El Sombrero Seleccionador está listo para asignarte a una casa de Hogwarts.
                casas {is} Gryffindor, Hufflepuf, Ravenclaw, Slytherin
                {sleep} 2
                {print} Y es casas {at} {random}
        2:
            story: |
                Crea un programa que escoja una comida aleatoria para ti. ¡Haz una lista de comidas y una lista de toppings y deja que el programa decida que vas a comer!
            code: |
                comida {is} pizza, helado, ensalada, sandwich
                toppings {is} chocolate, queso, atún, chispas
                {print} Tu aleatoria para hoy es...
                {sleep} 2
                {print} comida {at} {random} con toppings {at} {random}
>>>>>>> 019e8515
    4:
        1:
            story: |
                ¡Eres el nuevo entrenador Pokémon de Pueblo Paleta!
                Haz un programa que seleccione tu primer Pokémon.
                Deja que el programa espere un minuto antes de revelar tu primer Pokémon.
<<<<<<< HEAD
            code_lines:
                D: "{print} pokemones {at} {random}"
            code: "pokemons {is} Pikachu, Charmander, Bulbasaur, Squirtle\n{print} 'This is going to be your first pokémon!'\n{sleep}\n{print} pokemons {at} {random}\n"
        2:
            story: |
                Crea una lotería que te permita elegir un premio extra que puedas ganar.
            code_lines:
                D: "{print} 'Ganaste un ' premios {at} {random}"
            code: "prices {is} car, hamster, 1 million euros\nprice {is} {ask} 'What would you like to win?'\n{add} price {to_list} prices\n{print} 'You won a ' prices {at} {random}\n"
=======
            code: |
                pokemones {is} Pikachu, Charmander, Bulbasaur, Squirtle
                {print} '¡Este va a ser tu primer Pokémon!'
                {sleep}
                {print} pokemones {at} {random}
        2:
            story: |
                Crea una lotería que te permita elegir un premio extra que puedas ganar.
            code: |
                premios {is} carro, hamster, 1 millón de euros
                premio {is} {ask} '¿Qué te gustaría ganar?'
                {add} premio {to_list} premios
                {print} 'Ganaste un ' premios {at} {random}
>>>>>>> 019e8515
    5:
        1:
            story: |
                Haz un programa que compruebe si tu película favorita ya está en la lista de la computadora.
                Si es así, imprime que tienes un gran gusto, sino, agrega la película a la lista.
<<<<<<< HEAD
            code_lines:
                D: "{else} {print} '¡Que lástima que tu película favorita no está en la lista, vamos a añadirla de una vez!'"
            code: "favorite_movies {is} Batman, Spiderman, The Avengers, Jurassic Park\"\nmovie {is} {ask} 'What is your favourite movie?'\"\n{if} movie {in} favorite_movies {print} 'You have great taste!'\"\n{else} {print} 'Such a shame that your favourite movie is not in the list, we will add it right away!'\"\n{add} movie {to_list} favorite_movies\"\n"
        2:
            story: |
                Crea un juego de matemáticas.
            code_lines:
                D: "{else} {print} '¡Equivocado! La respuesta es 72'"
            code: "{print} 'Solve this problem'\nanswer {is} {ask} '88 - 16 = ?'\n{if} answer {is} 72 {print} 'Correct!'\n{else} {print} 'Wrong! The answer was 72'\n"
=======
            code: |
                peliculas_favoritas {is} Batman, Spiderman, Los Vengadores, Jurassic Park
                pelicula {is} {ask} '¿Cuál es tu película favorita?'
                {if} pelicula {in} peliculas_favoritas {print} '¡Tienes un gran gusto!'
                {else} {print} '¡Que lástima que tu película favorita no está en la lista, vamos a añadirla de una vez!'
                {add} pelicula {to_list} peliculas_favoritas
        2:
            story: |
                Crea un juego de matemáticas.
            code: |
                {print} 'Resuelve este problema'
                respuesta {is} {ask} '88 - 16 = ?'
                {if} respuesta {is} 72 {print} '¡Correcto!'
                {else} {print} '¡Equivocado! La respuesta es 72'
>>>>>>> 019e8515
    6:
        1:
            story: |
                Haz un programa que calcule que tan viejo eres en años perros y gatos.
                Primero pregunta la edad del usuario y empieza a calcular.
                Primero calcula la edad en años perros y luego en años gatos.
                Muestra al usuario las diferentes edades.
<<<<<<< HEAD
            code_lines:
                D: "{print} 'En años perros tienes ' edad_perro ' años.'"
            code: "age = {ask} 'How old are you?'\ndog_age = age * 7\ncat_age = age * 5\n{print} 'In dogyears you are ' dog_age ' years old.'\n{print} 'In catyears you are ' cat_age ' years old.'\n"
        2:
            story: |
                Crea un programa que te ayude a calcular cuantas tortas deberías comprar para tu fiesta de cumpleaños.
            code_lines:
                D: "{print} 'Vas a necesitar comprar ' cantidad_tortas ' tortas'"
            code: "{print} 'It is your birthday!'\npeople = {ask} 'How many people do you want to give a slice of cake?'\ncakes_amount {is} people/8\n{print} 'You will have to buy ' cakes_amount ' cakes'\n"
=======
            code: |
                edad = {ask} '¿Qué edad tienes?'
                edad_perro = edad * 7
                edad_gato = edad * 5
                {print} 'En años perros tienes ' edad_perro ' años.'
                {print} 'En años gatos tienes ' edad_gato ' años.'
        2:
            story: |
                Crea un programa que te ayude a calcular cuantas tortas deberías comprar para tu fiesta de cumpleaños.
            code: |
                {print} '¡Es tu cumpleaños!'
                gente = {ask} '¿A cuántas personas te gustaría darle un pedazo de torta?'
                cantidad_tortas {is} gente/8
                {print} 'Vas a necesitar comprar ' cantidad_tortas ' tortas'
>>>>>>> 019e8515
    7:
        1:
            story: |
                En un campeonato de ajedrez hay tres jugadores restantes.
                Crea un programa que decida dos jugadores se enfrentan primero.
                Primero imprime los dos jugadores que jugarán el primer partido, y luego imprime contra qué jugador jugará el ganador.
<<<<<<< HEAD
            code_lines:
                D: "{print} jugador1 ' se enfrentará primero a ' jugador2"
            code: "players = Liam, Noah, Sophie\nplayer1 = players {at} {random}\nplayer2 = players {at} {random}\n{print} player1 ' first plays against ' player2\n{remove} player1 {from} players\n{remove} player2 {from} players\n{print} 'The winner plays against ' players {at} {random}\n"
        2:
            story: |
                Crea la canción 'Las ruedas del autobús girando van, girando van'
            code_lines:
                D: "{print} 'por toda la ciudad '"
            code: "{print} 'the wheels on the bus go'\n{repeat} 3 {times} {print} 'round and round'\n{print} 'the wheels of the bus go round and round'\n{print} 'all through the town '\n"
=======
            code: |
                jugadores = Liam, Noah, Sophie
                jugador1 = jugadores {at} {random}
                jugador2 = jugadores {at} {random}
                {print} jugador1 ' se enfrentará primero a ' jugador2
                {remove} jugador1 {from} jugadores
                {remove} jugador2 {from} jugadores
                {print} 'El ganador se enfrentará a ' jugadores {at} {random}
        2:
            story: |
                Crea la canción 'Las ruedas del autobús girando van, girando van'
            code: |
                {print} 'Las ruedas del autobús'
                {repeat} 3 {times} {print} 'girando van, girando van'
                {print} 'las ruedas del autobús girando van, girando van'
                {print} 'por toda la ciudad '
>>>>>>> 019e8515
    8:
        1:
            story: |
                ¡Cuatro amigos y tú están planeando jugar Pokémon Go! Crea un programa que decida en qué equipo cada uno de ustedes jugará.
                ¡Tanto rojo, como amarillo o azul! Toma una pequeña pausa luego de anunciar un equipo.
<<<<<<< HEAD
            code_lines:
                D: "  {print} 'Haz sido seleccionado en el equipo... '"
            code: "teams = red, yellow, blue\n{print} 'Red, Yellow or Blue?'\n{repeat} 5 {times}\n{print} 'You are selected in team... '\n{print} teams {at} {random}\n  sleep 2\n"
        2:
            story: |
                Imprime la cuenta regresiva para un juego de escondidas.
            code_lines:
                D: "  {print} contador"
            code: "counter = 11\n{repeat} 10 {times}\n  counter = counter - 1\n  {print} counter\n  {sleep} 1\n{print} 'Ready or not here I come!'\n"
=======
            code: |
                equipos = rojo, amarillo, azul
                {print} '¿Rojo, Amarillo o Azul?'
                {repeat} 5 {times}
                  {print} 'Haz sido seleccionado en el equipo... '
                  {print} equipos {at} {random}
                  sleep 2
        2:
            story: |
                Imprime la cuenta regresiva para un juego de escondidas.
            code: |
                contador = 11
                {repeat} 10 {times}
                  contador = contador - 1
                  {print} contador
                  {sleep} 1
                {print} '¡Listo o no aquí voy!'
>>>>>>> 019e8515
<|MERGE_RESOLUTION|>--- conflicted
+++ resolved
@@ -6,17 +6,6 @@
                 Caminas a la panadería y eres bienvenido por el panadero.
                 Él te pregunta que tipo de pie quieres ordenar.
                 Luego, tu orden está siendo preparada.
-<<<<<<< HEAD
-            code_lines:
-                D: "{print} ¡Tu orden está siendo preparada!"
-            code: "{print} Welcome to bakery Hedy!\n{ask} What type of pie do you want to order?\n{echo} So you want\n{print} Your order is being prepared!\n"
-        2:
-            story: |
-                Estás en la Cabina del DJ pidiendo una canción. Crea un programa que pregunte si estás listo para la fiesta y luego pregunte cuál canción te gustaría escuchar.
-            code_lines:
-                D: "{echo} ¡Excelente elección! Me encanta"
-            code: "A: \"{print} This is DJ Hedy\"\nB: \"{ask} Are you ready to party?\"\nC: \"{ask} What song would you like to hear?\"\nD: \"{echo} Great choice! I love\"\n"
-=======
             code: |
                 {print} ¡Bienvenido a la panedería Hedy!
                 {ask} ¿Qué tipo de pie quieres ordenar?
@@ -30,23 +19,11 @@
                 {ask} ¿Estás listo para la fiesta?
                 {ask} ¿Qué canción te gustaría escuchar?
                 {echo} ¡Excelente elección! Me encanta
->>>>>>> 019e8515
     2:
         1:
             story: |
                 Tú y tus amigos van a ver Netflix.
                 ¡Muestra qué película van a ver y deseales a los espectadores que se diviertan mucho!
-<<<<<<< HEAD
-            code_lines:
-                D: "{print} ¡Diviértanse mucho!"
-            code: "{print} It is time for an evening of Netflix\nfilm {is} Sonic the Hedgehog 2\n{print} We're going to watch\n{print} Have lot of fun!\n"
-        2:
-            story: |
-                Esta es la tienda online de una juguetería. Crea un programa donde los clientes puedan agregar un artículo a su carrito.
-            code_lines:
-                D: "{print} ¡Gracias por comprar con nosotros!"
-            code: "{print} Welcome to our toystore\ntoy {is} {ask} What would you like to buy?\n{print} The toy is added to your shopping cart.\n{print} Thank you for shopping with us!\n"
-=======
             code: |
                 {print} Es hora de una noche de Netflix
                 pelicula {is} Sonic 2, la película
@@ -60,7 +37,6 @@
                 juguete {is} {ask} ¿Qué te gustaría comprar?
                 {print} El juguete ha sido añadido a tu carrito.
                 {print} ¡Gracias por comprar con nosotros!
->>>>>>> 019e8515
     3:
         1:
             story: |
@@ -69,17 +45,6 @@
                 ¿En cuál casa te gustaría ser seleccionado?
                 ¿Eres de Gryffindor, Hufflepuf, Ravenclaw o Slytherin?
                 Deja que el programa espere por un momento antes de revelar tu casa.
-<<<<<<< HEAD
-            code_lines:
-                D: "{sleep} 2"
-            code: "{print} The new school year at Hogwarts is starting!\n{print} The sorting hat is ready to sort you into a Hogwarts house.\nhouses {is} Gryffindor, Hufflepuf, Ravenclaw, Slytherin\n{sleep} 2\n{print} And it is houses {at} {random}\n"
-        2:
-            story: |
-                Crea un programa que escoja una comida aleatoria para ti. ¡Haz una lista de comidas y una lista de toppings y deja que el programa decida que vas a comer!
-            code_lines:
-                D: "{sleep} 2"
-            code: "food {is} pizza, icecream, salad, sandwich\ntoppings {is} chocolate, cheese, tuna, sprinkles\n{print} Your random meal for today is...\n{sleep} 2\n{print} food {at} {random} with toppings {at} {random}\n"
-=======
             code: |
                 {print} ¡El nuevo año escolar en Hogwarts está empezando!
                 {print} El Sombrero Seleccionador está listo para asignarte a una casa de Hogwarts.
@@ -95,24 +60,12 @@
                 {print} Tu aleatoria para hoy es...
                 {sleep} 2
                 {print} comida {at} {random} con toppings {at} {random}
->>>>>>> 019e8515
     4:
         1:
             story: |
                 ¡Eres el nuevo entrenador Pokémon de Pueblo Paleta!
                 Haz un programa que seleccione tu primer Pokémon.
                 Deja que el programa espere un minuto antes de revelar tu primer Pokémon.
-<<<<<<< HEAD
-            code_lines:
-                D: "{print} pokemones {at} {random}"
-            code: "pokemons {is} Pikachu, Charmander, Bulbasaur, Squirtle\n{print} 'This is going to be your first pokémon!'\n{sleep}\n{print} pokemons {at} {random}\n"
-        2:
-            story: |
-                Crea una lotería que te permita elegir un premio extra que puedas ganar.
-            code_lines:
-                D: "{print} 'Ganaste un ' premios {at} {random}"
-            code: "prices {is} car, hamster, 1 million euros\nprice {is} {ask} 'What would you like to win?'\n{add} price {to_list} prices\n{print} 'You won a ' prices {at} {random}\n"
-=======
             code: |
                 pokemones {is} Pikachu, Charmander, Bulbasaur, Squirtle
                 {print} '¡Este va a ser tu primer Pokémon!'
@@ -126,23 +79,11 @@
                 premio {is} {ask} '¿Qué te gustaría ganar?'
                 {add} premio {to_list} premios
                 {print} 'Ganaste un ' premios {at} {random}
->>>>>>> 019e8515
     5:
         1:
             story: |
                 Haz un programa que compruebe si tu película favorita ya está en la lista de la computadora.
                 Si es así, imprime que tienes un gran gusto, sino, agrega la película a la lista.
-<<<<<<< HEAD
-            code_lines:
-                D: "{else} {print} '¡Que lástima que tu película favorita no está en la lista, vamos a añadirla de una vez!'"
-            code: "favorite_movies {is} Batman, Spiderman, The Avengers, Jurassic Park\"\nmovie {is} {ask} 'What is your favourite movie?'\"\n{if} movie {in} favorite_movies {print} 'You have great taste!'\"\n{else} {print} 'Such a shame that your favourite movie is not in the list, we will add it right away!'\"\n{add} movie {to_list} favorite_movies\"\n"
-        2:
-            story: |
-                Crea un juego de matemáticas.
-            code_lines:
-                D: "{else} {print} '¡Equivocado! La respuesta es 72'"
-            code: "{print} 'Solve this problem'\nanswer {is} {ask} '88 - 16 = ?'\n{if} answer {is} 72 {print} 'Correct!'\n{else} {print} 'Wrong! The answer was 72'\n"
-=======
             code: |
                 peliculas_favoritas {is} Batman, Spiderman, Los Vengadores, Jurassic Park
                 pelicula {is} {ask} '¿Cuál es tu película favorita?'
@@ -157,7 +98,6 @@
                 respuesta {is} {ask} '88 - 16 = ?'
                 {if} respuesta {is} 72 {print} '¡Correcto!'
                 {else} {print} '¡Equivocado! La respuesta es 72'
->>>>>>> 019e8515
     6:
         1:
             story: |
@@ -165,17 +105,6 @@
                 Primero pregunta la edad del usuario y empieza a calcular.
                 Primero calcula la edad en años perros y luego en años gatos.
                 Muestra al usuario las diferentes edades.
-<<<<<<< HEAD
-            code_lines:
-                D: "{print} 'En años perros tienes ' edad_perro ' años.'"
-            code: "age = {ask} 'How old are you?'\ndog_age = age * 7\ncat_age = age * 5\n{print} 'In dogyears you are ' dog_age ' years old.'\n{print} 'In catyears you are ' cat_age ' years old.'\n"
-        2:
-            story: |
-                Crea un programa que te ayude a calcular cuantas tortas deberías comprar para tu fiesta de cumpleaños.
-            code_lines:
-                D: "{print} 'Vas a necesitar comprar ' cantidad_tortas ' tortas'"
-            code: "{print} 'It is your birthday!'\npeople = {ask} 'How many people do you want to give a slice of cake?'\ncakes_amount {is} people/8\n{print} 'You will have to buy ' cakes_amount ' cakes'\n"
-=======
             code: |
                 edad = {ask} '¿Qué edad tienes?'
                 edad_perro = edad * 7
@@ -190,24 +119,12 @@
                 gente = {ask} '¿A cuántas personas te gustaría darle un pedazo de torta?'
                 cantidad_tortas {is} gente/8
                 {print} 'Vas a necesitar comprar ' cantidad_tortas ' tortas'
->>>>>>> 019e8515
     7:
         1:
             story: |
                 En un campeonato de ajedrez hay tres jugadores restantes.
                 Crea un programa que decida dos jugadores se enfrentan primero.
                 Primero imprime los dos jugadores que jugarán el primer partido, y luego imprime contra qué jugador jugará el ganador.
-<<<<<<< HEAD
-            code_lines:
-                D: "{print} jugador1 ' se enfrentará primero a ' jugador2"
-            code: "players = Liam, Noah, Sophie\nplayer1 = players {at} {random}\nplayer2 = players {at} {random}\n{print} player1 ' first plays against ' player2\n{remove} player1 {from} players\n{remove} player2 {from} players\n{print} 'The winner plays against ' players {at} {random}\n"
-        2:
-            story: |
-                Crea la canción 'Las ruedas del autobús girando van, girando van'
-            code_lines:
-                D: "{print} 'por toda la ciudad '"
-            code: "{print} 'the wheels on the bus go'\n{repeat} 3 {times} {print} 'round and round'\n{print} 'the wheels of the bus go round and round'\n{print} 'all through the town '\n"
-=======
             code: |
                 jugadores = Liam, Noah, Sophie
                 jugador1 = jugadores {at} {random}
@@ -224,23 +141,11 @@
                 {repeat} 3 {times} {print} 'girando van, girando van'
                 {print} 'las ruedas del autobús girando van, girando van'
                 {print} 'por toda la ciudad '
->>>>>>> 019e8515
     8:
         1:
             story: |
                 ¡Cuatro amigos y tú están planeando jugar Pokémon Go! Crea un programa que decida en qué equipo cada uno de ustedes jugará.
                 ¡Tanto rojo, como amarillo o azul! Toma una pequeña pausa luego de anunciar un equipo.
-<<<<<<< HEAD
-            code_lines:
-                D: "  {print} 'Haz sido seleccionado en el equipo... '"
-            code: "teams = red, yellow, blue\n{print} 'Red, Yellow or Blue?'\n{repeat} 5 {times}\n{print} 'You are selected in team... '\n{print} teams {at} {random}\n  sleep 2\n"
-        2:
-            story: |
-                Imprime la cuenta regresiva para un juego de escondidas.
-            code_lines:
-                D: "  {print} contador"
-            code: "counter = 11\n{repeat} 10 {times}\n  counter = counter - 1\n  {print} counter\n  {sleep} 1\n{print} 'Ready or not here I come!'\n"
-=======
             code: |
                 equipos = rojo, amarillo, azul
                 {print} '¿Rojo, Amarillo o Azul?'
@@ -257,5 +162,4 @@
                   contador = contador - 1
                   {print} contador
                   {sleep} 1
-                {print} '¡Listo o no aquí voy!'
->>>>>>> 019e8515
+                {print} '¡Listo o no aquí voy!'