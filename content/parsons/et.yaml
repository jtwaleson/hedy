levels:
    1:
        1:
            story: |
                Sa oled pagari Hedy klient.
                Sa kõnnid pagarisse sisse ja pagar tervitab sind.
                Ta küsib millist kooki sa osta tahad.
                Pärast seda hakkab ta sinu tellimuse kallal tööle.
            code_lines:
                A: "{print} Tere tulemast pagarisse Hedy!"
                B: "{ask} Millist kooki sa osta tahad?"
                C: "{echo} Nii et sa tahad"
                D: "{print} Sinu tellimus tehakse valmis!"
        2:
            story: |
                You're at the DJ Booth requesting a song. Create a program that asks if you are ready to party and then asks which song you would like to hear.
            code_lines:
                A: "{print} This is DJ Hedy"
                B: "{ask} Are you ready to party?"
                C: "{ask} What song would you like to hear?"
                D: "{echo} Great choice! I love"
    2:
        1:
            story: |
                Sina ja su sõbrad hakkavad Netflixi vaatama.
                Näita millist filmi te vaatama hakkate ja soovi vaatajatele mõnusat filmielamust!
            code_lines:
                A: "{print} On aeg Netflixi õhtu jaoks"
                B: "film {is} Siil Soonik 2"
                C: "{print} Me lähme filmi vaatama"
                D: "{print} Mõnusat filmielamust!"
        2:
<<<<<<< HEAD
          story: |
            This is the webshop of a toy store. Create a program where costumers can add an item to their shopping cart.
          code_lines:
            A: "{print} Welcome to our toy store"
            B: "toy {is} {ask} What would you like to buy?"
            C: "{print} The toy is added to your shopping cart."
            D: "{print} Thank you for shopping with us!"
=======
            story: |
                This is the webshop of a toystore. Create a program where costumers can add an item to their shopping cart.
            code_lines:
                A: "{print} Welcome to our toystore"
                B: "toy is {ask} What would you like to buy?"
                C: "{print} The toy is added to your shopping cart."
                D: "{print} Thank you for shopping with us!"
>>>>>>> aa3fe0a7
    3:
        1:
            story: |
                Uus kooliaasta on algamas Sigatüüka koolis!
                Sorteerimismütsi ülesanne on sind ühte majja määrata.
                Millisesse majja sind määratakse?
                Kas sa satud Gryffindori, Hufflepuffi, Ravenclaw'sse või Slytherini.
                Lase programmil natuke oodata enne kui ta vastuse annab.
            code_lines:
                A: "{print} Uus kooliaasta Sigatüüka koolis on algamas!"
                B: "{print} Sorteerimismüts on valmis, et sulle maja määrata."
                C: "majad {is} Gryffindor, Hufflepuff, Ravenclaw, Slytherin"
                D: "{sleep} 2"
                E: "{print} Sa oled majad {at} {random}"
        2:
            story: |
                Create a program that chooses a random meal for you. Make a list of food and a list of toppings and let the program decide what you'll have!
            code_lines:
                A: "food {is} pizza, icecream, salad, sandwich"
                B: "toppings {is} chocolate, cheese, tuna, sprinkles"
                C: "{print} Your random meal for today is..."
                D: "sleep 2"
                E: "{print} food at random with toppings at random"
    4:
        1:
            story: |
                Sa oled kõige uuem Pokémoni treener Pallet linnast!
                Kirjuta programm, mis valib sinu esimese Pokémoni.
                Lase programmil üks minut oodata, enne kui ta su esimese Pokémoni ekraanile kuvab.
            code_lines:
                A: "pokemonid {is} Pikachu, Charmander, Bulbasaur, Squirtle"
                B: "{print} 'Sellest saab sinu esimene Pokémon!'"
                C: "{sleep}"
                D: "{print} pokemonid {at} {random}"
        2:
            story: |
                Create a lottery that lets you choose an extra price that you might win.
            code_lines:
                A: "prices {is} car, hamster, 1 million euros"
                B: "price {is} {ask} 'What would you like to win?'"
                C: "{add} price {to_list} prices"
                D: "{print} 'You won a ' prices {at} {random}"
    5:
        1:
            story: |
                Make a program that checks if your favourite movie is already in the list of the computer.
                If so, print that you have great taste, otherwise add the movie to the list.
            code_lines:
                A: "favoriete_movies {is} Batman, Spiderman, The Avengers, Jurassic Park"
                B: "movie {is} {ask} 'What is your favourite movie?'"
                C: "{if} movie {in} favoriete_movies {print} 'You have great taste!'"
                D: "{else} {print} 'Such a shame that your favourite movie is not in the list, we will add it right away!'"
                E: "{add} movie {to_list} favoriete_movies"
        2:
            story: |
                Create a maths game.
            code_lines:
                A: "{print} 'Solve this problem'"
                B: "answer {is} {ask} '88 - 16 = ?'"
                C: "{if} answer {is} 72 {print} 'Correct!'"
                D: "{else} print 'Wrong! The answer was 72'"
    6:
        1:
            story: |
                Make a program that calculates how old you are in dog and cat years.
                First ask the age of the user and start calculating.
                First calculate the dogyears then the catyears.
                Show the user the different ages.
            code_lines:
                A: "age = {ask} 'How old are you?'"
                B: "dog_age = age * 7"
                C: "cat_age = age * 5"
                D: "{print} 'In dogyears you are ' dog_age ' years old.'"
                E: "{print} 'In catyears you are ' cat_age ' years old.'"
        2:
            story: |
                Create a program that helps you calculate how many cakes you should buy for your birthday party.
            code_lines:
                A: "{print} 'It is your birthday!'"
                B: "people = {ask} 'How many people do you want to give a slice of cake?'"
                C: "cakes_amount is people/8"
                D: "{print} 'You will have to buy ' cakes_amount ' cakes'"
    7:
        1:
            story: |
                In a chess tournament there are three players left.
                Create a program that decides which two players first play against each other.
                First print the two players who play the first match, then print against which player the winner will play.
            code_lines:
                A: "players = Liam, Noah, Sophie"
                B: "player1 = players {at} {random}"
                C: "player2 = players {at} {random}"
                D: "{print} player1 ' first plays against ' player2"
                E: "{remove} player1 {from} players"
                F: "{remove} player2 {from} players"
                G: "{print} 'The winner plays against ' players {at} {random}"
        2:
            story: |
                Create the song 'The wheels on the bus go round and round'
            code_lines:
                A: "{print} 'the wheels on the bus go'"
                B: "{repeat} 3 {times} {print} 'round and round'"
                C: "{print} 'the wheels of the bus go round and round'"
                D: "{print} 'all through the town '"
    8:
        1:
            story: |
                You and four other friends are playing Pokémon Go! Create a program that decides in which team each of you will play.
                Either red, yellow or blue! Take a little pauze after announcing a team.
            code_lines:
                A: "teams = red, yellow, blue"
                B: "{print} 'Red, Yellow of Blue?'"
                C: "{repeat} 5 {times}"
                D: "  {print} 'You are selected in team... '"
                E: "  {print} teams {at} {random}"
                F: "  sleep 2"
        2:
            story: |
                Print the countdown for a  game of hide and seek.
            code_lines:
                A: "counter = 11"
                B: "{repeat} 10 {times}"
                C: "  counter = counter - 1"
                D: "  {print} counter"
                E: "  {sleep} 1"
                F: "{print} 'Ready or not here I come!'"<|MERGE_RESOLUTION|>--- conflicted
+++ resolved
@@ -30,15 +30,6 @@
                 C: "{print} Me lähme filmi vaatama"
                 D: "{print} Mõnusat filmielamust!"
         2:
-<<<<<<< HEAD
-          story: |
-            This is the webshop of a toy store. Create a program where costumers can add an item to their shopping cart.
-          code_lines:
-            A: "{print} Welcome to our toy store"
-            B: "toy {is} {ask} What would you like to buy?"
-            C: "{print} The toy is added to your shopping cart."
-            D: "{print} Thank you for shopping with us!"
-=======
             story: |
                 This is the webshop of a toystore. Create a program where costumers can add an item to their shopping cart.
             code_lines:
@@ -46,7 +37,6 @@
                 B: "toy is {ask} What would you like to buy?"
                 C: "{print} The toy is added to your shopping cart."
                 D: "{print} Thank you for shopping with us!"
->>>>>>> aa3fe0a7
     3:
         1:
             story: |
