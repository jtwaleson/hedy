levels:
    1:
        2:
            code: |-
                {print} This is DJ Hedy
                {ask} Are you ready to party?
                {ask} What song would you like to hear?
<<<<<<< HEAD
                {echo} Great choice! I love
            story: "지금 DJ 부스에서 노래를 요청하고 있습니다. 파티를 할 준비가 되었는지 묻고 어떤 노래를 듣고 싶은지 묻는 프로그램을 만드세요.\n"
        1:
            story: "당신은 베이커리 헤디의 손님이군요.\n당신은 빵집 안으로 들어가서 제빵사의 환영을 받는다.\n그는 당신이 어떤 종류의 파이를 주문하고 싶은지 물어봅니다.\n다음은 주문 준비 중입니다.\n"
=======
                {echo} Great choice! I love the song
            story: You're at the DJ Booth requesting a song. Create a program that asks if you are ready to party and then asks which song you would like to hear.\n
        1:
            story: |
                Puzzels are exercises in which the lines of code are already written for you. You only have to place the lines in the correct order. Drag the lines of code into the input screen and run the code. Can you get the program to work?
                You're a customer at bakery Hedy.
                You walk into the bakery and are welcomed by the baker.
                He asks what type of pie you want to order.
                Then he repeats your answer back to you.
                Lastly, your order is being prepared.
>>>>>>> 29e43ca9
            code: |-
                {print} Welcome to bakery Hedy!
                {ask} What type of pie do you want to order?
                {echo} So you want
                {print} Your order is being prepared!
    8:
        2:
            code: |-
                counter = 11
                {repeat} 10 {times}
                    counter = counter - 1
                    {print} counter
                    {sleep} 1
                {print} 'Ready or not here I come!'
            story: "숨바꼭질 게임의 카운트다운을 인쇄하세요.\n"
        1:
            story: "여러분과 다른 네 명의 친구들이 포켓몬 고를 하고 있습니다! 여러분 각자가 어느 팀에서 경기할지를 결정하는 프로그램을 만드세요.\n빨간색, 노란색, 파란색 중 하나! 팀 발표 후 잠시 쉬세요.\n"
            code: |-
                teams = red, yellow, blue
                {print} 'Red, Yellow or Blue?'
                {repeat} 5 {times}
                    {print} 'You are selected in team... '
                    {print} teams {at} {random}
                    sleep 2
    2:
        1:
            story: "너와 너의 친구들은 넷플릭스를 볼거야.\n어떤 영화를 보는지 보여주시고 시청자분들께 재미가 가득하시길 바랍니다!\n"
            code: |-
                {print} It is time for an evening of Netflix'
                film {is} Sonic the Hedgehog 2
                {print} We're going to film
                {print} Have fun!
        2:
<<<<<<< HEAD
            story: "이것은 장난감 가게의 웹샵입니다. 고객들이 장바구니에 물건을 추가할 수 있는 프로그램을 만드세요.\n"
            code: |-
                {print} Welcome to our toystore
                toy {is} {ask} What would you like to buy?
                {print} The toy is added to your shopping cart.
                {print} Thank you for shopping with us!
=======
            story: This is the webshop of a toy store. Create a program where costumers can add an item to their shopping cart.\n
            code: |
                {print} Welcome to our toystore'
                toy is {ask} What would you like to buy?'
                {print} toy is added to your shopping cart.
                {print} Thank you for shopping with us!'
>>>>>>> 29e43ca9
    3:
        1:
            story: "호그와트의 새 학년이 시작됩니다! \n당신을 집들 중 한 곳으로 분류하는 것은 모자를 분류하는 일이다.\n어느 집으로 분류되실 건가요?\n당신은 그리핀도르, 허플푸프, 레이븐클로, 슬리데린 중 누구입니까.\n집을 공개하기 전에 프로그램을 잠시 기다리게 하세요.\n"
            code: |-
                {print} The new school year at Hogwarts is starting!'
                {print} The sorting hat is ready to sort you into a Hogwarts house.'
                houses {is} Gryffindor, Hufflepuf, Ravenclaw, Slytherin
                {sleep} 2
                {print} And it is houses {at} {random}
        2:
            story: "여러분을 위해 임의의 식사를 선택하는 프로그램을 만드세요. 음식 목록과 토핑 목록을 만들고 그 프로그램이 여러분이 무엇을 먹을지 결정하게 하세요!\n"
            code: |-
                food {is} pizza, icecream, salad, sandwich
                toppings {is} chocolate, cheese, tuna, sprinkles
                {print} Your random meal for today is...
                {sleep} 2
                {print} food {at} {random} with toppings {at} {random}
    4:
        1:
            story: "당신은 팔레트 타운에서 온 최신 포켓몬 트레이너입니다!\n첫 번째 포켓몬을 선택할 수 있는 프로그램을 만드세요.\n첫 번째 포켓몬을 공개하기 전에 프로그램을 잠시 기다리게 하세요.\n"
            code: |-
                포켓몬 {is} 피카츄, 샤만데르, 불바사우르, 꼬부기
                {print} 'This is going to be your first pokémon!'
                {sleep}
                {print} 포켓몬 {at} {random}
        2:
            story: "당첨 가능한 추가 가격을 선택할 수 있는 복권을 만드세요.\n"
            code: |-
                가격 {is} 자동차, 햄스터, 100만 유로
                extra {is} {ask} '무엇을 이기고 싶습니까?'
                {add} extra {to_list} 가격
                {print} 'You won a ' 가격 {at} {random}
    5:
        1:
            story: "좋아하는 영화가 이미 컴퓨터 목록에 있는지 확인하는 프로그램을 만드십시오.\n그렇다면 취향이 좋다고 인쇄하고, 그렇지 않으면 영화를 목록에 추가합니다.\n"
            code: |-
                favorite_movies {is} 배트맨, 스파이더맨, 어벤져스, 쥬라기 공원
                영화 {is} {ask} '가장 좋아하는 영화는 무엇입니까?'
                {if} 영화 {in} favorite_movies {print} 'You have great taste!'
                {else} {print} 'Such a shame that your favourite movie is not in the list, we will add it right away!'
                {add} 영화 {to_list} favorite_movies
        2:
            story: "수학 게임을 만드세요.\n"
            code: |-
                {print} 'Solve this problem'
                답은 {is} {ask} '88 - 16 = ?'
                {if} answer {is} 72 {print} 'Correct!'
                {else} {print} 'Wrong! The answer was 72'
    6:
        1:
            story: "개와 고양이의 나이를 계산하는 프로그램을 만드세요.\n먼저 사용자의 나이를 묻고 계산을 시작합니다.\n먼저 개의 해를 계산하고 고양이의 해를 계산한다.\n사용자에게 다양한 연령을 보여줍니다.\n"
            code: |-
                age = {ask} 'How old are you?'
                dog_age = age * 7
                cat_age = age * 5
                {print} 'In dogyears you are ' dog_age ' years old.'
                {print} 'In catyears you are ' cat_age ' years old.'
        2:
            story: "생일 파티를 위해 몇 개의 케이크를 사야 하는지 계산할 수 있도록 도와주는 프로그램을 만드세요.\n"
            code: |-
                {print} 'It is your birthday!'
                people = {ask} 'How many people do you want to give a slice of cake?'
                cakes_amount {is} people/8
                {print} 'You will have to buy ' cakes_amount ' cakes'
    7:
        1:
<<<<<<< HEAD
            story: "체스 토너먼트에는 세 명의 선수가 남아 있다.\n어떤 두 플레이어가 먼저 서로 대결할지 결정하는 프로그램을 만듭니다.\n먼저 첫 번째 경기를 치른 두 명의 플레이어를 인쇄한 다음 승자가 상대할 플레이어를 인쇄합니다.\n"
            code: |-
                players = Liam, Noah, Sophie
                player1 = players {at} {random}
                {remove} player1 {from} players
                player2 = players {at} {random}
                {print} player1 ' first plays against ' player2
                {remove} player2 {from} players
                {print} 'The winner plays against ' players {at} {random}
=======
            story: |
                Complete the baby shark song. First comes baby shark, then mommy and finally daddy shark.
            code: |
                {repeat} 3 {times} {print} 'Baby shark tututututudu'
                {print} 'Baby shark'
                {repeat} 3 {times} {print} 'Mommy shark tututututudu'
                {print} 'Mommy shark'
                {repeat} 3 {times} {print} 'Daddy shark tututututudu'
                {print} 'Daddy shark'
>>>>>>> 29e43ca9
        2:
            story: "'버스 바퀴는 돌고 돈다'라는 노래를 만들어 보세요\n"
            code: |-
                {print} 'the wheels on the bus go'
                {repeat} 3 {times} {print} 'round and round'
                {print} 'the wheels of the bus go round and round'
                {print} 'all through the town'<|MERGE_RESOLUTION|>--- conflicted
+++ resolved
@@ -5,23 +5,10 @@
                 {print} This is DJ Hedy
                 {ask} Are you ready to party?
                 {ask} What song would you like to hear?
-<<<<<<< HEAD
                 {echo} Great choice! I love
             story: "지금 DJ 부스에서 노래를 요청하고 있습니다. 파티를 할 준비가 되었는지 묻고 어떤 노래를 듣고 싶은지 묻는 프로그램을 만드세요.\n"
         1:
             story: "당신은 베이커리 헤디의 손님이군요.\n당신은 빵집 안으로 들어가서 제빵사의 환영을 받는다.\n그는 당신이 어떤 종류의 파이를 주문하고 싶은지 물어봅니다.\n다음은 주문 준비 중입니다.\n"
-=======
-                {echo} Great choice! I love the song
-            story: You're at the DJ Booth requesting a song. Create a program that asks if you are ready to party and then asks which song you would like to hear.\n
-        1:
-            story: |
-                Puzzels are exercises in which the lines of code are already written for you. You only have to place the lines in the correct order. Drag the lines of code into the input screen and run the code. Can you get the program to work?
-                You're a customer at bakery Hedy.
-                You walk into the bakery and are welcomed by the baker.
-                He asks what type of pie you want to order.
-                Then he repeats your answer back to you.
-                Lastly, your order is being prepared.
->>>>>>> 29e43ca9
             code: |-
                 {print} Welcome to bakery Hedy!
                 {ask} What type of pie do you want to order?
@@ -55,21 +42,12 @@
                 {print} We're going to film
                 {print} Have fun!
         2:
-<<<<<<< HEAD
             story: "이것은 장난감 가게의 웹샵입니다. 고객들이 장바구니에 물건을 추가할 수 있는 프로그램을 만드세요.\n"
             code: |-
                 {print} Welcome to our toystore
                 toy {is} {ask} What would you like to buy?
                 {print} The toy is added to your shopping cart.
                 {print} Thank you for shopping with us!
-=======
-            story: This is the webshop of a toy store. Create a program where costumers can add an item to their shopping cart.\n
-            code: |
-                {print} Welcome to our toystore'
-                toy is {ask} What would you like to buy?'
-                {print} toy is added to your shopping cart.
-                {print} Thank you for shopping with us!'
->>>>>>> 29e43ca9
     3:
         1:
             story: "호그와트의 새 학년이 시작됩니다! \n당신을 집들 중 한 곳으로 분류하는 것은 모자를 분류하는 일이다.\n어느 집으로 분류되실 건가요?\n당신은 그리핀도르, 허플푸프, 레이븐클로, 슬리데린 중 누구입니까.\n집을 공개하기 전에 프로그램을 잠시 기다리게 하세요.\n"
@@ -136,18 +114,7 @@
                 {print} 'You will have to buy ' cakes_amount ' cakes'
     7:
         1:
-<<<<<<< HEAD
             story: "체스 토너먼트에는 세 명의 선수가 남아 있다.\n어떤 두 플레이어가 먼저 서로 대결할지 결정하는 프로그램을 만듭니다.\n먼저 첫 번째 경기를 치른 두 명의 플레이어를 인쇄한 다음 승자가 상대할 플레이어를 인쇄합니다.\n"
-            code: |-
-                players = Liam, Noah, Sophie
-                player1 = players {at} {random}
-                {remove} player1 {from} players
-                player2 = players {at} {random}
-                {print} player1 ' first plays against ' player2
-                {remove} player2 {from} players
-                {print} 'The winner plays against ' players {at} {random}
-=======
-            story: |
                 Complete the baby shark song. First comes baby shark, then mommy and finally daddy shark.
             code: |
                 {repeat} 3 {times} {print} 'Baby shark tututututudu'
@@ -156,7 +123,6 @@
                 {print} 'Mommy shark'
                 {repeat} 3 {times} {print} 'Daddy shark tututututudu'
                 {print} 'Daddy shark'
->>>>>>> 29e43ca9
         2:
             story: "'버스 바퀴는 돌고 돈다'라는 노래를 만들어 보세요\n"
             code: |-
