levels:
    1:
        1:
            question_text: "Как называется этот язык программирования?"
            mp_choice_options:
<<<<<<< HEAD
            -   option: "Hedy"
                feedback: "Молодец!"
            -   option: "Heddy"
                feedback: "Не этот вариант!"
            -   option: "Haydie"
                feedback: "Не этот вариант!"
            -   option: "Heidi"
                feedback: "Не этот вариант!"
            correct_answer: "А"
=======
            - option: "Hedy"
              feedback: "Молодец!"
            - option: "Heddy"
              feedback: "Не этот вариант!"
            - option: "Haydie"
              feedback: "Не этот вариант!"
            - option: "Heidi"
              feedback: "Не этот вариант!"
            correct_answer: "A"
>>>>>>> fab9ab02
            hint: "Он назван в честь Hedy Lamarr."
            question_score: '10'
        2:
            question_text: "Какая команда показывает текст?"
            mp_choice_options:
            -   option: |
                    ```
                    {echo}
                    ```
                feedback: "`{echo}` repeats a given answer."
            -   option: |
                    ```
                    {print}
                     ```
                feedback: "Correct!"
            -   option: |
                    ```
                    hello
                    ```
                feedback: "Hello isn't a command."
            -   option: |
                    ```
                    {ask}
                    ```
                feedback: "With `{ask}`, you can ask a question."
            correct_answer: "B"
            hint: "_?_ Hello world!"
            question_score: '10'
        3:
            question_text: "How do you ask what someone's favorite color is?"
            mp_choice_options:
            -   option: |
                    ```
                    {print} What is your favorite color?
                    ```
                feedback: "`{print}` prints text, but it doesn't ask questions."
            -   option: |
                    ```
                    {ask} {print} What is your favorite color?
                    ```
                feedback: "You only need one command, not two."
            -   option: |
                    ```
                    {ask} What is your favorite color?
                    ```
                feedback: "Great!"
            -   option: |
                    ```
                    {echo} What is your favorite color?
                    ```
                feedback: "`{echo}` repeats your answer back to you."
            correct_answer: "C"
            hint: "You can {ask} something with the {ask} command"
            question_score: '10'
        4:
            question_text: "What is wrong with this code?"
            code: |-
                Hi Im Hedy!
                {ask} Who are you?
                {echo} Hi...
            mp_choice_options:
            -   option: "`{print}` in line 1 is missing."
                feedback: "Correct!"
            -   option: "Im in line 1 is spelled wrong."
                feedback: "Im is spelled wrong on purpose; Hedy doesn't understand the apostrophes yet."
            -   option: "`{echo}` isn't a command."
                feedback: "`{echo}` is a command, there's another mistake."
            -   option: "Nothing! This is a perfect code!"
                feedback: "Wrong, look carefully!"
            correct_answer: "A"
            hint: "Line 1 doesn't seem right"
            question_score: '10'
        5:
            question_text: "Which command is missing in line 2?"
            code: |-
                {ask} What is your favorite pet?
                _?_ So your favorite pet is...
            mp_choice_options:
            -   option: |
                    ```
                    {print}
                    ```
                feedback: "No, you would like the answer to be repeated back to you."
            -   option: |
                    ```
                    Hedy
                    ```
                feedback: "Hedy isn't a command."
            -   option: |
                    ```
                    {ask}
                    ```
                feedback: "With `{ask}` you can ask a question."
            -   option: |
                    ```
                    {echo}
                    ```
                feedback: "Right on!"
            correct_answer: "D"
            hint: "You want to see the answer at the end of line 2..."
            question_score: '10'
        6:
            question_text: "What's wrong with this code?"
            code: |-
                {print} Hi im Hedy!
                {print} Which football team do you support?
                {echo} You support...
                {print} Cool! Me too!
            mp_choice_options:
            -   option: "In line 1 `{print}` should be replaced with `{ask}`."
                feedback: "`{print}` in line 1 is correct."
            -   option: "In line 2, `{print}` should be replaced with `{ask}`."
                feedback: "Great! You paid attention!"
            -   option: "Line 3 has to begin with `{print}` instead of `{echo}`."
                feedback: "`{echo}` is correct."
            -   option: "In line 4, `{print}` is spelled wrong."
                feedback: "No, there is a mistake somewhere else"
            correct_answer: "B"
            hint: "Check the `{print}` commands."
            question_score: '10'
        7:
            question_text: "What's wrong with this code?"
            code: |-
                {print} Welcome at Hedys restaurant!
                {ask} What would you like to eat?
                {echo} So you want to order ...
                {print} Coming right up! Enjoy!
            mp_choice_options:
            -   option: "In line 1 `{print}` needs to be replaced with `{ask}`"
                feedback: "Are you sure something is wrong?"
            -   option: "In line 1 `{print}` needs to be replaced with `{echo}`"
                feedback: "Are you sure something's wrong?"
            -   option: "In line 3 `{echo}` needs to be replaced with `{print}`"
                feedback: "Are you sure something is wrong?"
            -   option: "Nothing! This is a perfect code!"
                feedback: "Correct!"
            correct_answer: "D"
            hint: "Check the code line by line"
            question_score: '10'
        8:
            question_text: "How do you use the `{echo}` command?"
            mp_choice_options:
            -   option: "You can use it to `{ask}` a question."
                feedback: "That's what `{ask}` is for!"
            -   option: "You can use it to `{print}` text."
                feedback: "That's what `{print}` is for!"
            -   option: "You can use it to repeat an answer."
                feedback: "Good job!"
            -   option: "You can use it to make text disappear."
                feedback: "That's not right..."
            correct_answer: "C"
            hint: "`{echo}` is used after an `{ask}` command."
            question_score: '10'
        9:
            question_text: "What's wrong with this code?"
            code: |-
                {print} Hello!
                {print} How are you doing?
                {echo} So you are doing...
            mp_choice_options:
            -   option: "`{print}` in line 1 should be `{ask}`"
                feedback: "No, `{print}` is right. Where is the question being asked?"
            -   option: "`{print}` in line 2 should be `{ask}`"
                feedback: "Super!"
            -   option: "`{echo}` in line 3 should be `{ask}`"
                feedback: "No, `{echo}` is right. Where is the question being asked?"
            -   option: "Nothing. This is a perfect code!"
                feedback: "Look carefully for the mistake..."
            correct_answer: "B"
            hint: "`{ask}` allows you to ask a question"
            question_score: '10'
        10:
            question_text: "Are you ready for level 2?"
            mp_choice_options:
            -   option: "Yes!"
                feedback: "Great! Let's go to the next level!"
            -   option: "No"
                feedback: "What a shame... You can practice some more in level 1!"
            correct_answer: "A"
            hint: "Let's go!"
            question_score: '10'
    2:
        1:
            question_text: "Which statement is true?"
            mp_choice_options:
            -   option: "In level 2 the `{print}` command doesn't exist anymore"
                feedback: "`{print}` still works"
            -   option: "In level 2 the `{ask}` command doesn't exist anymore"
                feedback: "`{ask}` still works!"
            -   option: "In level 2 the `{echo}` command doesn't exist anymore"
                feedback: "Good"
            -   option: "In level 2 all the level 1 commands still work"
                feedback: "No one command doesn't work anymore."
            correct_answer: "C"
            hint: "`{print}` and `{ask}` still exist."
            question_score: '10'
        2:
            question_text: "Which code is correct?"
            mp_choice_options:
            -   option: |
                    ```
                    name {is} {ask} What is your name?
                    ```
                feedback: "Super!"
            -   option: |
                    ```
                    {ask} {is} name What is your name
                    ```
                feedback: "The words are right, the order is not!"
            -   option: |
                    ```
                    {ask} What is your name?
                    ```
                feedback: "This worked in level 1, but in level 2 and up it works differently."
            -   option: |
                    ```
                    {ask} What is your name? {is} name
                    ```
                feedback: "The words are right, the order isn't!"
            correct_answer: "A"
            hint: "`{ask}` doesn't work like in level 1"
            question_score: '10'
        3:
            question_text: "What appears on your output screen when you run this code?"
            code: |-
                name {is} Marleen
                {print} name goes to the market and she buys an apple.
            mp_choice_options:
            -   option: "name goes to the market and she buys an apple."
                feedback: "The word name is replaced with Marleen"
            -   option: "Marleen goes to the market."
                feedback: "The second part of the sentence isn't left out!"
            -   option: "Marleen goes to the market and she buys an apple."
                feedback: "Right on!"
            -   option: "Marleen goes to the market and Marleen buys an apple."
                feedback: "She is not replaced with the name"
            correct_answer: "C"
            hint: "The word name is replaced with Marleen"
            question_score: '10'
        4:
            question_text: "What will you see on the output screen when you run this code?"
            code: |-
                name {is} Hedy
                {print} Hi my name is name!
            mp_choice_options:
            -   option: "Hi my name is name"
                feedback: "The variable name is replaced with Hedy"
            -   option: "Hi my name is Hedy"
                feedback: "The variable name is replaced with Hedy"
            -   option: "Hi my Hedy is name"
                feedback: "The variable name is replaced with Hedy"
            -   option: "Hi my Hedy is Hedy"
                feedback: "Correct, this mistake will be fixed in level 3!"
            correct_answer: "D"
            hint: "'name' is being replaced with 'Hedy' in both places"
            question_score: '10'
        5:
            question_text: "What happens when you use the `{sleep}` command?"
            code: "{sleep}"
            mp_choice_options:
            -   option: "It slows down your computer"
                feedback: "fortunately not!"
            -   option: "It closes down Hedy"
                feedback: "fortunately not!"
            -   option: "Your program pauses for a second and then continues"
                feedback: "That's right!"
            -   option: "You put it at the end so Hedy knows your program is finished"
                feedback: "No it would be useless at the end of your code"
            correct_answer: "C"
            hint: "The computer waits for a second at the `{sleep}` command"
            question_score: '10'
        6:
            question_text: "What should be on the lines?"
            code: |-
                {print} And the award for best programming language goes to...
                _?_
                {print} Hedy!
            mp_choice_options:
            -   option: |
                    ```
                    {sleep}
                    ```
                feedback: "Perfect!"
            -   option: |
                    ```
                    {echo}
                    ```
                feedback: "There is nothing to repeat back here"
            -   option: |
                    ```
                    {print}
                    ```
                feedback: "There is no text there to `{print}` there"
            -   option: |
                    ```
                    {ask}
                    ```
                feedback: "There is no question there to be asked"
            correct_answer: "A"
            hint: "Pause for dramatic effect..."
            question_score: '10'
        7:
            question_text: "What command should be used on line 2?"
            code: |-
                {print} I will explode in 3 seconds!
                _?_
                {print} BOOM!
            mp_choice_options:
            -   option: |
                    ```
                    {print} 3
                    ```
                feedback: "You don't need to `{print}`"
            -   option: |
                    ```
                    {sleep} 3
                    ```
                feedback: "Perfect!"
            -   option: |
                    ```
                    {sleep}
                    ```
                feedback: "This way the bomb will explode in 1 second"
            -   option: |
                    ```
                    {sleep} {sleep} {sleep}
                    ```
                feedback: "Make it easier on yourself by using the number 3"
            correct_answer: "B"
            hint: "You want the computer to wait for 3 seconds"
            question_score: '10'
        8:
            question_text: "How would you correct the first line of code?"
            code: |-
                {ask} {is} How old are you?
                {print} age
            mp_choice_options:
            -   option: |
                    ```
                    age {ask} {is} How old are you?
                    ```
                feedback: "That is the wrong order"
            -   option: |
                    ```
                    {ask} {is} age How old are you?
                    ```
                feedback: "That is the wrong order"
            -   option: |
                    ```
                    age {is} {ask} How old are you?
                    ```
                feedback: "You get it!"
            -   option: |
                    ```
                    age {is} How old are you?
                    ```
                feedback: "Where is the `{ask}` command?"
            correct_answer: "C"
            hint: "The variable name should come first"
            question_score: '10'
        9:
            question_text: "What is going wrong in this code?"
            code: |-
                dogs {is} animal
                {print} I love animal
            mp_choice_options:
            -   option: "Line 1 should say: dogs `{is}` animals"
                feedback: "The variable name is animal"
            -   option: "Line 1 should say: animal `{is}` dogs"
                feedback: "Great!"
            -   option: "Line 2 should say: `{print}` I love animals"
                feedback: "The variable name is animal"
            -   option: "Line 2 should say: `{sleep}` I love animals"
                feedback: "Sleep is not used to `{print}` text"
            correct_answer: "B"
            hint: "You want to `{print}` 'I love dogs'"
            question_score: '10'
        10:
            question_text: "What command should be used on the line 1?"
            code: |-
                flavor {is} _?_
                {print} Your favorite icecream is...
                {sleep}
                {print} flavor
            mp_choice_options:
            -   option: |
                    ```
                    {sleep} 3
                    ```
                feedback: "You want to know the favorite flavor!"
            -   option: |
                    ```
                    {print} strawberries
                    ```
                feedback: "You do not want a `{print}` command at the middle of the line..."
            -   option: |
                    ```
                    strawberries, chocolate, vanilla
                    ```
                feedback: "This way you are making a list. You don't want that now."
            -   option: |
                    ```
                    {ask} What flavor icecream do you like?
                    ```
                feedback: "That's right!"
            correct_answer: "D"
            hint: "You want to `{ask}` a question"
            question_score: '10'
    3:
        1:
            question_text: "What command do you use to let Hedy pick something arbitrarily?"
            mp_choice_options:
            -   option: |
                    ```
                    {print}
                    ```
                feedback: "`{print}` is used to print text"
            -   option: |
                    ```
                    {ask}
                    ```
                feedback: "`{ask}` is used to ask a question"
            -   option: |
                    ```
                    {is}
                    ```
                feedback: "`{is}` is used to make a list"
            -   option: |
                    ```
                    {at} {random}
                    ```
                feedback: "Correct!"
            correct_answer: "D"
            hint: "Arbitrarily means without a plan or randomly."
            question_score: '10'
        2:
            question_text: "What's wrong with this code?"
            code: |-
                animals {is} dog cat cow
                {print} animals {at} {random}
            mp_choice_options:
            -   option: "You need commas in line 1: dog, cat, cow."
                feedback: "Good job!"
            -   option: "Line 1 needs to start with `{print}`."
                feedback: "No, you don't need `{print}`"
            -   option: "Line 2 needs to say 'animal' instead of 'animals'',"
                feedback: "animals is correct."
            -   option: "`{at} {random}` is spelled incorrectly"
                feedback: "`{at} {random}` is the correct spelling"
            correct_answer: "A"
            hint: "There's something wrong in line 1"
            question_score: '10'
        3:
            question_text: "What's wrong in line 2 of this code?"
            code: |-
                options {is} rock, paper, scissors
                {print} rock, paper, scissors {at} {random}
            mp_choice_options:
            -   option: |
                    ```
                    {at} {random} {print} options
                    ```
                feedback: "You're almost there. The order of the words isn't right yet."
            -   option: |
                    ```
                    {print} rock {at} {random}
                    ```
                feedback: "you don't always want the Hedy to {print} rock, sometimes you want scissors or paper."
            -   option: |
                    ```
                    {print} options {at} {random}
                    ```
                feedback: "Very good!"
            -   option: "Nothing, the code is correct!"
                feedback: "Look carefully for the mistake"
            correct_answer: "C"
            hint: "The variable (the list) is called options."
            question_score: '10'
        4:
            question_text: "What should change in line 2 to print a random price?"
            code: |-
                prices {is} 1 dollar, 100 dollar, 1 million dollar
                {print} price {at} {random}
            mp_choice_options:
            -   option: |
                    ```
                    {print} price
                    ```
                feedback: "You don't want to `{print}` the word price, but you want to `{print}` one price out of your list `{at} {random}`"
            -   option: |
                    ```
                    {print} prices {at} {random}
                    ```
                feedback: "Great! You've really paid attention."
            -   option: |
                    ```
                    {print} {at} {random} price
                    ```
                feedback: "`{at} {random}` is placed behind the variable."
            -   option: "Nothing, this code is alright."
                feedback: "Look carefully for the mistake you missed!"
            correct_answer: "B"
            hint: "The variable name is prices"
            question_score: '10'
        5:
            question_text: "What is wrong in this code?"
            code: |-
                question {is} {ask} What do you want to know?
                {print} question
                answers {is} yes, no, maybe
                {print} answers {at} {random}
            mp_choice_options:
            -   option: "Line 1 needs to say `{print}` instead of `{ask}`"
                feedback: "No, that's not wrong."
            -   option: "Line 2 needs to say `{ask}` instead of `{print}`"
                feedback: "No that's not wrong."
            -   option: "Line 2 needs to say answers `{at} {random}` `{is}` yes, no, maybe"
                feedback: "No, that's not wrong."
            -   option: "Nothing, this code is perfect"
                feedback: "That's right!"
            correct_answer: "D"
            hint: "Does this code even have a mistake?"
            question_score: '10'
        6:
            question_text: "What's wrong with this code?"
            code: |-
                question {is} {ask} What do you want to know?
                answers yes, no, maybe
                {print} answers {at} {random}
            mp_choice_options:
            -   option: "Line 2 needs to say question instead of answers"
                feedback: "No that's not right"
            -   option: "Line 2 needs the `{is}` command"
                feedback: "Correct"
            -   option: "Line 3 needs to say answer instead of answers"
                feedback: "No the variable's called answers"
            -   option: "Nothing! This code is great!"
                feedback: "Actually, line 2 has a mistake."
            correct_answer: "B"
            hint: "There is something wrong with line 2."
            question_score: '10'
        7:
            question_text: "What does the `{add}` command do?"
            code: |-
                books {is} Harry Potter, The Hobbit, Green Eggs and Ham
                your_book {is} {ask} What is your favorite book?
                {add} your_book {to} books
                {print} books {at} {random}
            mp_choice_options:
            -   option: "The `{add}` command removes a random book from the list"
                feedback: "The remove command removes, the add command adds"
            -   option: "The `{add}` command adds a random book to a list"
                feedback: "It doesn't. It adds your answer to the list!"
            -   option: "The `{add}` command adds your favorite book to the list"
                feedback: "Correct!"
            -   option: "The `{add}` command prints your favorite book."
                feedback: "No, it adds your favorite book to the list"
            correct_answer: "C"
            hint: "The `{add}` command adds a book, but which one?"
            question_score: '10'
        8:
            question_text: "What is the output of this code?"
            code: |-
                crisps {is} sea salt, paprika, sour cream
                {remove} sea salt {from} crisps
                {remove} paprika {from} crisps
                {print} crisps {at} {random}
            mp_choice_options:
            -   option: "You can't tell, because Hedy will `{print}` one of the 3 flavors `{at} {random}`"
                feedback: "Take a look at the `{remove}` commands"
            -   option: "sea salt"
                feedback: "sea salt is removed from the list"
            -   option: "paprika"
                feedback: "Paprika is removed from the list"
            -   option: "sour cream"
                feedback: "That's right!"
            correct_answer: "D"
            hint: "There are 3 flavors, bit 2 are removed. Which one remains?"
            question_score: '10'
        9:
            question_text: "What's wrong with this code?"
            code: |-
                colors {is} blue, purple, green
                chosen_color {is} {ask} Which haircolor wouldn't your like to have?
                {remove} chosen_color {from} colors
                {print} I will dye my hair color {at} {random}
            mp_choice_options:
            -   option: "Line 3 should say: `{remove}` blue `{from}` colors"
                feedback: "Maybe you want blue hair though!"
            -   option: "Line 3 should have an `{add}` command instead of a `{remove}` command"
                feedback: "You want to remove the chosen color so `{remove}` is right."
            -   option: "In line 4 the variable should be called colors instead of color"
                feedback: "Great job!"
            -   option: "Nothing, this is a correct code!"
                feedback: "Find the mistake!"
            correct_answer: "C"
            hint: "Look at line 3"
            question_score: '10'
        10:
            question_text: "What should be on the _?_?"
            code: |-
                walkers {is} dad, mom, Sam, Petra
                walked_yesterday {is} {ask} Who walked the dogs yesterday?
                {print} walked_yesterday shouldn't have to walk the dogs again today
                _?_
                {print} walkers {at} {random} , it's your turn to walk the dogs!
            mp_choice_options:
            -   option: |
                    ```
                    {remove} walked_yesterday {from} walkers
                    ```
                feedback: "Super!"
            -   option: |
                    ```
                    {remove} walked yesterday {to} walkers
                    ```
                feedback: "`{remove} {from}` or `{add} {to}`, not `{remove} {to}`"
            -   option: |
                    ```
                    {remove} walkers {from} yesterday
                    ```
                feedback: "yesterday is not a variable"
            -   option: |
                    ```
                    {add} walked_yesterday {to} walkers
                    ```
                feedback: "This increased the change that the person who walked yesterday now has to do it again. That's mean."
            correct_answer: "A"
            hint: "The person who walked the dog yesterday should be removed from the list."
            question_score: '10'

    4:
        1:
            question_text: "Which of these is true?"
            mp_choice_options:
            -   option: "`{print}` and `{ask}` now need quotation marks"
                feedback: "That's right"
            -   option: "Only `{print}` needs quotation marks"
                feedback: "`{ask}` needs quotation marks too!"
            -   option: "`{at} {random}` doesn't work anymore in level 4"
                feedback: "`{at} {random}` still works"
            -   option: "`{at} {random}` now needs quotation marks"
                feedback: "No, but 2 other commands do."
            correct_answer: "A"
            hint: "In level 4 you need quotation marks for 2 commands."
            question_score: '10'
        2:
            question_text: "Which code uses the proper quotation marks?"
            mp_choice_options:
            -   option: |
                    ```
                    {print} `hello`
                    ```
                feedback: "This quotation mark is skewed, you need a straight one."
            -   option: |
                    ```
                    {print} 'hello'
                    ```
                feedback: "Correct"
            -   option: |
                    ```
                    {print} hello
                    ```
                feedback: "There are no quotation marks here!."
            -   option: |
                    ```
                    {print} ,hello,
                    ```
                feedback: "This is a comma, you need quotation marks."
            correct_answer: "B"
            hint: "Pick the right quotation marks."
            question_score: '10'
        3:
            question_text: "Where are the quotation marks used correctly?"
            mp_choice_options:
            -   option: |
                    ```
                    {print} Hi Im Hedy
                    ```
                feedback: "Add quotation marks please!"
            -   option: |
                    ```
                    {print} 'Hi Im Hedy
                    ```
                feedback: "Both before and after the words you want to print should be a quotation mark."
            -   option: |
                    ```
                    '{print} Hi Im Hedy'
                    ```
                feedback: "The first quotation mark should be behind the word {print}"
            -   option: |
                    ```
                    {print} 'Hi Im Hedy'
                    ```
                feedback: "Perfect!"
            correct_answer: "D"
            hint: "Both before and after the words you want to print should be a quotation mark."
            question_score: '10'
        4:
            question_text: "Which statement is true?"
            mp_choice_options:
            -   option: "You need quotation marks around the word `{print}`, like this: `'{print}'`."
                feedback: "The quotation marks shouldn't be around the command itself."
            -   option: "You need quotation marks around the words you want to print."
                feedback: "Super!"
            -   option: "You do not need quotation marks when using the `{ask}` command"
                feedback: "Both `{print}` and `{ask}` require quotation marks"
            -   option: "You can choose yourself whether to use quotation marks or not."
                feedback: "Unfortunately, Hedy is stricter than that."
            correct_answer: "B"
            hint: "From level 4 on you need to use quotation marks."
            question_score: '10'
        5:
            question_text: "What has to be changed in order for the game to work?"
            code: |-
                options {is} rock, paper, scissors
                {print} 'options {at} {random}'
            mp_choice_options:
            -   option: |
                    ```
                    '{print} options {at} {random}'
                    ```
                feedback: "Never put the quotation mark in front of the {print} command."
            -   option: |
                    ```
                    {print} 'options' {at} {random}
                    ```
                feedback: "options is a variable. You don't literally want to print 'options {at} {random}'."
            -   option: |
                    ```
                    {print} options {at} {random}
                    ```
                feedback: "That's right"
            -   option: "Nothing, the game already works!"
                feedback: "Look carefully. There is an error."
            correct_answer: "C"
            hint: "You don't want Hedy to literally print 'options {at} {random}', you want it to print 'rock' or 'paper' or 'scissors'."
            question_score: '10'
        6:
            question_text: "What would be a good next line in this code?"
            code: |-
                prices {is} 1 dollar, 100 dollars, 1 million dollars
            mp_choice_options:
            -   option: |
                    ```
                    {print} 'You win...' prices {at} {random}
                    ```
                feedback: "Great! You get it!"
            -   option: |
                    ```
                    {print} You win... 'prices {at} {random}'
                    ```
                feedback: "Hedy will literally print 'prices {at} {random}'"
            -   option: |
                    ```
                    {print} You win... prices {at} {random}
                    ```
                feedback: "You need some quotation marks!"
            -   option: |
                    ```
                    {print} 'You win... prices {at} {random}'
                    ```
                feedback: "Hedy will literally print 'prices {at} {random}''"
            correct_answer: "A"
            hint: "Think carefully: what is a variable and should be outside of the quotation marks? And what are normal words that should be inside?."
            question_score: '10'
        7:
            question_text: "What's wrong with this code?"
            code: |-
                question {is} {ask} What do you want to know?
                answers {is} yes, no, maybe
                {print} answers {at} {random}
            mp_choice_options:
            -   option: "Quotation marks are missing in line 1"
                feedback: "Correct!"
            -   option: "Quotation marks are missing in line 2"
                feedback: "A variable doesn't need quotes"
            -   option: "Quotation marks are missing in line 3"
                feedback: "You don't want Hedy to literally print 'answers {at} {random}' so no quotation marks needed here!"
            -   option: "Nothing, this code is good as is!"
                feedback: "Look carefully. You missed a mistake!"
            correct_answer: "A"
            hint: "Check each line on whether they'd need quotation marks or not."
            question_score: '10'
        8:
            question_text: "What would be a good next line for this code?"
            code: |-
                {print} 'Welcome at the money show!'
                {print} 'In front of you are 3 doors'
                door {is} {ask} 'Which door do you choose?'
            mp_choice_options:
            -   option: |
                    ```
                    {print} So you pick door door
                    ```
                feedback: "We need quotation marks"
            -   option: |
                    ```
                    {print} 'So you pick ' door door
                    ```
                feedback: "If the player chooses door 3, Hedy will say 'So you pick 3 3"
            -   option: |
                    ```
                    {print} 'So you pick door ' door
                    ```
                feedback: "Super!"
            -   option: |
                    ```
                    {print} 'So you pick door door'
                    ```
                feedback: "Hedy will literally print 'So you pick door door"
            correct_answer: "C"
            hint: "The second word door should be replaced with the number, the first should still be the word door..."
            question_score: '10'
        9:
            question_text: "What will never appear in your output screen?"
            code: |-
                clubs {is} Real Madrid, Bayern Munchen, Manchester United, Ajax
                {print} clubs {at} {random} ' is going the win the champions league'
            mp_choice_options:
            -   option: "Ajax is going to win the champions league"
                feedback: "Hedy could `{print}` that"
            -   option: "Real Madrid is going to win the champions league"
                feedback: "Hedy could `{print}` that"
            -   option: "Bayer Munchen is going to win the champions league"
                feedback: "Hedy could `{print}` that"
            -   option: "FC Barcelona is going to win the champions league"
                feedback: "That's right. It's not in the list"
            correct_answer: "D"
            hint: "What are Hedy's options to randomly pick from?"
            question_score: '10'
        10:
            question_text: "Which statement is true?"
            code: |-
                people {is} mom, dad, Emma, Sophie
                {print} The dishes are done by...
                {print} people {at} {random}
            mp_choice_options:
            -   option: "Quotation marks are missing in line 1"
                feedback: "A list doesn't need quotation marks"
            -   option: "Quotation marks are missing in line 2"
                feedback: "Correct"
            -   option: "Quotation marks are missing in both line 2 and 3"
                feedback: "Line 3 doesn't need quotation marks because it's not printed literally"
            -   option: "Nothing, this code has no mistakes"
                feedback: "You missed one!"
            correct_answer: "B"
            hint: "One line needs quotation marks, because you want it to be printed literally."
            question_score: '10'
    5:
        1:
            question_text: "Which command should be filled in on the _?_?"
            code: |-
                number {is} {ask} 'What is your lucky number?'
                {if} number {is} 5 {print} Mine too!
                _?_ {print} My lucky number is 5!
            mp_choice_options:
            -   option: |
                    ```
                    {print}
                    ```
                feedback: "There already is a `{print}` command."
            -   option: |
                    ```
                    {if}
                    ```
                feedback: "The `{if}` command is used in the line above."
            -   option: |
                    ```
                    {sleep}
                    ```
                feedback: "That's not it!"
            -   option: |
                    ```
                    {else}
                    ```
                feedback: "That's right!"
            correct_answer: "D"
            hint: "Which one goes together with the `{if}` command?"
            question_score: '10'
        2:
            question_text: "What appears in your output screen when you type in the name Hedy?"
            code: |-
                name {is} {ask} 'What is your name?'
                {if} name {is} Hedy {print} 'fun' {else} {print} 'less fun'
            mp_choice_options:
            -   option: "fun"
                feedback: "That's right!"
            -   option: "less fun"
                feedback: "If the name is Hedy, it will say 'fun''"
            -   option: "Hedy"
                feedback: "No, it doesn't print the name"
            -   option: "Error"
                feedback: "Fortunately not!"
            correct_answer: "A"
            hint: "`{if}` name `{is}` Hedy `{print}` ...?"
            question_score: '10'
        3:
            question_text: "What is the right password?"
            code: |-
                password {is} {ask} 'What is the password?'
                {if} password {is} SECRET {print} 'Correct!'
                {else} {print} 'ALARM! INTRUDER!'
            mp_choice_options:
            -   option: "Correct!"
                feedback: "This is printed when you type in the correct password"
            -   option: "SECRET"
                feedback: "That's right!'"
            -   option: "password"
                feedback: "The password isn't password..."
            -   option: "ALARM INTRUDER"
                feedback: "This is printed when you type in the incorrect password!"
            correct_answer: "B"
            hint: "`{if}` password `{is}` ... `{print}` 'Correct!'!'"
            question_score: '10'
        4:
            question_text: "What does Hedy print when you type in the wrong password?"
            code: |-
                password {is} {ask} 'What is the password?'
                {if} password {is} SECRET {print} 'Correct!'
                {else} {print} 'ALARM! INTRUDER!'
            mp_choice_options:
            -   option: "Correct"
                feedback: "That's printed if the correct answer is given, not the wrong one..."
            -   option: "SECRET"
                feedback: "That's not the right answer"
            -   option: "Wrong!"
                feedback: "No, this is not what Hedy will print"
            -   option: "ALARM! INTRUDER!"
                feedback: "Great job!"
            correct_answer: "D"
            hint: "Your computer will sound the alarm for intruders!"
            question_score: '10'
        5:
            question_text: "Why will Hedy say 'ALARM! INTRUDER' when you type in 'secret'?"
            code: |-
                password {is} {ask} 'What is the password?'
                {if} password {is} SECRET {print} 'Correct!'
                {else} {print} 'ALARM! INTRUDER!'
            mp_choice_options:
            -   option: "Because it needs to be in capitals, so SECRET"
                feedback: "Indeed!"
            -   option: "Because the password is alarm"
                feedback: "No, this is not the password."
            -   option: "Because it's spelled wrong."
                feedback: "That's not how you spell secret"
            -   option: "Because Hedy makes a mistake"
                feedback: "No, Hedy is right"
            correct_answer: "A"
            hint: "The spelling of the word has to be exactly the same."
            question_score: '10'
        6:
            question_text: "Which word should be on the place of the question mark in the last line?"
            code: |-
                {print} 'Im Hedy the football fortune teller!'
                {print} 'I will predict what place your team will end up!'
                club is {ask} 'Which club is your favorite?'
                {if} club {is} ajax {print} 'Ajax is going to win of course!'
                _?_ {print} 'Sorry, your club is gonna be in last place...'
            mp_choice_options:
            -   option: |
                    ```
                    {if}
                    ```
                feedback: "`{if}` is already in the line above"
            -   option: |
                    ```
                    {at} {random}
                    ```
                feedback: "No, you need `{else}`."
            -   option: |
                    ```
                    {else}
                    ```
                feedback: "Great!"
            -   option: |
                    ```
                    {print}
                    ```
                feedback: "`{print}` is already there, we need a word before it!"
            correct_answer: "C"
            hint: "`{if}` goes together with...?"
            question_score: '10'
        7:
            question_text: "Which word should be in the place of the question mark?"
            code: |-
                {print} 'I can predict if you will be a millionair or not!'
                name {is} {ask} 'Whats your name?'
                {if} name {is} Hedy {print} 'You will be a millionair!'
                {else} _?_ 'Unfortunately... No big money for you.'
            mp_choice_options:
            -   option: |
                    ```
                    {if}
                    ```
                feedback: "`{if}` is in the line above."
            -   option: |
                    ```
                    {at} {random}
                    ```
                feedback: "No, you don't need `{at} {random}`."
            -   option: |
                    ```
                    {else}
                    ```
                feedback: "There already is an `{else}` command"
            -   option: |
                    ```
                    {print}
                    ```
                feedback: "Awesome!"
            correct_answer: "D"
            hint: "After `{else}` a `{print}` command follows"
            question_score: '10'
        8:
            question_text: "Which word should be on the place of the question mark?"
            code: |-
                animal {is} {ask} 'What is your favorite animal?'
                {if} _?_ {is} penguin {print} 'Thats my favorite animal too!'
                {else} {print} 'Cool! I like penguins.'
            mp_choice_options:
            -   option: |
                    ```
                    favorite animal
                    ```
                feedback: "That's not the variable name."
            -   option: |
                    ```
                    animal
                    ```
                feedback: "Great job!"
            -   option: |
                    ```
                    {if}
                    ```
                feedback: "`{if}` is already there"
            -   option: |
                    ```
                    {print}
                    ```
                feedback: "No, that's not it."
            correct_answer: "B"
            hint: "What the variable name?"
            question_score: '10'
        9:
            question_text: "Which door should you choose to escape??"
            code: |-
                {print} 'Escape from the haunted house!'
                {print} 'There are 3 doors in front of you'
                door {is} {ask} 'Which door do you choose?'
                monsters {is} vampire, werewolf, giant spider
                {if} door {is} 2 {print} 'Yay, you can escape!'
                {else} {print} 'You are being devoured by a... ' monsters {at} {random}
            mp_choice_options:
            -   option: "1"
                feedback: "Bad choice! You're being eaten"
            -   option: "2"
                feedback: "Super! You escaped!"
            -   option: "3"
                feedback: "Bad choice! You're being eaten."
            -   option: "It's a trap, you will always be eaten!"
                feedback: "Luckily not!"
            correct_answer: "B"
            hint: "One of the doors will keep you safe.."
            question_score: '10'
        10:
            question_text: "Which monster is standing behind door 1?"
            code: |-
                {print} 'Escape from the haunted house!'
                {print} 'There are 3 doors in front of you'
                door {is} {ask} 'Which door do you choose?'
                monsters {is} vampire, werewolf, giant spider
                {if} door {is} 2 {print} 'Yay, you can escape!'
                {else} {print} 'You are being devoured by a... ' monsters {at} {random}
            mp_choice_options:
            -   option: "Hedy picks a random monster each time."
                feedback: "Awesome!"
            -   option: "vampire"
                feedback: "Not always..."
            -   option: "werewolf"
                feedback: "Not always..."
            -   option: "giant spider"
                feedback: "Not always..."
            correct_answer: "A"
            hint: "Mind the last 3 words... monsters `{at} {random}`..."
            question_score: '10'
    6:
        1:
            question_text: "What's Hedy's output when you run this code?"
            code: "{print} 2*10"
            mp_choice_options:
            -   option: "20"
                feedback: "Correct!"
            -   option: "12"
                feedback: "No, the plus sign is used in addition"
            -   option: "2*10"
                feedback: "No, Hedy will calculate the answer"
            -   option: "210"
                feedback: "Mind it's a calculation."
            correct_answer: "A"
            hint: "The `*` is used as a multiplication sign"
            question_score: '10'
        2:
            question_text: "Which sign do you use for an addition?"
            mp_choice_options:
            -   option: "-"
                feedback: "That's not it"
            -   option: "plus"
                feedback: "That's not it"
            -   option: "*"
                feedback: "That's not it"
            -   option: "+"
                feedback: "Correct!"
            correct_answer: "D"
            hint: "It's the plus sign."
            question_score: '10'
        3:
            question_text: "What's Hedy's output when you run this code?"
            code: "{print} '3*10'"
            mp_choice_options:
            -   option: "30"
                feedback: "This would be the right answer if there were no quotation marks."
            -   option: "13"
                feedback: "Try again.."
            -   option: "3*10"
                feedback: "Correct! There are quotation marks, so Hedy will print it literally."
            -   option: "Nothing, Hedy will give an error message."
                feedback: "No, Hedy will print it literally."
            correct_answer: "C"
            hint: "Mind the quotation marks!!"
            question_score: '10'
        4:
            question_text: "Kim is 10 years old. What will Hedy print for her?"
            code: |-
                name = {ask} 'How many letters are in your name?'
                age = {ask} 'How old are you?'
                luckynumber = name*age
                {print} 'Your lucky number is...' luckynumber
            mp_choice_options:
            -   option: "30"
                feedback: "Mind, Hedy also prints 'Your lucky number is...'"
            -   option: "10"
                feedback: "Please try again."
            -   option: "Your lucky number is... 30"
                feedback: "That's right!"
            -   option: "Your lucky number is... 10"
                feedback: "Her lucky number is name times age..."
            correct_answer: "C"
            hint: "Kim has 3 letters, she is 10 years old so: letters times age = 3*10 = 30."
            question_score: '10'
        5:
            question_text: "If 5 people eat at this restaurant, how much do they have to pay in total?"
            code: |-
                {print} 'Welcome to Hedys!'
                people = {ask} 'How many people are eating with us tonight?'
                price = people * 10
                {print} 'That will be ' price 'dollar please'
            mp_choice_options:
            -   option: "5 dollars"
                feedback: "Unfortunately, it's not that cheap."
            -   option: "10 dollars"
                feedback: "No, it's 10 dollars each."
            -   option: "15 dollars"
                feedback: "The * means multiplication."
            -   option: "50 dollars"
                feedback: "Great!"
            correct_answer: "D"
            hint: "`price` `is` `people` `times` 10"
            question_score: '10'
        6:
            question_text: "How much does a hamburger cost is this virtual restaurant?"
            code: |-
                {print} 'Welcome at Hedys diner'
                food = {ask} 'What would you like to eat?'
                price = 0
                {if} food {is} hamburger price = 15
                {if} food {is} fries price = 6
            mp_choice_options:
            -   option: "15 dollars"
                feedback: "Super!"
            -   option: "6 dollars"
                feedback: "The fries are 6 dollars"
            -   option: "0 dollars"
                feedback: "The hamburger isn't free!"
            -   option: "21 dollars"
                feedback: "That's the price for a hamburger and fries!"
            correct_answer: "A"
            hint: "Mind the fourth line."
            question_score: '10'
        7:
            question_text: "Why does line 7 say 'price is price + 3' instead of 'price is 3'?"
            code: |-
                {print} 'Welcome at Hedys diner'
                food = {ask} 'What would you like to eat?'
                price = 0
                {if} food {is} hamburger price = price + 15
                {if} food {is} fries price = price + 6
                drinks is {ask} 'What would you like to drink?'
                {if} drinks {is} coke price = price + 3
                {if} drinks {is} water price = price + 1
                {print} price ' dollars please'
            mp_choice_options:
            -   option: "It could have been `price = 3` just as well."
                feedback: "No, that's not true. Hedy needs to add 3 dollars to the total."
            -   option: "Because Hedy doesn't understand `price = 3`."
                feedback: "Hedy would understand, but it wouldn't be right."
            -   option: "Because Hedy would otherwise forget about the previous order. The price would be 3 dollars in total."
                feedback: "That's right!"
            -   option: "Because the price is 0 dollars to begin with."
                feedback: "That's true, but not the reason"
            correct_answer: "C"
            hint: "The price shouldn't be 3, but 3 dollars more than it already was"
            question_score: '10'
        8:
            question_text: "Why is this code incorrect?"
            code: |-
                correct answer = 3*12
                answer = {ask} 'What is 3 times 12?'
                {if} answer {is} correct answer {print} 'Good job!'
                {else} {print} 'No... It was ' correct answer
            mp_choice_options:
            -   option: "There shouldn't be quotation marks in line 2"
                feedback: "No, there should be!"
            -   option: "The variable is called correct answer, but a variable's name can only be 1 word. So it should be correct_answer"
                feedback: "Correct!"
            -   option: "The `{if}` and `{else}` commands should be in the same line."
                feedback: "No, that's not true."
            -   option: "The variable in line 2 can't be called answer, because it is too similar to the variable correct answer."
                feedback: "Variable names can be similar, but they can't be 2 words..."
            correct_answer: "B"
            hint: "Inspect what the variables are called."
            question_score: '10'
        9:
            question_text: "Imagine you love football a 10, you've eaten 2 bananas and have washed your hands 3 times today. How smart does the silly fortune teller think you are?"
            code: |-
                {print} 'Im Hedy the silly fortune teller'
                {print} 'I will predict how smart you are!'
                football = {ask} 'On a scale of 0 to 10 how much do you love football?'
                bananas = {ask} 'How many bananas have you eaten this week?'
                hygiene = {ask} 'How many times did you wash your hands today??'
                result = bananas + hygiene
                result = result * football
                {print} 'You are ' result 'percent smart.'
            mp_choice_options:
            -   option: "10%"
                feedback: "(2 bananas + 3 hygiene) * 10 football = 5*10 =?"
            -   option: "32%"
                feedback: "(2 bananas + 3 hygiene) * 10 football = 5*10 =?"
            -   option: "50%"
                feedback: "Super! You are 100 percent smart!"
            -   option: "100%"
                feedback: "(2 bananas + 3 hygiene) * 10 football = 5*10 =?"
            correct_answer: "C"
            hint: "(2 bananas + 3 hygiene) * 10 football = 5*10 =?"
            question_score: '10'
        10:
            question_text: "Which statement is true?"
            code: |-
                name _?_ Hedy
                {print} name 'is walking trough the forrest'
            mp_choice_options:
            -   option: "You can only fill in the word is on the `_?_`"
                feedback: "You are allowed to use the `=` sign as well"
            -   option: "You can fill in either the word is or the `=` sign on the `_?_`"
                feedback: "Amazing!"
            -   option: "You have to fill in =is= on the `_?_`"
                feedback: "No, one `=` sign is enough"
            -   option: "You can only use the `=` sign when working with numbers, not with words."
                feedback: "You can also use `=` with words."
            correct_answer: "B"
            hint: "`{is}` and `=` are both allowed"
            question_score: '10'
    7:
        1:
            question_text: "How many lines can you repeat at once with the repeat command at this level?"
            mp_choice_options:
            -   option: "0"
                feedback: "No you can repeat a line."
            -   option: "1"
                feedback: "Correct, one line at a time"
            -   option: "2"
                feedback: "In this level only one line at a time"
            -   option: "infinite"
                feedback: "In this level you can only repeat one line at a time"
            correct_answer: "B"
            hint: "You can only repeat 1 line at a time"
            question_score: '10'
        2:
            question_text: "Which code is right?"
            mp_choice_options:
            -   option: |
                    ```
                    {print} 100 {times} 'hello'
                    ```
                feedback: "`{repeat}` 100 `{times}` `{print}` 'hello'"
            -   option: |
                    ```
                    {print} {repeat} 100 {times} 'hello'
                    ```
                feedback: "{repeat} 100 {times} {print} 'hello'"
            -   option: |
                    ```
                    {repeat} 'hello' 100 {times}
                    ```
                feedback: "{repeat} 100 {times} {print} 'hello'"
            -   option: |
                    ```
                    {repeat} 100 {times} {print} 'hello'
                    ```
                feedback: "That's right!"
            correct_answer: "D"
            hint: "First the repeat command, then the `{print}` command"
            question_score: '10'
        3:
            question_text: "Is this code right or wrong?"
            code: "{repeat} 100 {times} 'Hello!'"
            mp_choice_options:
            -   option: "Right"
                feedback: "No, a word is missing"
            -   option: "Wrong, the word `{repeat}` is missing"
                feedback: "The word `{repeat}` is there, another word is missing"
            -   option: "Wrong, the word `{times}` is missing"
                feedback: "The word `{times}` is there, another word is missing."
            -   option: "Wrong, the word `{print}` is missing"
                feedback: "Correct"
            correct_answer: "D"
            hint: "It should be: `{repeat}` 100 `{times}` `{print}` 'Hello'"
            question_score: '10'
        4:
            question_text: "Which word is wrong in the code?"
            code: |-
                {print} 'I'm blue'
                {repeat} 7 {times} {print} 'da ba dee, da ba da'
            mp_choice_options:
            -   option: |
                    ```
                    I'm
                    ```
                feedback: "That's right!"
            -   option: |
                    ```
                    {print}
                    ```
                feedback: "`{print}` is spelled correctly"
            -   option: |
                    ```
                    {repeat}
                    ```
                feedback: "`{repeat}` is spelled correctly"
            -   option: |
                    ```
                    {times}
                    ```
                feedback: "`{times}` is spelled correctly"
            correct_answer: "A"
            hint: "I'm is wrong, you can't use apostrophes"
            question_score: '10'
        5:
            question_text: "Is this code right or wrong?"
            code: |-
                {repeat} 100 {times} {print} 'Hedy is awesome!'
            mp_choice_options:
            -   option: "Correct"
                feedback: "That's right!"
            -   option: "Wrong"
                feedback: "That's not it"
            correct_answer: "A"
            hint: "The code is correct!"
            question_score: '10'
        6:
            question_text: "What will be the output from this code?"
            code: |-
                {print} 'The wheels on the bus go'
                {repeat} 3 {times} {print} ' round and round'
            mp_choice_options:
            -   option: "the wheels on the bus go\nround and round"
                feedback: "Only the second line is repeated 3 times"
            -   option: "the wheels on the bus go\nthe wheels on the bus go\nthe wheels on the bus go\nround and round"
                feedback: "Only the second line is repeated 3 times"
            -   option: "the wheels on the bus go\nround and round\nthe wheels on the bus go\nround and round\nthe wheels on the bus go\nround and round"
                feedback: "Only the second line is repeated 3 times"
            -   option: "the wheels on the bus go\nround and round\nround and round\nround and round"
                feedback: "All though the town! Perfect!"
            correct_answer: "D"
            hint: "Only 'round and round' is repeated 3 times."
            question_score: '10'
        7:
            question_text: "What will be the output from this code?"
            code: |-
                {repeat} 2 {times} {print} 'We will'
                {print} 'ROCK YOU!'
            mp_choice_options:
            -   option: "We will We will\nROCK YOU!"
                feedback: "'We will' won't appear twice in the same line"
            -   option: "We will\nWe will\nROCK YOU!"
                feedback: "Great!"
            -   option: "We will\nROCK YOU!\nWe will\nROCK YOU!"
                feedback: "ROCK YOU! won't be repeated"
            -   option: "We will\nROCK YOU!"
                feedback: "Mind the repeat command"
            correct_answer: "B"
            hint: "Mind the `{repeat}` command."
            question_score: '10'
        8:
            question_text: "Welke Hedy code hoort bij dit resultaat"
            code: "Here comes the sun\nDo do do do\nHere comes the sun\nAnd I say\nIts alright"
            mp_choice_options:
            -   option: |
                    ```
                    {print} 'Here comes the sun'
                    {print} 'Do do do do'
                    {print} 'Here comes the sun'
                    {print} 'And I say'
                    {print} 'Its alright'
                    ```
                feedback: "Perfect, je kan het `{repeat}` commando hier niet gebruiken."
            -   option: |
                    ```
                    {repeat} 2 {times} {print} 'Here comes the sun'
                    {print} 'And I say'
                    {print} 'Its alright'"
                feedback: "Waar is de 'Do do do do' gebleven?"
            -   option: |
                    ```
                    {repeat} 2 {times} {print} 'Here comes the sun'
                    {print} 'Do do do do'
                    {print} 'And I say'
                    {print} 'Its alright'
                    ```
                feedback: "Dit is niet de juiste volgorde.."
            -   option: |
                    ```
                    {repeat} 2 {times} {print} 'Here comes the sun'
                    {repeat} 2 {times} {print} 'Do do'
                    {print} 'And I say'
                    {print} 'Its alright'"
                    ```
                feedback: "Dit is niet de juiste volgorde.."
            hint: "`{repeat}` kan alleen worden gebruikt als je dezelfde regel meerdere keren achter elkaar wil uitvoeren."
            correct_answer: "A"
            question_score: '10'
        9:
            question_text: "Welke Hedy code hoort bij dit resultaat ?"
            code: |-
                Batman was flying through Gotham.
                When suddenly he heard someone screaming...
                Help !
                Help !
                Help !
                Please help me !"
            mp_choice_options:
            -   option: |
                    ```
                    {print} 'Batman was flying through Gotham. '
                    {print} 'When suddenly he heard someone screaming...'
                    {print} 'Help !'
                    {repeat} 3 {times} {print} 'Please help me !'
                    ```
                feedback: "Je herhaalt de verkeerde regel"
            -   option: |
                    ```
                    {print} 'Batman was flying through Gotham.'
                    {print} 'When suddenly he heard someone screaming...'
                    {repeat} 3 {times} 'Help !'
                    {print} 'Please help me !'
                    ```
                feedback: "Het commando `{print}` mist op regel 3"
            -   option: |
                    ```
                    {print} Batman was flying through Gotham.
                    {print} When suddenly he heard someone screaming...
                    {repeat} 3 {times} {print} Help !
                    {print} Please help me !
                    ```
                feedback: "Je vergeet de aanhalingstekens"
            -   option: |
                    ```
                    {print} 'Batman was flying through Gotham.'
                    {print} 'When suddenly he heard someone screaming...'
                    {repeat} 3 {times} {print} 'Help !'
                    {print} 'Please help me !'
                    ```
                feedback: "Perfect"
            question_score: '10'
            hint: "'Help !' wordt 3x herhaald."
            correct_answer: "D"
        10:
            question_text: "What Hedy code belongs to this output?"
            code: |-
                if youre happy and you know it clap your hands
                if youre happy and you know it clap your hands
                if youre happy and you know it and you really want to show it
                if youre happy and you know it clap your hands
            mp_choice_options:
            -   option: |
                    ```
                    {repeat} 2 {times} 'if youre happy and you know it clap your hands'
                    {print} 'if youre happy and you know it and you really want to show it'
                    {print} 'if youre happy and you know it clap your hands'
                    ```
                feedback: "Almost! the first line needs an extra word"
            -   option: |
                    ```
                    {repeat} 2 {times} {print} 'if youre happy and you know it clap your hands'
                    {print} 'if youre happy and you know it and you really want to show it'
                    {print} 'if youre happy and you know it clap your hands'
                    ```
                feedback: "Great!"
            -   option: |
                    ```
                    {repeat} 3 {times} {print} 'if youre happy and you know it clap your hands'
                    {print} 'if youre happy and you know it and you really want to show it'
                    ```
                feedback: "This is not in the right order."
            -   option: |
                    ```
                    {repeat} 4 {times} 'if youre happy and you know it'
                    {repeat} 2 times 'clap your hands'
                    {print} 'and you really want to show it'
                    {print} 'clap your hands'
                    ```
                feedback: "This is not in the right order."
            correct_answer: "B"
            hint: "Mind the order of the sentences."
            question_score: '10'
    8:
        1:
            question_text: "Which output will be produced by this code?"
            code: |-
                {repeat} 2 {times}
                    {print} 'Hello'
                    {print} 'Im Hedy!'
            mp_choice_options:
            -   option: "Hello \n Im Hedy!"
                feedback: "Everything is printed twice."
            -   option: "Hello \n Hello \n Im Hedy"
                feedback: "The second line is repeated twice as well."
            -   option: "Hello \n Im Hedy! \n Hello \n Im Hedy!"
                feedback: "Super!"
            -   option: "Hello \n Hello \n Im Hedy! \n Im Hedy!"
                feedback: "Everything is printed twice"
            correct_answer: "C"
            hint: "Both lines are repeated twice."
            question_score: '10'
        2:
            question_text: "What is wrong with this code?"
            code: |-
                {repeat} 5 {times}
                {print} 'Hedy is cool!'
            mp_choice_options:
            -   option: "This should be only one line, not 2."
                feedback: "No it should be 2 lines."
            -   option: "This `{print}` command has to go"
                feedback: "No, you need it."
            -   option: "There is a spelling mistake in the `{repeat}` command."
                feedback: "Nee, repeat is de goede spelling"
            -   option: "The second line need to start with 4 spaces as indentation."
                feedback: "Correct!"
            correct_answer: "D"
            hint: "Something is missing in the second line?"
            question_score: '10'
        3:
            question_text: "What output will be produced when you run this program?"
            code: |-
                {repeat} 3 {times}
                    {print} 'Baby shark tututudutudu'
                {print} 'Baby shark'
            mp_choice_options:
            -   option: "Baby shark tututudutudu \n Baby shark"
                feedback: "Mind the `{repeat}` command!"
            -   option: "Baby shark tututudutudu \n Baby shark \n Baby shark tututudutudu \n Baby shark \n Baby shark tututudutudu \n Baby shark"
                feedback: "The last line has no indentation, so it's not repeated."
            -   option: "Baby shark tututudutudu \n Baby shark tututudutudu \n Baby shark tututudutudu \n Baby shark"
                feedback: "Right!"
            -   option: "Baby shark tututudutudu \n Baby shark \n Baby shark \n Baby shark"
                feedback: "What is being repeated and what isn't."
            correct_answer: "C"
            hint: "What is being repeated and what is not?."
            question_score: '10'
        4:
            question_text: "Which output is correct?"
            code: |-
                {print} 'The children went:'
                {repeat} 2 {times}
                    {print} 'Yay!'
                    {print} 'Were going on holiday!'
            mp_choice_options:
            -   option: "The children went: \n Yay! \n Were going on holiday!"
                feedback: "Mind the `{repeat}` command !"
            -   option: "The children went: \n Yay! \n Were going on holiday! \n Yay! \n Were going on holiday!"
                feedback: "Correct!"
            -   option: "The children went: \n Yay! \n Yay! \n Were going on holiday! \n Were going on holiday!"
                feedback: "This order is incorrect."
            -   option: "The children went: \n Yay! \n Yay! \n Were going on holiday!"
                feedback: "The last line is repeated too."
            correct_answer: "B"
            hint: "The block under the `{repeat}` command is repeated twice."
            question_score: '10'
        5:
            question_text: "What is wrong with this code?"
            code: |-
                end = {ask} 'Do you want a happy or a sad ending?'
                {if} end {is} happy {print} 'They lived happily ever after'
                {else} {print} 'The world exploded. The end.'
            mp_choice_options:
            -   option: "The `{print}` commands on the last two lines should start on new lines en start with 4 spaces."
                feedback: "That's right!"
            -   option: "`{else}` is not a command!"
                feedback: "It is!"
            -   option: "Lines that start with `{if}` should start with 4 spaces"
                feedback: "That's not true"
            -   option: "`{ask}` is no longer a command"
                feedback: "That's not true"
            correct_answer: "A"
            hint: "Something is wrong with indentation"
            question_score: '10'
        6:
            question_text: "Which code was used to create this output?"
            mp_choice_options:
            -   option: |
                    ```
                    {print} 'Welcome to restaurant Hedy'
                    food = {ask} 'What whould you like to eat?'
                    {print} food
                    ```
                feedback: "You need to take 2 orders."
            -   option: |
                    ```
                    {repeat} 2 {times}
                        {print} 'Welcome to restaurant Hedy'
                        food = {ask} 'What whould you like to eat?'
                        {print} food
                    ```
                feedback: "The welcome line would be printed twice in this code too"
            -   option: |
                    ```
                    {print} 'Welcome to restaurant Hedy'
                    {repeat} 2 {times}
                        food = {ask} 'What would you like to eat?'
                    {print} food
                    ```
                feedback: "Now only the last order is printed."
            -   option: |
                    ```
                    {print} 'Welcome to restaurant Hedy'
                    {repeat} 2 {times}
                        food = {ask} 'What would you like to eat?'
                        {print} food
                    ```
                feedback: "Awesome!"
            correct_answer: "D"
            hint: "Pay attention to what sould be repeated and what should only be printed once."
            question_score: '10'
            output: "Welcome to restaurant Hedy\nPizza\nHamburger"
        7:
            question_text: "What is wrong with this code?"
            code: |-
                eten = {ask} 'What would you like to eat?'
                {if} food {is} fries
                sauce = {ask} 'What sauce would you like?'
                    {print} 'One fries with ' sauce
                {if} food {is} pizza
                    topping = {ask} 'What topping would you like?'
                    {print} 'One pizza with ' topping
                {print} 'That you for your order'
            mp_choice_options:
            -   option: "Nothing this code is correct!"
                feedback: "Something is wrong!."
            -   option: "You're not allowed to use an `{if}` command after an `{ask}` command."
                feedback: "You are!."
            -   option: "You don't have to use indentation twice. Only in the first `{if}` command."
                feedback: "You always have to use indentation."
            -   option: "The indentation is wrong in the first `{if}` command."
                feedback: "That's right."
            correct_answer: "D"
            hint: "Take a careful look at the indentation."
            question_score: '10'
        8:
            question_text: "In which of the codes is the indentation done right?"
            mp_choice_options:
            -   option: |
                    ```
                    {if} answer is right
                       {print} You are...
                          sleep
                              {print} right!
                          {else}
                              {print} You are wrong!
                    ```
                feedback: "You are wrong!"
            -   option: |
                    ```
                    {if} answer is right
                    {print} You are...
                    sleep
                    {print} right!
                    {else}
                    {print} You are wrong!
                    ```
                feedback: "You are wrong!"
            -   option: |
                    ```
                    {if} answer is right
                        {print} You are...
                        sleep
                        {print} right!
                    {else}
                        {print} You are wrong!
                    ```
                feedback: "You are... right!"
            -   option: |
                    ```
                    {if} answer is right
                        {print} You are...
                        sleep
                    {print} right!
                    {else}
                        {print} You are wrong!
                    ```
                feedback: "You are wrong!"
            correct_answer: "C"
            hint: "What should happen if the person is right? And what else?"
            question_score: '10'
        9:
            question_text: "What line(s) in this code should start with 4 spaces?"
            code: |-
                1 music = {ask} 'What is your favorite music genre?'
                2 {if} music is rock
                3 {print} '🤘'
                4 {else}
                5 {print} '👎'
            mp_choice_options:
            -   option: "Line 2 and 4"
                feedback: "The lines after the `{if}` and `{else}` command should start with 4 spaces"
            -   option: "Only line 3"
                feedback: "Not only 3..."
            -   option: "Line 3, 4 and 5"
                feedback: "Line 4 shouldn't"
            -   option: "Line 3 and 5"
                feedback: "Great job!"
            correct_answer: "D"
            hint: "The lines after an `{if}` or `{else}` command should start with 4 spaces."
            question_score: '10'
        10:
            question_text: "Which statement is true?"
            code: |-
                1 level = {ask} 'What level are you on?"
                2 {if} level {is} 8
                3 {print} Great job!
            mp_choice_options:
            -   option: "All lines should start with 4 spaces"
                feedback: "That's not true"
            -   option: "Line 2 and 3 should start with 4 spaces"
                feedback: "That's not true"
            -   option: "Line 2 should start with 4 spaces"
                feedback: "That's not true"
            -   option: "Line 3 should start with 4 spaces"
                feedback: "You are correct!"
            correct_answer: "D"
            hint: "Only one line starts with 4 spaces, but which one...?"
            question_score: '10'
    9:
        1:
            question_text: "What is wrong with this code?"
            code: |-
                {repeat} 3 {times}
                   eten = {ask} 'What would you like to eat?'
                   {if} food {is} fries
                       sauce = {ask} 'What sauce would you like?'
                       {print} 'One fries with ' sauce
                   {if} food {is} pizza
                       topping = {ask} 'What topping would you like?'
                       {print} 'One pizza with ' topping
                {print} 'That you for your order'
            mp_choice_options:
            -   option: "Nothing this code is correct!"
                feedback: "That's right!."
            -   option: "You're not allowed to use an `{if}` command after an `{ask}` command."
                feedback: "You are!."
            -   option: "You don't have to use indentation twice."
                feedback: "You always have to use indentation."
            -   option: "The indentation is wrong in the last `{if}` command."
                feedback: "It not, though."
            correct_answer: "A"
            hint: "all the indentation is done correctly."
            question_score: '10'
        2:
            question_text: "What will be printed after entering the correct password?"
            code: |-
                password = {ask} 'What is the password?'
                correct_password = Hedy
                {if} password {is} correct_password
                    {repeat} 2 {times}
                        {print} 'Good job!'
                        {print} 'You can use the computer!'
                {else}
                    {print} 'The computer will explode in 5... 4... 3... 2... 1...'
            mp_choice_options:
            -   option: "Good job! \n Good job!"
                feedback: "That's not it!"
            -   option: "The computer will explode in 5... 4... 3... 2... 1..."
                feedback: "That's not it!"
            -   option: "Good job ! \n Good job! \n You can use the computer!"
                feedback: "That's not it!"
            -   option: "Good job! \n You can use the computer! \n Good job! \n You can use the computer!"
                feedback: "Correct!"
            correct_answer: "D"
            hint: "Everything under the `{repeat}` command is repeated twice."
            question_score: '10'
        3:
            question_text: "Which case should you choose to win a million dollars?"
            code: |-
                {print} 'Choose the right case and win!'
                case = {ask} 'Which case will you pick? 1 or 2?'
                {if} case {is} 1
                     action = {ask} 'Open it or sell it?'
                         {if} action {is} sell
                             {print} 'You sell your case for 10 dollars'
                         {if} action {is} open
                             {print} 'You open the case and win an apple pie'
                {if} case {is} 2
                     action = {ask} 'Open it or sell it?'
                         {if} action {is} sell
                             {print} 'You sell the case for 500 dollars'
                         {if} action {is} open
                             {print} 'You open the case and win a million dollars!'
            mp_choice_options:
            -   option: "case 1, sell"
                feedback: "You don't win a million!"
            -   option: "case 1, open"
                feedback: "You don't win a million"
            -   option: "case 2, sell"
                feedback: "You don't win a million"
            -   option: "case 2, open"
                feedback: "Great job! You win!"
            correct_answer: "D"
            hint: "Follow the right path"
            question_score: '10'
        4:
            question_text: "Which statement is true?"
            code: |-
                name = {ask} 'What is your name?'
                size = {ask} 'What is your shoe size?'
                {if} size {is} 38
                    {if} name {is} Cinderella
                        {print} 'I was looking for you!'
                    {else}
                        {print} 'You are not the one!'
                {else}
                    {print} 'Ill keep looking'
            mp_choice_options:
            -   option: "Sleeping Beauty with shoe size 38 gets the output 'Ill keep looking'"
                feedback: "No, she gets 'You are not the one!'"
            -   option: "Cinderella with shoe size 40 gets the output: 'I was looking for you!'"
                feedback: "No, she gets 'Ill keep looking'"
            -   option: "Sleeping Beauty with shoe size 40 gets the output 'Ill keep looking'"
                feedback: "That's right!"
            -   option: "Cinderella with shoe size 40 gets the output 'I was looking for you!'"
                feedback: "No she gets 'Ill keep looking'"
            correct_answer: "C"
            hint: "No matter what your name is, if you have shoe size 40 you will get the message 'Ill keep looking'."
            question_score: '10'
        5:
            question_text: "Which code produced this output?"
            mp_choice_options:
            -   option: |
                    ```
                    desert = {ask} 'What is your favorite type of desert?'
                    {if} desert {is} icecream
                        {repeat} 3 {times}
                        {print} 'Icecream is the best!'
                    ```
                feedback: "Don't forget the indentation after `{repeat}` commands."
            -   option: |
                    ```
                    desert = {ask} 'What is your favorite type of desert?'
                    {if} desert {is} icecream
                    {repeat} 3 {times}
                        {print} 'Icecream is the best!'
                    ```
                feedback: "Use indentation after an `{if}` command"
            -   option: |
                    ```
                    desert = {ask} 'What is your favorite type of desert?'
                    {if} desert {is} icecream
                        {repeat} 3 {times}
                            {print} 'Icecream is the best!'
                    ```
                feedback: "Perfect"
            -   option: |
                    ```
                    {repeat} 3 {times}
                        desert = {ask} 'What is your favorite type of desert?'
                        {if} desert {is} icecream
                            {repeat} 3 {times}
                            {print} 'Icecream is the best!'
                    ```
                feedback: "There are 2 `{repeat}` commands in this code."
            correct_answer: "C"
            hint: "Watch the indentation"
            question_score: '10'
            output: "Icecream is the best!\nIcecream is the best!\nIcecream is the best!"
        6:
            question_text: "After which command(s) should you use indentation (starting the next line with 4 spaces)?"
            mp_choice_options:
            -   option: "`{if}`"
                feedback: "Don't forget the others"
            -   option: "`{if}` `{repeat}`"
                feedback: "Don't forget `{else}`!"
            -   option: "`{if}` `{else}` `{repeat}`"
                feedback: "Keep it up!"
            -   option: "`{if}` `{else}` `{repeat}` `{print}`"
                feedback: "Not with print"
            correct_answer: "C"
            hint: "Indentation happens on the line below some commands"
            question_score: '10'
        7:
            question_text: "In this code from a pizza restaurant. \nYoull get a 5 dollar discount if you order a medium pizza with coke.\n What should you do to debug this code?"
            code: |-
                {if} food {is} pizza
                {if} size {is} medium
                {if} drink {is} coke
                price = price - 2
            mp_choice_options:
            -   option: |
                    ```
                    {if} food {is} pizza
                        {if} size {is} medium
                            {if} drink {is} coke
                                price = price - 2
                    ```
                feedback: "Amazing!"
            -   option: |
                    ```
                    {if} food {is} pizza
                        {if} size {is} medium
                    {if} drink {is} coke
                        price = price - 2
                    ```
                feedback: "Try again!"
            -   option: |
                    ```
                    {if} food {is} pizza
                    {if} size {is} medium
                    {if} drink {is} coke
                            price = price - 2
                    ```
                feedback: "Try again"
            -   option: |
                    ```
                    {if} food {is} pizza
                        {if} size {is} medium
                            {if} drink {is} coke
                            price = price - 2
                    ```
                feedback: "Try again"
            correct_answer: "A"
            hint: "After each `{if}` command, the line below should indent"
            question_score: '10'
        8:
            question_text: "What is wrong is this code?"
            code: |-
                age = {ask} 'Happy Birthday! How old are you?'
                singing = {ask} 'Would you like us to sing?'
                    if singing {is} yes
                        {repeat} years {times}
                        {print} 'Hip Hip Hooray'
            mp_choice_options:
            -   option: "You can't put two questions in a row"
                feedback: "Yes you can."
            -   option: "The variable called 'age' is later on used as 'years'"
                feedback: "Keen eye! Good job!"
            -   option: "You're not allowed to start with 8 spaces, like line 4 and 5 do"
                feedback: "You actually must start like that."
            -   option: "A code must always start with a `{print}` command in the first line"
                feedback: "That's not true."
            correct_answer: "B"
            hint: "The indentation is done right this time"
            question_score: '10'
        9:
            question_text: "How many `{if}` commands can be placed inside another `{if}` command?"
            code: |-
                # No code provided
            mp_choice_options:
            -   option: "None, that is not allowed"
                feedback: "You are allowed to"
            -   option: "Only 1"
                feedback: "You could use more if you like"
            -   option: "3"
                feedback: "You could use more if you like"
            -   option: "Infinite, as long as you keep using indentation correctly"
                feedback: "That is true"
            correct_answer: "D"
            hint: "You can put an `{if}` command inside an `{if}` command."
            question_score: '10'
        10:
            question_text: "Which statement is true?"
            code: |-
                1 {repeat} 2 {times}
                2 {if} level {is} 9
                3 {print} Great job!
            mp_choice_options:
            -   option: "All lines should start with 4 spaces"
                feedback: "Only line 2 and 3 start with spaces"
            -   option: "Line 2 and 3 should start with 4 spaces"
                feedback: "Line 3 should start with 8"
            -   option: "Line 2 and 3 should start with 8 spaces"
                feedback: "Line 2 should start with 4"
            -   option: "line 2 should atart with 4 spaces and line 3 with 8"
                feedback: "You are correct!"
            correct_answer: "D"
            hint: "The first line doens't start with any spaces"
            question_score: '10'
    11:
        1:
            question_text: "What will be the output from this code?"
            code: |-
                {for} i {in} {range} 1 {to} 3
                    {print} i
            mp_choice_options:
            -   option: "1\n2\n3"
                feedback: "Correct!"
            -   option: "1 2 3"
                feedback: "That's not it"
            -   option: "1, 2, 3"
                feedback: "That's not it"
            -   option: "123"
                feedback: "That's not it"
            correct_answer: "A"
            hint: "How do the numbers appear in the screen?"
            question_score: '10'
        2:
            question_text: "Which code was used to get this output?"
            mp_choice_options:
            -   option: |
                    ```
                    {for} i {in} {range} 1 {to} 5
                        {print} i
                    {print} 'Once I caught a fish alive!'
                    ```
                feedback: "Perfect"
            -   option: |
                    ```
                    {for} i {in} {range} 1 {to} 5
                    {print} i
                    {print} 'Once I caught a fish alive!'
                    ```
                feedback: "This code won't work. You need an indent after {for}."
            -   option: |
                    ```
                    {for} i {in} {range} 1 {to} 5
                        {print} i
                        {print} 'Once I caught a fish alive!'
                    ```
                feedback: "Now Hedy will count '1 Once I caught a fish alive!, 2 Once I caught a fish alive! etc."
            -   option: |
                    ```
                    {for} i {in} {range} 1 {to} 5
                        {print} 'i'
                    {print} 'Once I caught a fish alive!'
                    ```
                feedback: "i is a variable and shouldn't have quotation marks"
            correct_answer: "A"
            hint: "First all the numbers, then the sentence"
            question_score: '10'
            output: "1\n2\n3\n4\n5\nOnce I caught a fish alive!"
        3:
            question_text: "Which code was used to get this output?"
            mp_choice_options:
            -   option: |
                    ```
                    {for} i {in} {range} 0 {to} 10
                        {print} i
                    ```
                feedback: "Now Hedy prints the numbers from 0 to 10 instead of 10 to 0."
            -   option: |
                    ```
                    {for} i {in} {range} 0 to 10
                        {print} - i
                    ```
                feedback: "Hedy would print negative numbers in this case."
            -   option: |
                    ```
                    {for} i {in} {range} 10 to 0
                        {print} i
                    ```
                feedback: "Unfortunately this does not exist."
            -   option: |
                    ```
                    {for} i {in} {range} 0 {to} 10
                        {print} 10 - i
                    ```
                feedback: "That's right!"
            correct_answer: "D"
            hint: "It has to be a calculation..."
            question_score: '10'
            output: "10\n9\n8\n7\n6\n5\n4\n3\n2\n1\n0"
        4:
            question_text: "What's wrong with this code?"
            code: |-
                {for} i {in} {range} 1 {to} 10
                {print} i
            mp_choice_options:
            -   option: "The i in the last line need quotation marks"
                feedback: "No it doesn't."
            -   option: "You can't use `{range}` 1 `{to}` 5 only `{range}` 1 `{to}` 10"
                feedback: "You could use 1 to 5 just as well!"
            -   option: "Line 1 needs to start with an indention."
                feedback: "Not line 1..."
            -   option: "Line 2 needs to start with an indention"
                feedback: "Perfect!"
            correct_answer: "D"
            hint: "There is something wrong with the indention"
            question_score: '10'
        5:
            question_text: "What word should be at the place of the question mark?"
            code: |-
                {for} i {in} _?_ 1 {to} 10
                    {print} i
            mp_choice_options:
            -   option: |
                    ```
                    counter
                    ```
                feedback: "No"
            -   option: |
                    ```
                    {range}
                    ```
                feedback: "Correct"
            -   option: |
                    ```
                    {if}
                    ```
                feedback: "No"
            -   option: |
                    ```
                    {for}
                    ```
                feedback: "No"
            correct_answer: "B"
            hint: "What did you learn in this level?"
            question_score: '10'
        6:
            question_text: "How many times does the word Hello appear on your screen when you run the code?"
            code: |-
                {for} i {in} {range} 0 {to} 2
                    {print} 'Hello'
            mp_choice_options:
            -   option: "1 time"
                feedback: "No"
            -   option: "2 times"
                feedback: "No"
            -   option: "3 times"
                feedback: "That's right!"
            -   option: "Never"
                feedback: "No"
            correct_answer: "C"
            hint: "0 also counts. So 0,1,2 that's 3 times."
            question_score: '10'
        7:
            question_text: "What should be on the place of the question mark?"
            code: |-
                {print} 'Welcome to Hedys diner'
                people is {ask} 'How many people will be eating here tonight?'
                _?_
                    food is {ask} 'What would you like to order?'
                    {print} food
            mp_choice_options:
            -   option: |
                    ```
                    {for} i {in} {range} 0 {to} 3
                    ```
                feedback: "There's not always 3 people"
            -   option: |
                    ```
                    {for} i {in} {range} 1 {to} guests
                    ```
                feedback: "The variable is not named guests"
            -   option: |
                    ```
                    {for} i {in} {range} 1 {to} people
                    ```
                feedback: "Great!"
            -   option: |
                    ```
                    {for} i {in} {range} 0 {to} people
                    ```
                feedback: "That's one order too many!"
            correct_answer: "C"
            hint: "Use the variable 'people'"
            question_score: '10'
        8:
            question_text: "What will be the output from this code?"
            code: |-
                {for} i {in} {range} 23 {to} 25
                    {print} 'hi'
            mp_choice_options:
            -   option: "23\n24\n25"
                feedback: "The numbers don't appear. It doesn't say `{print}` i."
            -   option: "23 hi 24 hi 25 hi"
                feedback: "The numbers don't appear. It doesn't say `{print}` i"
            -   option: "hi\nhi\nhi"
                feedback: "Correct"
            -   option: "The word 'hi' will appear 25 times in a row."
                feedback: "No it will only appear 3 times."
            correct_answer: "C"
            hint: "It doesn't say `{print}` i"
            question_score: '10'
        9:
            question_text: "How many times does Hedy chant Hip Hip Hooray?"
            code: |-
                age = {ask} 'How old are you?'
                {for} i {in} {range} 1 {to} age
                    {print} 'Hip Hip Hoorray!'
            mp_choice_options:
            -   option: "1 time"
                feedback: "Try again"
            -   option: "2 times"
                feedback: "Try again"
            -   option: "Never"
                feedback: "Try again"
            -   option: "That depends on how old you are"
                feedback: "That's right!"
            correct_answer: "D"
            hint: "`{for}` i `{in}` `{range}` 1 `{to}` age"
            question_score: '10'
        10:
            question_text: "Which code belongs to this output?"
            mp_choice_options:
            -   option: |
                    ```
                    {for} i {in} {range} 1 {to} 3
                        {print} Baby shark tututudutudu
                        {print} Baby shark
                    ```
                feedback: "Mind the indention"
            -   option: |
                    ```
                    {for} i {in} {range} 1 {to} 3
                        {print} Baby shark tututudutudu
                    {print} Baby shark
                    ```
                feedback: "That's right!"
            -   option: |
                    ```
                    {for} i {in} {range} 0 {to} 3
                        {print} Baby shark tututudutudu
                    {print} Baby shark
                    ```
                feedback: "`{range}` 0 `{to}` 3 is 4 times."
            -   option: |
                    ```
                    {for} i {in} {range} 0 {to} 3
                        {print} Baby shark tututudutudu
                        {print} Baby shark
                    ```
                feedback: "`{range}` 0 `{to}` 3 is 4 times."
            correct_answer: "B"
            hint: "Mind the indention"
            question_score: '10'
            output: "Baby shark tututudutudu\nBaby shark tututudutudu\nBaby shark tututudutudu\nBaby shark"
    10:
        1:
            question_text: "What do we need to fill in on the `_?_` if we want to print each compliment?"
            code: |-
                compliments = perfect, great job, amazing
                _?_
                    {print} compliment
            mp_choice_options:
            -   option: |
                    ```
                    {for} each compliment
                    ```
                feedback: "That's not it"
            -   option: |
                    ```
                    {for} compliment {in} compliments
                    ```
                feedback: "You deserve all those compliments!"
            -   option: |
                    ```
                    {if} compliment {in} compliments
                    ```
                feedback: "That's not it"
            -   option: |
                    ```
                    {for} compliments {in} compliment
                    ```
                feedback: "Almost there!"
            correct_answer: "B"
            hint: "`{for}` each compliment in the lists of compliments..."
            question_score: '10'
        2:
            question_text: "Which output is correct?"
            code: |-
                meals = pizza, pasta, pancakes
                {for} meal {in} meals
                    {print} 'I love ' meal
            mp_choice_options:
            -   option: "I love pizza"
                feedback: "Line 2 says `{for}` each meal in the list of meals. So each meal is printed."
            -   option: "I love pasta"
                feedback: "Line 2 says `{for}` each meal in the list of meals. So each meal is printed."
            -   option: "I love pancakes"
                feedback: "Line 2 says `{for}` each meal in the list of meals. So each meal is printed."
            -   option: |-
                    I love pizza
                    I love pasta
                    I love pancakes
                feedback: "Great!"
            correct_answer: "D"
            hint: "Line 2 says for each meal in the list of meals. So each meal is printed."
            question_score: '10'
        3:
            question_text: "Which output is correct?"
            code: |-
                animals = dogs, cats, hamsters, chickens
                {for} animal {in} animals
                    {print} animal ' are lovely pets'
            mp_choice_options:
            -   option: "dogs are lovely pets"
                feedback: "Line 2 says {for} each animal in the list of animals. So each animal is {print}ed."
            -   option: "dogs, cats, hamsters, chickens are lovely pets"
                feedback: "Each animal gets their own line in the output."
            -   option: |-
                    dogs are lovely pets
                    cats are lovely pets
                    hamsters are lovely pets
                    chickens are lovely pets
                feedback: "Great!"
            -   option: "You don't know yet. Because it chooses one of the animals {at} {random}."
                feedback: "Line 2 says {for} each animal in the list of animals. So each animal is {print}ed."
            correct_answer: "C"
            hint: "Line 2 says {for} each animal in the list of animals. So each animal is printed"
            question_score: '10'
        4:
            question_text: "What's wrong with this code?"
            code: |-
                groceries = apples, bread, milk
                {for} item {in} groceries
                    {print} 'We need ' groceries
            mp_choice_options:
            -   option: "Line 2 needs to start with 4 spaces as indentation"
                feedback: "No it doesn't. Only line 3 needs indentation, which it has."
            -   option: "Line 3 does not need to start with 4 spaces as indentation"
                feedback: "Line 2 is a `{for}`command so line 3 does need to start with an indent."
            -   option: "Line 3 should say item instead of groceries"
                feedback: "Good job!"
            -   option: "Line 2 should say groceries instead of item"
                feedback: "No it does not."
            correct_answer: "C"
            hint: "Line 2 says `{for}` each item in the list of groceries"
            question_score: '10'
        5:
            question_text: "What word should be on the _?_ with these digital dice?"
            code: |-
                {print} 'Welcome to the digital dice!'
                players = Ann, John, Jesse
                choices = 1, 2, 3, 4, 5, 6
                {for} player {in} players
                    {print} player ' throws ' _?_ {at} {random}
            mp_choice_options:
            -   option: "players"
                feedback: "It would say 'Ann throws Jesse', instead of 'Ann throws 6'."
            -   option: "choices"
                feedback: "That's right!"
            -   option: "choice"
                feedback: "You are very close. But you need Hedy to pick from the list called 'choices' not 'choice'..."
            -   option: "dice"
                feedback: "Look at the names of the variables."
            correct_answer: "B"
            hint: "Hedy needs to pick a number `{at} {random}`"
            question_score: '10'
        6:
            question_text: "Which of the answers below is a possible outcome when you run the code?"
            code: |-
                choices = rock, paper, scissors
                players = Kelly, Meredith
                {for} player {in} players
                    {print} player ' chooses ' choices {at} {random}
            mp_choice_options:
            -   option: |-
                    Kelly chooses rock
                feedback: "Meredith wants to play too!"
            -   option: |-
                    Meredith chooses scissors
                    Kelly chooses rock
                feedback: "So close! But Kelly is first in the list, so she goes first"
            -   option: |-
                    Meredith chooses paper
                feedback: "Kelly wants to play too!"
            -   option: |-
                    Kelly chooses paper
                    Meredith chooses scissors
                feedback: "Amazing!"
            correct_answer: "D"
            hint: "Each player will pick an option. The player that's first on the list will go first."
            question_score: '10'
        7:
            question_text: "What line should be on the _?_ in this code that decides what these people will have for dinner?"
            code: |-
                names = Ron, Leslie, April, Andy
                food = pasta, fries, salad
                _?_
                    {print} name ' has to eat ' food {at} {random} ' for dinner'
            mp_choice_options:
            -   option: |
                    ```
                    {for} name {in} names
                    ```
                feedback: "You are on fire!"
            -   option: |
                    ```
                    {for} names {in} name
                    ```
                feedback: "No it should be for each name in the list nameS, so the other way around"
            -   option: |
                    ```
                    {for} food {in} food
                    ```
                feedback: "Each name should be told what they will have for dinner."
            -   option: |
                    ```
                    {for} name {in} food
                    ```
                feedback: "Each name should be told what they will have for dinner."
            correct_answer: "A"
            hint: "Each name should be told what they will have for dinner."
            question_score: '10'
        8:
            question_text: "What should be on the _?_ in this code that decides which color shirt you get?"
            code: |-
                names = Donna, Tommy, Ben
                colors = blue, red, purple
                {for} name {in} names
                    {print} _?_
            mp_choice_options:
            -   option: |
                    ```
                    'name gets a color shirt'
                    ```
                feedback: "That's not it!"
            -   option: |
                    ```
                    name 'gets a ' colors {at} {random} ' shirt'
                    ```
                feedback: "Great job! This was a hard one!"
            -   option: |
                    ```
                    names 'gets a ' color {at} {random} ' shirt'
                    ```
                feedback: "You want each name printed. So the first word should not be names but..."
            -   option: |
                    ```
                    'people gets a colors shirt'
                    ```
                feedback: "There is no variable named people.."
            correct_answer: "B"
            hint: "Mind the quotation marks and the names of the variables"
            question_score: '10'
        9:
            question_text: "What is the first question Hedy will `{ask}` you when you run the program?"
            code: |-
                courses = appetizer, main course, dessert
                names = Timon, Onno
                {for} name in names
                    {for} course {in} courses
                        food = {ask} name ', what would you like to eat as your ' course '?'
                        {print} name ' orders ' food ' as their ' course
            mp_choice_options:
            -   option: "Timon, what would you like to eat as your appetizer?"
                feedback: "Perfect!"
            -   option: "Onno, what would you like to eat as your appetizer?"
                feedback: "Timon is first on the list!"
            -   option: "Timon, what would you like to eat as your dessert?"
                feedback: "Appetizers are first in the list"
            -   option: "You don't know that. Hedy will choose `{at} {random}`."
                feedback: "There is no `{at} {random}` in this code..."
            correct_answer: "A"
            hint: "The first options from both lists are chosen."
            question_score: '10'
        10:
            question_text: "What is true about this code?"
            code: |-
                prices = 1 million dollars, car, sandwich
                names = Bob, Patrick, Sandy, Larry
                {for} price {in} prices
                    {print} 'The ' price 'is won by ' names {at} {random}
            mp_choice_options:
            -   option: "Everybody will always win a price."
                feedback: "That is not true, you could end up without a price."
            -   option: "All the prices always go to one single person."
                feedback: "That is not true. All the prices are given away, but to random people"
            -   option: "Larry will never win a price"
                feedback: "That is not true. Larry has the same odds as the others"
            -   option: "Someone might win with two prices"
                feedback: "You get it!"
            correct_answer: "D"
            hint: "Try to imagine the output of this code."
            question_score: '10'<|MERGE_RESOLUTION|>--- conflicted
+++ resolved
@@ -3,17 +3,6 @@
         1:
             question_text: "Как называется этот язык программирования?"
             mp_choice_options:
-<<<<<<< HEAD
-            -   option: "Hedy"
-                feedback: "Молодец!"
-            -   option: "Heddy"
-                feedback: "Не этот вариант!"
-            -   option: "Haydie"
-                feedback: "Не этот вариант!"
-            -   option: "Heidi"
-                feedback: "Не этот вариант!"
-            correct_answer: "А"
-=======
             - option: "Hedy"
               feedback: "Молодец!"
             - option: "Heddy"
@@ -23,7 +12,6 @@
             - option: "Heidi"
               feedback: "Не этот вариант!"
             correct_answer: "A"
->>>>>>> fab9ab02
             hint: "Он назван в честь Hedy Lamarr."
             question_score: '10'
         2:
