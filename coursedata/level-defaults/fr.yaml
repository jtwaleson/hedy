--- conflicted
+++ resolved
@@ -114,18 +114,10 @@
         explanation: "Pose une question sur un calcul avec `ask` et compare le résultat..."
         example: "Exemple: reponse is ask Combien font 10 plus 10?"
         demo_code: "reponse is ask Combien font 10 plus 10?\nif reponse is 20 print 'Oui!' else print 'Oups'"
-<<<<<<< HEAD
-      -
-       name: "repeat"
-       explanation: "`repeat` et `if` combinés"
-       example: "Exemple: if couleur is vert repeat 3 times print 'joli!' else repeat 5 times print 'bof'"
-       demo_code: "couleur is ask Quelle est ta couleur préférée?\nif couleur is vert repeat 3 times print 'joli!' else repeat 5 times print 'bof'"
-=======
       - name: "repeat"
         explanation: "`repeat` et `if` combinés"
         example: "Exemple: if produit is 50 repeat 3 times print 'correct!' else repeat 5 times print 'incorrect!'"
         demo_code: "produit is ask Combien font 10 fois 5?\nif produit is 50 repeat 3 times print 'correct!' else repeat 5 times print 'incorrect!'"
->>>>>>> e5ac6e96
   7:
     start_code: "repeat 5 times\n    print 'Bonjour les amis'\n    print 'Ceci sera affiché 5 fois'"
     intro_text: "`ask` et `print` fonctionnent comme tu y es habitué. Mais `if` et `repeat` ont changé! Tu peux maintenant exécuter des groupes de commandes ensemble, mais tu dois indenter ces commandes. Cela veut dire que tu dois mettre 4 espaces au début des lignes. Cela fonctionne aussi si tu veux créer un bloc d’une seule ligne. Si tu combines un if et un repeat, tu devras indenter chaque bloc. Regarde les exemples pour plus de détails!"
