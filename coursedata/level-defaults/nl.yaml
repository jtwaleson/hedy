---
  1:
    intro_text: "Welkom bij Hedy! In Level 1 kun je de commando's `print`, `ask` en `echo` gebruiken. Druk op de blauwe knop en de code wordt alvast voor jou getypt! Probeer de code dan zelf met de groene 'Voer de code uit' knop onder het links programmeerveld."
    start_code: "print hallo wereld!"
    commands:
      -
        name: "print"
        explanation: "Iets printen met `print`."
        example: "Bijvoorbeeld: print Hallo welkom bij Hedy!"
        demo_code: "print Hallo welkom bij Hedy!"
      -
        name: "ask"
        explanation: "Iets vragen met `ask`."
        example: "Bijvoorbeeld: ask Wat is je lievelingskleur?"
        demo_code: "ask Wat is je lievelingskleur?"
      -
        name: "echo"
        explanation: "Iets herhalen dat is ingetypt met `echo`."
        example: "Bijvoorbeeld: echo dus je lievelingskleur is..."
        demo_code: "ask Wat is je lievelingskleur?\necho dus je lievelingskleur is..."
  2:
    intro_text: "Print werkt nog zoals in Level 1, maar let op! ask werkt nu een klein beetje anders, het antwoord kun je opslaan dan dan printen. Echo heb je niet meer nodig. In Level 2 kun je ook deze commando's gebruiken:"
    start_code: "print hallo wereld!"
    commands:
      -
        name: "is"
        explanation: "Een woord een naam geven met `is`. Je mag die naam zelf kiezen."
        example: "Bijvoorbeeld: voornaam is Hedy."
        demo_code: "voornaam is Hedy\nprint ik heet voornaam"
      -
        name: "ask"
        explanation: "Iets vragen met `ask`. Maar let op! Je moet je antwoord een naam geven met `is`."
        example: "Bijvoorbeeld: kleur is ask Wat is je lievelingskleur?"
        demo_code: "kleur is ask Wat is je lievelingskleur?\nprint Jouw favoriet is dus kleur"
      -
        name: "kies_random"
        explanation: "Iets willekeurigs uit een groep woorden kiezen met `at` en `random`."
        example: "Bijvoorbeeld: dieren is hond, kat, kangoeroe."
        demo_code: "dieren is hond, kat, kangoeroe\nprint dieren at random"
  3:
    start_code: "print 'hallo wereld'"
    intro_text: "`ask` is nog steeds hetzelfde in level 3, maar `print` is nu anders. Je moet tekst die je letterlijk wilt printen tussen aanhalingstekens zetten. "
    commands:
      -
        name: "print"
        explanation: "Iets letterlijk printen met `print`."
        example: "Bijvoorbeeld: print 'Hallo welkom bij Hedy.'"
        demo_code: "print 'Hallo welkom bij Hedy'"
      -
        name: "is"
        explanation: "Een stukje tekst een naam geven met `is` en printen zonder aanhalingstekens"
        example: "Bijvoorbeeld: naam is Hedy."
        demo_code: "naam is Hedy\nprint 'ik heet ' naam"
      -
        name: "ask"
        explanation: "Iets vragen met `ask`"
        example: "Bijvoorbeeld: kleur is ask Wat is je lievelingskleur?"
        demo_code: "kleur is ask Wat is je lievelingskleur?\nprint 'Jouw favoriet is dus ' kleur"
  4:
    start_code: "naam is ask hoe heet jij?\nif naam is Hedy print 'leuk' else print 'minder leuk!'"
    intro_text: "`ask` en `print` werken nog zoals in level 3. Maar in Level 4 is er iets nieuws, de `if`!"
    commands:
      -
        name: "print"
        explanation: "Iets letterlijk printen met `print`."
        example: "Bijvoorbeeld: print 'Hallo welkom bij Hedy.'"
        demo_code: "print 'Hallo welkom bij Hedy'"
      -
        name: "ask"
        explanation: "Iets vragen met `ask`."
        example: "Bijvoorbeeld: kleur is ask Wat is je lievelingskleur?"
        demo_code: "kleur is ask Wat is je lievelingskleur?\nprint 'Jouw favoriet is dus ' kleur"
      -
        name: "if"
        explanation: "Een keuze maken met `if`"
        example: "Bijvoorbeeld: if kleur is groen print 'mooi!' else print 'niet zo mooi'"
        demo_code: "kleur is ask Wat is je lievelingskleur?\nif kleur is groen print 'mooi!' else print 'niet zo mooi'"
  5:
    start_code: "repeat 3 times print 'Hedy is leuk!'"
    intro_text: "`ask`, `print` en `if` werken nog zoals in level 4. Maar in Level 5 is er iets nieuws: de `repeat`. Met `repeat` kun je codes een aantal keer herhalen."
    commands:
      -
        name: "print"
        explanation: "Iets letterlijk printen met `print`."
        example: "Bijvoorbeeld: print 'Hallo welkom bij Hedy.'"
        demo_code: "print 'Hallo welkom bij Hedy'"
      -
        name: "ask"
        explanation: "Iets vragen met `ask`."
        example: "Bijvoorbeeld: kleur is ask Wat is je lievelingskleur?"
        demo_code: "kleur is ask Wat is je lievelingskleur?\nprint 'Jouw favoriet is dus ' kleur"
      -
        name: "if"
        explanation: "Een keuze maken met `if`"
        example: "Bijvoorbeeld: if kleur is groen print 'mooi!' else print 'niet zo mooi'"
        demo_code: "kleur is ask Wat is je lievelingskleur?\nif kleur is groen print 'mooi!' else print 'niet zo mooi'"
      -
        name: "repeat"
        explanation: "Herhalen en `if` samen"
        example: "Bijvoorbeeld: if kleur is groen repeat 3 times print 'mooi!' else repeat 5 times print 'niet zo mooi'"
        demo_code: "kleur is ask Wat is je lievelingskleur?\nif kleur is groen repeat 3 times print 'mooi!' else repeat 5 times print 'niet zo mooi'"
  6:
    start_code: "print '5 keer 5 is ' 5 * 5"
    intro_text: "`ask`, `print`, `if` en `repeat` werken nog zoals in level 4 en 5. Maar in Level 6 is er iets nieuws, je kunt nu ook rekenen."
    commands:
      -
        name: "print"
        explanation: "Iets letterlijk printen met `print`."
        example: "Bijvoorbeeld: print '5 keer 5 is ' 5 * 5"
        demo_code: "print '5 keer 5 is ' 5 * 5"
      -
        name: "`ask` en `if` samen met rekenen"
        explanation: "Het antwoord van een som vragen met `ask` en kijken of het goed is."
        example: "Bijvoorbeeld: antwoord is ask Hoeveel is 10 plus 10?"
        demo_code: "antwoord is ask Hoeveel is 10 plus 10?\nif antwoord is 20 print 'Goedzo!' else print 'Foutje'"
      -
        name: "repeat"
        explanation: "Herhalen en `if` samen"
        example: "Bijvoorbeeld: if kleur is groen repeat 3 times print 'mooi!' else repeat 5 times print 'niet zo mooi'"
        demo_code: "kleur is ask Wat is je lievelingskleur?\nif kleur is groen repeat 3 times print 'mooi!' else repeat 5 times print 'niet zo mooi'"
  7:
    start_code: "repeat 5 times\n  print 'Hallo allemaal'\n  print 'Dit wordt allemaal 5 keer herhaald'"
    intro_text: "`ask` en `print` werken nog zoals eerst, maar `if` en `repeat` zijn nu veranderd! Je kunt nu meerdere regels samen herhalen. Dan moet je de regels die herhaald worden wel inspringen, dat betekent dat ze moeten beginnen met vier spaties. Ook als je 1 regel wilt herhalen moet je inspringen! Als je een `repeat` en een `if` samen gebruikt moet je steeds opnieuw inspringen."
    commands:
      -
        name: "print"
        explanation: "Iets letterlijk printen met `print`."
        example: "Bijvoorbeeld: print '5 keer 5 is ' 5 * 5"
        demo_code: "print '5 keer 5 is ' 5 * 5"
      -
        name: "`if` met meerdere regels"
        explanation: "Het antwoord van een som vragen met `ask` en kijken of het goed is. Nu printen we twee regels uit."
        example: "Bijvoorbeeld: antwoord is ask Hoeveel is 10 plus 10?"
        demo_code: "antwoord is ask Hoeveel is 10 plus 10?\nif antwoord is 20\n    print 'Goedzo!'\n    print 'Het antwoord was inderdaad ' antwoord\nelse\n    print 'Foutje'\n    print 'Het antwoord moest zijn 20'"
      -
        name: "`if` en `repeat` samen"
        explanation: "`repeat` en `if` samen"
        example: "Bijvoorbeeld: if kleur is groen repeat 3 times print 'mooi!' else repeat 5 times print 'niet zo mooi'"
        demo_code: "kleur is ask Wat is je lievelingskleur?\nif kleur is groen\n    repeat 3 times\n        print 'mooi!'\nelse\n    repeat 5 times\n        print 'niet zo mooi'"

  8:
<<<<<<< HEAD
    start_code: "for i in range 1 to 11\n    print i\nprint 'wie niet weg is is gezien'"
=======
    start_code: "for i in range 1 to 10\n    print i\nprint 'Wie niet weg is is gezien'"
>>>>>>> 99a66ca3
    intro_text:
      "We gaan nu repeat veranderen in for!
      Je typt nu for i in range 1 tot 5, in plaats van repeat 5 times. Het leuke is dat je die variabele i ook in je programma kan gebruiken!
      Je moet nog steeds alle regels die herhaald worden inspringen (dat betekent dat ze moeten beginnen met vier spaties)"
    commands:
           -
             name: "repeat vervangen met for"
             explanation: "repeat vervangen"
             example: "for i in range 1 to 10"
             demo_code: |
               for i in range 1 to 10
                 print i
               print 'Wie niet weg is is gezien'
  9:
    start_code: "for i in range 1 to 10:\n    print i\nprint 'Wie niet weg is is gezien'"
    intro_text: "Nu veranderen we nog een klein stukje dat te maken heeft met het inspringen. Elke keer dat we gaan inspringen moeten we een : bij de regel er voor zetten."
    commands:
      - name: "for met :"
        explanation: "Bij for moet je dus een : er achter zetten!"
        example: "for i in range 1 to 10:"
        demo_code: "for i in range 1 to 10:\n    print i\nprint 'wie niet weg is is gezien'"
      - name: "if met :"
        explanation: "We moeten hetzelfde doen met al onze if statements"
        example: "Bijvoorbeeld: if kleur is groen:'"
        demo_code: "kleur is groen\nif kleur is groen:\n    print 'De kleur is groen'\nelse:\n    print 'De kleur is niet groen'"
      - name: "(Optioneel) elif"
        explanation: "Verder is er een nieuw commando die je mag gebruiken: elif. elif is eigenlijk else if. Je kijkt dus eerst naar if en als die niet waar is dan probeer je elif en als die niet waar is dan ga je naar de else."
        example: "elif a is 5:"
        demo_code: "a is 2\nif a is 1:\n    print 'a is 1'\nelif a is 2:\n    print 'a is 2'\nelse:\n    print 'a is niet 1 of 2'"
  10:
    start_code: "for i in range 1 to 4:\n    for j in range 1 to 6:\n    print 'we zitten nu in rondje: ' i ' en de tel is: ' j"
    intro_text: "Vanaf nu mogen we ook een loopje vaker uitvoeren. In het voorbeeld tellen we 3 maal tot 5. Dus we doen 3 rondjes en tellen elke keer tot 5"
    commands:
      - name: "if onder elkaar"
        explanation: "We kunnen hetzelfde doen met if statements"
        demo_code: "kleur is blauw\nkleurtwee is geel\nif kleur is blauw:\n    if kleurtwee is geel:\n        print 'Samen is dit groen!'"<|MERGE_RESOLUTION|>--- conflicted
+++ resolved
@@ -139,11 +139,7 @@
         demo_code: "kleur is ask Wat is je lievelingskleur?\nif kleur is groen\n    repeat 3 times\n        print 'mooi!'\nelse\n    repeat 5 times\n        print 'niet zo mooi'"
 
   8:
-<<<<<<< HEAD
-    start_code: "for i in range 1 to 11\n    print i\nprint 'wie niet weg is is gezien'"
-=======
     start_code: "for i in range 1 to 10\n    print i\nprint 'Wie niet weg is is gezien'"
->>>>>>> 99a66ca3
     intro_text:
       "We gaan nu repeat veranderen in for!
       Je typt nu for i in range 1 tot 5, in plaats van repeat 5 times. Het leuke is dat je die variabele i ook in je programma kan gebruiken!
