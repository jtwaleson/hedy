import textwrap

from lark import Lark
from lark.exceptions import LarkError, UnexpectedEOF, UnexpectedCharacters
from lark import Tree, Transformer, visitors
from os import path

import hedy
import utils
from collections import namedtuple
import hashlib
import re

# Some useful constants
HEDY_MAX_LEVEL = 23
MAX_LINES = 100

#dictionary to store transpilers
TRANSPILER_LOOKUP = {}

# Python keywords need hashing when used as var names
reserved_words = ['and', 'except', 'lambda', 'with', 'as', 'finally', 'nonlocal', 'while', 'assert', 'False', 'None', 'yield', 'break', 'for', 'not', 'class', 'from', 'or', 'continue', 'global', 'pass', 'def', 'if', 'raise', 'del', 'import', 'return', 'elif', 'in', 'True', 'else', 'is', 'try']

# type used in lookup table
Assignment = namedtuple('Assignment', ['name', 'type'])

# Commands per Hedy level which are used to suggest the closest command when kids make a mistake
commands_per_level = {1: ['print', 'ask', 'echo', 'turn', 'forward'] ,
                      2: ['print', 'ask', 'is', 'turn', 'forward'],
                      3: ['print', 'ask', 'is', 'turn', 'forward'],
                      4: ['print', 'ask', 'is', 'if', 'turn', 'forward'],
                      5: ['print', 'ask', 'is', 'if', 'repeat', 'turn', 'forward'],
                      6: ['print', 'ask', 'is', 'if', 'repeat', 'turn', 'forward'],
                      7: ['print', 'ask', 'is', 'if', 'repeat', 'turn', 'forward'],
                      8: ['print', 'ask', 'is', 'if', 'for', 'turn', 'forward'],
                      9: ['print', 'ask', 'is', 'if', 'for', 'elif', 'turn', 'forward'],
                      10: ['print', 'ask', 'is', 'if', 'for', 'elif', 'turn', 'forward'],
                      11: ['print', 'ask', 'is', 'if', 'for', 'elif', 'turn', 'forward'],
                      12: ['print', 'ask', 'is', 'if', 'for', 'elif', 'turn', 'forward'],
                      13: ['print', 'ask', 'is', 'if', 'for', 'elif', 'turn', 'forward'],
                      14: ['print', 'ask', 'is', 'if', 'for', 'elif', 'turn', 'forward'],
                      15: ['print', 'ask', 'is', 'if', 'for', 'elif', 'turn', 'forward'],
                      16: ['print', 'ask', 'is', 'if', 'for', 'elif', 'turn', 'forward'],
                      17: ['print', 'ask', 'is', 'if', 'for', 'elif', 'while', 'turn', 'forward'],
                      18: ['print', 'ask', 'is', 'if', 'for', 'elif', 'while', 'turn', 'forward'],
                      19: ['print', 'ask', 'is', 'if', 'for', 'elif', 'while', 'turn', 'forward'],
                      20: ['print', 'ask', 'is', 'if', 'for', 'elif', 'while', 'turn', 'forward'],
                      21: ['print', 'ask', 'is', 'if', 'for', 'elif', 'while', 'turn', 'forward'],
                      22: ['print', 'ask', 'is', 'if', 'for', 'elif', 'while', 'turn', 'forward']
                      }

# Commands and their types per level (only partially filled!)
commands_and_types_per_level = {
    1: {'print': ['string'],
        'ask': ['string'],
        'turn': ['string'],
        'forward': ['string']},
    2: {'at random': ['list']},
    12: {'input': ['string']},
    13: {'print': ['string', 'list']}
  }

# we generate Python strings with ' always, so ' needs to be escaped but " works fine
# \ also needs to be escaped because it eats the next character
characters_that_need_escaping = ["\\", "'"]

character_skulpt_cannot_parse = re.compile('[^a-zA-Z0-9_]')

def hash_needed(name):
    # this function is now applied on something str sometimes Assignment
    # no pretty but it will all be removed once we no longer need hashing (see issue #959) so ok for now

    if not isinstance(name, str):
        name = name.name

    # some elements are not names but processed names, i.e. random.choice(dieren)
    # they should not be hashed
    # these are either of type assignment and operation or already processed and then contain ( or [
    if (type(name) is Assignment and name.type == 'operation') or (isinstance(name, str) and '[' in name or '(' in name):
        return False

    return name in reserved_words or character_skulpt_cannot_parse.search(name) != None

def hash_var(name):
    if hash_needed(name):
        # hash "illegal" var names
        # being reservered keywords
        # or non-latin vars to comply with Skulpt, which does not implement PEP3131 :(
        # prepend with v for when hash starts with a number

        hash_object = hashlib.md5(name.encode())
        return "v" + hash_object.hexdigest()
    else:
        return name

def closest_command(invalid_command, known_commands):
    # First search for 100% match of known commands
    #
    #  closest_command() searches for known commands in an invalid command.
    #
    #  It will return the known command which is closest positioned at the beginning.
    #  It will return '' if the invalid command does not contain any known command.
    #
    min_position = len(invalid_command)
    min_command = ''
    for known_command in known_commands:
        position = invalid_command.find(known_command)
        if position != -1 and position < min_position:
            min_position = position
            min_command = known_command

    # If not found, search for partial match of know commands
    if min_command == '':
        min_command = closest_command_with_min_distance(invalid_command, known_commands)

    # Check if we are not returning the found command
    # In that case we have no suggestion
    # This is to prevent "print is not a command in Hedy level 3, did you mean print?" error message

    if min_command == invalid_command:
        return None

    return min_command


def closest_command_with_min_distance(command, commands):
    #simple string distance, could be more sophisticated MACHINE LEARNING!
    min = 1000
    min_command = ''
    for c in commands:
        min_c = minimum_distance(c, command)
        if min_c < min:
            min = min_c
            min_command = c
    return min_command

def minimum_distance(s1, s2):
    """Return string distance between 2 strings."""
    if len(s1) > len(s2):
        s1, s2 = s2, s1
    distances = range(len(s1) + 1)
    for index2, char2 in enumerate(s2):
        new_distances = [index2 + 1]
        for index1, char1 in enumerate(s1):
            if char1 == char2:
                new_distances.append(distances[index1])
            else:
                new_distances.append(1 + min((distances[index1], distances[index1 + 1], new_distances[-1])))
        distances = new_distances
    return distances[-1]

class HedyException(Exception):
    def __init__(self, message, **arguments):
        self.error_code = message
        self.arguments = arguments

class InvalidSpaceException(HedyException):
    def __init__(self, level, line_number, fixed_code):
        super().__init__('Invalid Space')
        self.level = level
        self.line_number = line_number
        self.fixed_code = fixed_code

class ParseException(HedyException):
    def __init__(self, level, location, keyword_found=None, character_found=None):
        super().__init__('Parse')
        self.level = level
        self.location = location
        self.keyword_found = keyword_found
        self.character_found = character_found

class UndefinedVarException(HedyException):
    def __init__(self, **arguments):
        super().__init__('Var Undefined', **arguments)

class InvalidTypeException(HedyException):
    def __init__(self, **arguments):
        super().__init__('Invalid Type', **arguments)

class RequiredListArgumentException(HedyException):
    def __init__(self, **arguments):
        super().__init__('Required List Argument', **arguments)

class InvalidListArgumentException(HedyException):
    def __init__(self, **arguments):
        super().__init__('Invalid List Argument', **arguments)

class WrongLevelException(HedyException):
    def __init__(self, **arguments):
        super().__init__('Wrong Level', **arguments)

class InputTooBigException(HedyException):
    def __init__(self, **arguments):
        super().__init__('Too Big', **arguments)

class InvalidCommandException(HedyException):
    def __init__(self, **arguments):
        super().__init__('Invalid', **arguments)

class IncompleteCommandException(HedyException):
    def __init__(self, **arguments):
        super().__init__('Incomplete', **arguments)

class UnquotedTextException(HedyException):
    def __init__(self, **arguments):
        super().__init__('Unquoted Text', **arguments)

class EmptyProgramException(HedyException):
    def __init__(self):
        super().__init__('Empty Program')

class LonelyEchoException(HedyException):
    def __init__(self):
        super().__init__('Lonely Echo')

class CodePlaceholdersPresentException(HedyException):
    def __init__(self):
        super().__init__('Has Blanks')

class IndentationException(HedyException):
    def __init__(self, **arguments):
        super().__init__('Unexpected Indentation', **arguments)

class ExtractAST(Transformer):
    # simplifies the tree: f.e. flattens arguments of text, var and punctuation for further processing
    def text(self, args):
        return Tree('text', [''.join([str(c) for c in args])])

    #level 2
    def var(self, args):
        return Tree('var', [''.join([str(c) for c in args])])
    def punctuation(self, args):
        return Tree('punctuation', [''.join([str(c) for c in args])])
    def index(self, args):
        return ''.join([str(c) for c in args])
    def list_access(self, args):
        if type(args[1]) == Tree:
            if "random" in args[1].data:
                return Tree('list_access', [args[0], 'random'])
            else:
                return Tree('list_access', [args[0], args[1].children[0]])
        else:
            return Tree('list_access', [args[0], args[1]])

    #level 5
    def number(self, args):
        return Tree('number', ''.join([str(c) for c in args]))

class AllAssignmentCommands(Transformer):
    # returns a list of variable and list access
    # so these can be excluded when printing

    # relevant nodes (list acces, ask, assign) are transformed into tuples of their name and type
    # higher in the tree (through default rule), we filter on only string arguments, of lists with string arguments

    def filter_ask_assign(self, args):
        ask_assign = []
        for a in args:
            # strings (vars remaining in the tree) are added directly
            if type(a) is Assignment:
                ask_assign.append(a)
            # lists are searched further for string members (vars)
            elif type(a) is list:
                sub_a_ask_assign = self.filter_ask_assign(a)
                for sub_a in sub_a_ask_assign:
                    ask_assign.append(sub_a)
        return ask_assign

    # level 8
    def repeat_list(self, args):
      # for loop iterator is a var so should be added to the list of vars
      iterator = str(args[0])
      commands = args[1:]
      # in level 8 always a string
      return [Assignment(iterator, 'string')] + self.filter_ask_assign(commands)

    # level 9
    def for_loop(self, args):
      # for loop iterator is a var so should be added to the list of vars
      iterator = str(args[0])
      commands = args[1:]
      # for loop iterators can be numbers (for i in range... or strings (for dier in dieren)
      return [Assignment(iterator, 'any')] + self.filter_ask_assign(commands)


    def input(self, args):
        # return left side of the =
        return args[0]

    def ask(self, args):
        # try is needed cause in level 1 ask has no variable in front
        try:
            return Assignment(args[0], 'string')
        except:
            return None

    def assign(self, args):
        # todo now all assigns are strings, later (form 5) this should distinguish int and str
        return Assignment(args[0], 'string')

    def assign_list(self, args):
        return Assignment(args[0], 'list')

    # list access is accessing a variable, so must be escaped
    # for example we print(dieren[1]) not print('dieren[1]')
    def list_access(self, args):
        listname = args[0]
        if args[1] == 'random':
            return Assignment('random.choice(' + listname + ')', 'operation')
        else:
            return Assignment(listname + '[' + args[1] + ']', 'operation')

    # additions Laura, to be checked for higher levels:
    def list_access_var(self, args):
        return Assignment(args[0], 'operation')

    def change_list_item(self, args):
        return Assignment(args[0], 'operation')

    def text(self, args):
        # text never contains a variable
        return None

    def var_access(self, args):
        # just accessing (printing) a variable does not count toward the lookup table
        return None

    def var(self, args):
        # the var itself (when in an assignment) should be added
        name = args[0]
        return name

    def punctuation(self, args):
        # is never a variable (but should be removed from the tree or it will be seen as one!)
        return None

    def __default__(self, args, children, meta):
        return self.filter_ask_assign(children)

class AllAssignmentCommandsHashed(Transformer):
    # returns a list of variable and list access
    # so these can be excluded when printing

    Assignment = namedtuple('Assignment', ['name', 'type'])
    # this version returns all hashed var names

    def filter_ask_assign(self, args):
        ask_assign = []
        for a in args:
            # strings (vars remaining in the tree) are added directly
            if type(a) is Assignment:
                ask_assign.append(a)
            # lists are searched further for string members (vars)
            elif type(a) is list:
                sub_a_ask_assign = self.filter_ask_assign(a)
                for sub_a in sub_a_ask_assign:
                    ask_assign.append(sub_a)
        return ask_assign

    # level 8
    def repeat_list(self, args):
      # for loop iterator is a var so should be added to the list of vars
      iterator = str(args[0])
      commands = args[1:]
      # in level 8 always a string
      return [Assignment(iterator, 'string')] + self.filter_ask_assign(commands)

    # level 9
    def for_loop(self, args):
      # for loop iterator is a var so should be added to the list of vars
      iterator = str(args[0])
      commands = args[1:]
      # for loop iterators can be numbers (for i in range... or strings (for dier in dieren)
      return [Assignment(iterator, 'any')] + self.filter_ask_assign(commands)

    def input(self, args):
        # return left side of the =
        return Assignment(hash_var(args[0]), 'string')

    def ask(self, args):
        # try is needed cause in level 1 ask has no variable in front
        try:
            return Assignment(hash_var(args[0]), 'string')
        except:
            return None

    def assign(self, args):
        return Assignment(hash_var(args[0]), 'string')

    def assign_list(self, args):
        return Assignment(hash_var(args[0]), 'list')

    # list access is accessing a variable, so must be escaped
    # for example we print(dieren[1]) not print('dieren[1]')
    def list_access(self, args):
        listname = hash_var(args[0])
        if args[1] == 'random':
            return Assignment('random.choice(' + listname + ')', 'operation')
        else:
            return Assignment(listname + '[' + args[1] + ']', 'operation')

    # additions Laura, to be checked for higher levels:
    def list_access_var(self, args):
        return Assignment(hash_var(args[0]), 'operation')

    def change_list_item(self, args):
        return Assignment(hash_var(args[0]), 'operation')

    def text(self, args):
        # text never contains a variable
        return None

    def var_access(self, args):
        # just accessing (printing) a variable does not count toward the lookup table
        return None

    def var(self, args):
        # the var itself (when in an assignment) should be added
        name = hash_var(args[0])
        return name

    def punctuation(self, args):
        # is never a variable (but should be removed from the tree or it will be seen as one!)
        return None

    def __default__(self, args, children, meta):
        return self.filter_ask_assign(children)

def flatten_list_of_lists_to_list(args):
    flat_list = []
    for element in args:
        if isinstance(element, str): #str needs a special case before list because a str is also a list and we don't want to split all letters out
            flat_list.append(element)
        elif isinstance(element, list):
            flat_list += flatten_list_of_lists_to_list(element)
        else:
            flat_list.append(element)
    return flat_list

def are_all_arguments_true(args):
    bool_arguments = [x[0] for x in args]
    arguments_of_false_nodes = flatten_list_of_lists_to_list([x[1] for x in args if not x[0]])
    return all(bool_arguments), arguments_of_false_nodes

# this class contains code shared between IsValid and IsComplete, which are quite similar
# because both filter out some types of 'wrong' nodes
# TODO: this could also use a default lark rule like AllAssignmentCommands does now
class Filter(Transformer):
    def __default__(self, args, children, meta):
        return are_all_arguments_true(children)

    def program(self, args):
        bool_arguments = [x[0] for x in args]
        if all(bool_arguments):
            return [True] #all complete
        else:
            command_num = 1
            for a in args:
                if not a[0]:
                    return False, a[1], command_num
                command_num += 1

    #leafs are treated differently, they are True + their arguments flattened
    def var(self, args):
        return True, ''.join([str(c) for c in args])
    def random(self, args):
        return True, 'random'
    def index(self, args):
        return True, ''.join([str(c) for c in args])
    def punctuation(self, args):
        return True, ''.join([c for c in args])
    def number(self, args):
        return True, ''.join([c for c in args])
    def text(self, args):
        return all(args), ''.join([c for c in args])

class UsesTurtle(Transformer):
    # returns true if Forward or Turn are in the tree, false otherwise
    def __default__(self, args, children, meta):
        if len(children) == 0:  # no children? you are a leaf that is not Turn or Forward, so you are no Turtle command
            return False
        else:
            if type(children[0]) == bool:
                return any(children) # children? if any is true there is a Turtle leaf
            else:
                return False # some nodes like text and punctuation have text children (their letters) these are not turtles

    def forward(self, args):
        return True

    def turn(self, args):
        return True

    # somehow a token (or only this token?) is not picked up by the default rule so it needs
    # its own rule
    def NUMBER(self, args):
        return False

    def NAME(self, args):
        return False





class IsValid(Filter):
    # all rules are valid except for the "Invalid" production rule
    # this function is used to generate more informative error messages
    # tree is transformed to a node of [Bool, args, command number]
    def program(self, args):
        if len(args) == 0:
            return False, "empty program", 1
        return super().program(args)

    def invalid_space(self, args):
        # return space to indicate that line starts in a space
        return False, " "

    def print_nq(self, args):
        # return error source to indicate what went wrong
        return False, "print without quotes"

    def invalid(self, args):
        # return the first argument to place in the error message
        # TODO: this will not work for misspelling 'at', needs to be improved!
        return False, args[0][1]

    #other rules are inherited from Filter

def valid_echo(ast):
    commands = ast.children
    command_names = [x.children[0].data for x in commands]
    no_echo = not 'echo' in command_names

    #no echo is always ok!

    #otherwise, both have to be in the list and echo shold come after
    return no_echo or ('echo' in command_names and 'ask' in command_names) and command_names.index('echo') > command_names.index('ask')


class IsComplete(Filter):
    def __init__(self, level):
        self.level = level
    # print, ask an echo can miss arguments and then are not complete
    # used to generate more informative error messages
    # tree is transformed to a node of [True] or [False, args, line_number]

    def ask(self, args):
        # in level 1 ask without arguments means args == []
        # in level 2 and up, ask without arguments is a list of 1, namely the var name
        incomplete = (args == [] and self.level==1) or (len(args) == 1 and self.level >= 2)
        return not incomplete, 'ask'
    def print(self, args):
        return args != [], 'print'
    def input(self, args):
        return args != [], 'input'
    def length(self, args):
        return args != [], 'len'
    def print_nq(self, args):
        return args != [], 'print level 2'
    def echo(self, args):
        #echo may miss an argument
        return True, 'echo'

    #other rules are inherited from Filter

def process_characters_needing_escape(value):
    # defines what happens if a kids uses ' or \ in in a string
    for c in characters_that_need_escaping:
        value = value.replace(c, f'\{c}')
    return value

# decorator used to store each class in the lookup table
def hedy_transpiler(level):
    def decorator(c):
        TRANSPILER_LOOKUP[level] = c
        c.level = level
        return c
    return decorator

@hedy_transpiler(level=1)
class ConvertToPython_1(Transformer):

    def __init__(self, punctuation_symbols, lookup):
        self.punctuation_symbols = punctuation_symbols
        self.lookup = lookup
        __class__.level = 1

    def get_fresh_var(self, name):
        while is_variable(name, self.lookup):
            name = '_' + name
        return name

    def program(self, args):
        return '\n'.join([str(c) for c in args])
    def command(self, args):
        return args[0]

    def text(self, args):
        return ''.join([str(c) for c in args])
    def print(self, args):
        # escape needed characters
        argument = process_characters_needing_escape(args[0])

        return "print('" + argument + "')"
    def echo(self, args):
        if len(args) == 0:
            return "print(answer)" #no arguments, just print answer

        argument = process_characters_needing_escape(args[0])
        return "print('" + argument + "'+answer)"

    def ask(self, args):

        argument = process_characters_needing_escape(args[0])
        return "answer = input('" + argument + "')"

    def forward(self,args):
        # when a not-number is given, we simply use 50 as default
        try:
            parameter = int(args[0])
        except:
            parameter = 50
        return self.make_forward(parameter)

    def make_forward(self, parameter):
        return f"t.forward({parameter})""\ntime.sleep(0.1)"

    def turn(self, args):
        if len(args) == 0:
            return "t.right(90)" #no arguments works, and means a right turn

        argument = args[0]
        if is_variable(argument, self.lookup):        #is the argument a variable? if so, use that
            return f"t.right({argument})"
        elif argument.isnumeric():         #numbers can also be passed through
            return f"t.right({argument})"
        elif argument == 'left':
            return "t.left(90)"
        else:
            return "t.right(90)" #something else also defaults to right turn

    def check_arg_types(self, args, command, level):
        allowed_types = self.get_allowed_types(command, level)
        for arg in args:
            assignment = self.find_in_lookup(arg)
            if assignment:
                if assignment.type != 'operation' and assignment.type not in allowed_types:
                    # we first try to raise if we expect 1 thing exactly for more precise error messages
                    if len(allowed_types) == 1:
                        if allowed_types[0] == 'list':
                            raise hedy.RequiredListArgumentException(command=command, variable=assignment.name)
                        # here of course we will have a long elif for different types, or maybe we have 1 required exception with a parameter?

                    if assignment.type == 'list':
                        types = ','.join(allowed_types)
                        raise hedy.InvalidListArgumentException(command=command, variable=assignment.name, allowed_types=types)
                        # same elif here for different types

    def get_allowed_types(self, command, level):
        # get only the allowed types of the command for all levels before the requested level
        allowed = [values[command] for key, values in commands_and_types_per_level.items()
                   if command in values and key <= level]
        # use the allowed types of the highest level available
        return allowed[-1] if allowed else []

    def find_in_lookup(self, variable):
        lookup_vars = [a for a in self.lookup if a.name == variable]
        # this now grabs the last occurrence, once we have slicing we want to be more precise!
        return lookup_vars[-1] if lookup_vars else None


# todo: could be moved into the transpiler class
def is_variable(name, lookup):
    all_names = [a.name for a in lookup]
    return name in all_names

def process_variable(name, lookup):
    #processes a variable by hashing and escaping when needed
    if is_variable(name, lookup):
        return hash_var(name)
    else:
        return f"'{name}'"

def process_variable_for_fstring(name, lookup):
    if is_variable(name, lookup):
        return "{" + hash_var(name) + "}"
    else:
        return name

@hedy_transpiler(level=2)
class ConvertToPython_2(ConvertToPython_1):
    def check_var_usage(self, args):
        # this function checks whether arguments are valid
        # we can proceed if all arguments are either quoted OR all variables

        unquoted_args = [a for a in args if not is_quoted(a)]
        unquoted_in_lookup = [is_variable(a, self.lookup) for a in unquoted_args]

        if unquoted_in_lookup == [] or all(unquoted_in_lookup):
            # all good? return for further processing
            return args
        else:
            # return first name with issue
            # note this is where issue #832 can be addressed by checking whether
            # first_unquoted_var ius similar to something in the lookup list
            first_unquoted_var = unquoted_args[0]
            raise UndefinedVarException(name=first_unquoted_var)

    def punctuation(self, args):
        return ''.join([str(c) for c in args])
    def var(self, args):
        name = ''.join(args)
        name = args[0]
        return hash_var(name)
        # return "_" + name if name in reserved_words else name
    def print(self, args):
        # grab the allowed arguments from the dictionary
        self.check_arg_types(args, 'print', self.level)

        argument_string = ""
        i = 0

        for argument in args:
            # escape quotes if kids accidentally use them at level 2
            argument = process_characters_needing_escape(argument)

            # final argument and punctuation arguments do not have to be separated with a space, other do
            if i == len(args)-1 or args[i+1] in self.punctuation_symbols:
                space = ''
            else:
                space = " "

<<<<<<< HEAD
            argument_string += process_variable_for_fstring(argument, self.lookup) + space
=======
            argument_string += process_variable_for_fstring(argument, self.lookup)
            argument_string += space
>>>>>>> ce3bc547

            i = i + 1

        return f"print(f'{argument_string}')"

    def forward(self, args):
        # no args received? default to 50
        parameter = 50

        if len(args) > 0:
            parameter = args[0]

        #if the parameter is a variable, print as is
        # otherwise, see if we got a number. if not, simply use 50 as default
        try:
            if not is_variable(parameter, self.lookup):
                parameter = int(parameter)
        except:
            parameter = 50
        return self.make_forward(parameter)

    def ask(self, args):
        var = args[0]
        all_parameters = ["'" + process_characters_needing_escape(a) + "'" for a in args[1:]]
        return f'{var} = input(' + '+'.join(all_parameters) + ")"
    def assign(self, args):
        parameter = args[0]
        value = args[1]
        #if the assigned value contains single quotes, escape them
        value = process_characters_needing_escape(value)
        return parameter + " = '" + value + "'"

    def assign_list(self, args):
        parameter = args[0]
        values = ["'" + a + "'" for a in args[1:]]
        return parameter + " = [" + ", ".join(values) + "]"

    def list_access(self, args):
        # check the arguments (except when they are random or numbers, that is not quoted nor a var but is allowed)
        self.check_var_usage(a for a in args if a != 'random' and not a.isnumeric())
        self.check_arg_types(args, 'at random', self.level)

        if args[1] == 'random':
            return 'random.choice(' + args[0] + ')'
        else:
            return args[0] + '[' + args[1] + ']'

def is_quoted(s):
    return s[0] == "'" and s[-1] == "'"

<<<<<<< HEAD
def make_f_string(args, lookup):
    argument_string = ''
    for argument in args:
        if is_variable(argument, lookup):
            # variables are placed in {} in the f string
            argument_string += "{" + hash_var(argument) + "}"
        else:
            # strings are written regularly
            # however we no longer need the enclosing quotes in the f-string
            # the quotes are only left on the argument to check if they are there.
            argument_string += argument.replace("'", '')

    return f"print(f'{argument_string}')"

=======
>>>>>>> ce3bc547
#TODO: punctuation chars not be needed for level2 and up anymore, could be removed
@hedy_transpiler(level=3)
class ConvertToPython_3(ConvertToPython_2):

    def var_access(self, args):
        name = args[0]
        return hash_var(name)

    def text(self, args):
        return ''.join([str(c) for c in args])

    def print(self, args):
<<<<<<< HEAD
        args = self.check_var_usage(args)
        self.check_arg_types(args, 'print', self.level)

        return make_f_string(args, self.lookup)
=======
        args = self.check_print_arguments(args)
        argument_string = ''
        for argument in args:
            argument = argument.replace("'", '') #no quotes needed in fstring
            argument_string += process_variable_for_fstring(argument, self.lookup)

        return f"print(f'{argument_string}')"
>>>>>>> ce3bc547

    def print_nq(self, args):
        return ConvertToPython_2.print(self, args)

    def ask(self, args):
        args_new = []
        var = args[0]
        remaining_args = args[1:]
        self.check_arg_types(remaining_args, 'ask', self.level)
        return f'{var} = input(' + '+'.join(remaining_args) + ")"

def indent(s):
    lines = s.split('\n')
    return '\n'.join(['  ' + l for l in lines])

@hedy_transpiler(level=4)
class ConvertToPython_4(ConvertToPython_3):
    def list_access_var(self, args):
        var = hash_var(args[0])
        if args[2].data == 'random':
            return var + '=random.choice(' + args[1] + ')'
        else:
            return var + '=' + args[1] + '[' + args[2].children[0] + ']'

    def ifs(self, args):
        return f"""if {args[0]}:
{indent(args[1])}"""

    def ifelse(self, args):
        return f"""if {args[0]}:
{indent(args[1])}
else:
{indent(args[2])}"""
    def condition(self, args):
        return ' and '.join(args)
    def equality_check(self, args):
        arg0 = process_variable(args[0], self.lookup)
        arg1 = process_variable(args[1], self.lookup)
        return f"{arg0} == {arg1}" #no and statements
    def in_list_check(self, args):
        arg0 = process_variable(args[0], self.lookup)
        arg1 = process_variable(args[1], self.lookup)
        return f"{arg0} in {arg1}"

@hedy_transpiler(level=5)
class ConvertToPython_5(ConvertToPython_4):

    def print(self, args):
        # we only check non-Tree (= non calculation) arguments
        self.check_var_usage([a for a in args if not type(a) is Tree])
        self.check_arg_types(args, 'print', self.level)

        #force all to be printed as strings (since there can not be int arguments)
        args_new = []
        for a in args:
            if type(a) is Tree:
                args_new.append("{" + a.children + "}")
            else:
                a = a.replace("'", "") #no quotes needed in fstring
                args_new.append(process_variable_for_fstring(a, self.lookup))

        arguments = ''.join(args_new)
        return "print(f'" + arguments + "')"

    #we can now have ints as types so chck must force str
    def equality_check(self, args):
        arg0 = process_variable(args[0], self.lookup)
        arg1 = process_variable(args[1], self.lookup)
        #TODO if we start using fstrings here, this str can go
        if len(args) == 2:
            return f"str({arg0}) == str({arg1})" #no and statements
        else:
            return f"str({arg0}) == str({arg1}) and {args[2]}"

    def assign(self, args):
        if len(args) == 2:
            parameter = args[0]
            value = args[1]
            if type(value) is Tree:
                return parameter + " = " + value.children
            else:
                return parameter + " = '" + value + "'"
        else:
            parameter = args[0]
            values = args[1:]
            return parameter + " = [" + ", ".join(values) + "]"

    def process_token_or_tree(self, argument):
        if type(argument) is Tree:
            return f'{str(argument.children)}'
        else:
            return f'int({argument})'

    def process_calculation(self, args, operator):
        # arguments of a sum are either a token or a
        # tree resulting from earlier processing
        # for trees we need to grap the inner string
        # for tokens we add int around them

        args = [self.process_token_or_tree(a) for a in args]
        return Tree('sum', f'{args[0]} {operator} {args[1]}')

    def addition(self, args):
        return self.process_calculation(args, '+')

    def substraction(self, args):
        return self.process_calculation(args, '-')

    def multiplication(self, args):
        return self.process_calculation(args, '*')

    def division(self, args):
        return self.process_calculation(args, '//')

@hedy_transpiler(level=6)
class ConvertToPython_6(ConvertToPython_5):
    def number(self, args):
        return ''.join(args)

    def repeat(self, args):
        var_name = self.get_fresh_var('i')
        times = process_variable(args[0], self.lookup)
        command = args[1]
        return f"""for {var_name} in range(int({str(times)})):
{indent(command)}"""

@hedy_transpiler(level=7)
class ConvertToPython_7(ConvertToPython_6):
    def __init__(self, punctuation_symbols, lookup):
        self.punctuation_symbols = punctuation_symbols
        self.lookup = lookup

    def command(self, args):
        return "".join(args)

    def repeat(self, args):
        all_lines = [indent(x) for x in args[1:]]
        return "for i in range(int(" + str(args[0]) + ")):\n" + "\n".join(all_lines)

    def ifs(self, args):
        args = [a for a in args if a != ""] # filter out in|dedent tokens

        all_lines = [indent(x) for x in args[1:]]

        return "if " + args[0] + ":\n" + "\n".join(all_lines)

    def elses(self, args):
        args = [a for a in args if a != ""] # filter out in|dedent tokens

        all_lines = [indent(x) for x in args]

        return "\nelse:\n" + "\n".join(all_lines)

    def assign(self, args):  # TODO: needs to be merged with 6, when 6 is improved to with printing expressions directly
        if len(args) == 2:
            parameter = args[0]
            value = args[1]
            if type(value) is Tree:
                return parameter + " = " + value.children
            else:
                if "'" in value or 'random.choice' in value:  # TODO: should be a call to wrap nonvarargument is quotes!
                    return parameter + " = " + value
                else:
                    return parameter + " = '" + value + "'"
        else:
            parameter = args[0]
            values = args[1:]
            return parameter + " = [" + ", ".join(values) + "]"

    def var_access(self, args):
        if len(args) == 1: #accessing a var
            return args[0]
        else:
        # this is list_access
            return args[0] + "[" + str(args[1]) + "]" if type(args[1]) is not Tree else "random.choice(" + str(args[0]) + ")"

@hedy_transpiler(level=8)
class ConvertToPython_8(ConvertToPython_7):
    def repeat_list(self, args):
      args = [a for a in args if a != ""]  # filter out in|dedent tokens

      body = "\n".join([indent(x) for x in args[2:]])

      return f"for {args[0]} in {args[1]}:\n{body}"



@hedy_transpiler(level=9)
class ConvertToPython_9(ConvertToPython_8):
    def for_loop(self, args):
        args = [a for a in args if a != ""]  # filter out in|dedent tokens
        body = "\n".join([indent(x) for x in args[3:]])
        stepvar_name = self.get_fresh_var('step')
        return f"""{stepvar_name} = 1 if int({args[1]}) < int({args[2]}) else -1
for {args[0]} in range(int({args[1]}), int({args[2]}) + {stepvar_name}, {stepvar_name}):
{body}"""
@hedy_transpiler(level=10)
@hedy_transpiler(level=11)
class ConvertToPython_10_11(ConvertToPython_9):
    def elifs(self, args):
        args = [a for a in args if a != ""]  # filter out in|dedent tokens
        all_lines = [indent(x) for x in args[1:]]
        return "\nelif " + args[0] + ":\n" + "\n".join(all_lines)

@hedy_transpiler(level=12)
class ConvertToPython_12(ConvertToPython_10_11):
    def input(self, args):
        args_new = []
        var = args[0]
        arguments = args[1:]
        self.check_arg_types(arguments, 'input', self.level)
        for a in arguments:
            if type(a) is Tree:
                args_new.append(f'str({a.children})')
            elif "'" not in a:
                args_new.append(f'str({a})')
            else:
                args_new.append(a)

        return f'{var} = input(' + '+'.join(args_new) + ")"

@hedy_transpiler(level=13)
class ConvertToPython_13(ConvertToPython_12):
    def assign_list(self, args):
        parameter = args[0]
        values = [a for a in args[1:]]
        return parameter + " = [" + ", ".join(values) + "]"

    def list_access_var(self, args):
        var = hash_var(args[0])
        if not isinstance(args[2], str):
            if args[2].data == 'random':
                return var + '=random.choice(' + args[1] + ')'
        else:
            return var + '=' + args[1] + '[' + args[2] + '-1]'

    def list_access(self, args):
        if args[1] == 'random':
            return 'random.choice(' + args[0] + ')'
        else:
            list_access_shifted = args[0] + '[' + args[1] + '-1]'
            # when printing later, we need to know this is a var\
            # todo (could be done in the AllAssignments?)
            self.lookup.append(Assignment(list_access_shifted, 'operation'))
            return list_access_shifted

    def change_list_item(self, args):
        return args[0] + '[' + args[1] + '-1] = ' + args[2]
# Custom transformer that can both be used bottom-up or top-down

@hedy_transpiler(level=14)
class ConvertToPython_14(ConvertToPython_13):
    def assign(self, args):  # TODO: needs to be merged with 6, when 6 is improved to with printing expressions directly
        if len(args) == 2:
            parameter = args[0]
            value = args[1]
            if type(value) is Tree:
                return parameter + " = " + value.children
            else:
                if "'" in value or 'random.choice' in value:  # TODO: should be a call to wrap nonvarargument is quotes!
                    return parameter + " = " + value
                else:
                    # FH, June 21 the addition of _true/false is a bit of a hack. cause they are first seen as vars that at reserved words, they are then hashed and we undo that here
                    # could/should be fixed in the grammar!

                    if value == 'true' or value == 'True' or value == hash_var('True') or value == hash_var('true'):
                        return parameter + " = True"
                    elif value == 'false' or value == 'False' or value == hash_var('False') or value == hash_var('false'):
                        return parameter + " = False"
                    else:
                        return parameter + " = '" + value + "'"
        else:
            parameter = args[0]
            values = args[1:]
            return parameter + " = [" + ", ".join(values) + "]"

    def equality_check(self, args):
        arg0 = process_variable(args[0], self.lookup)
        arg1 = process_variable(args[1], self.lookup)
        if arg1 == '\'True\'' or arg1 == '\'true\'':
            return f"{arg0} == True"
        elif arg1 == '\'False\'' or arg1 == '\'false\'':
            return f"{arg0} == False"
        else:
            return f"str({arg0}) == str({arg1})" #no and statements

@hedy_transpiler(level=15)
class ConvertToPython_15(ConvertToPython_14):
    def andcondition(self, args):
        return ' and '.join(args)
    def orcondition(self, args):
        return ' or '.join(args)

@hedy_transpiler(level=16)
class ConvertToPython_16(ConvertToPython_15):
    def comment(self, args):
        return f"# {args}"

@hedy_transpiler(level=17)
class ConvertToPython_17(ConvertToPython_16):
    def smaller(self, args):
        arg0 = process_variable(args[0], self.lookup)
        arg1 = process_variable(args[1], self.lookup)
        if len(args) == 2:
            return f"int({arg0}) < int({arg1})"  # no and statements
        else:
            return f"int({arg0}) < int({arg1}) and {args[2]}"

    def bigger(self, args):
        arg0 = process_variable(args[0], self.lookup)
        arg1 = process_variable(args[1], self.lookup)
        if len(args) == 2:
            return f"int({arg0}) > int({arg1})"  # no and statements
        else:
            return f"int({arg0}) > int({arg1}) and {args[2]}"

@hedy_transpiler(level=18)
class ConvertToPython_18(ConvertToPython_17):
    def while_loop(self, args):
        args = [a for a in args if a != ""]  # filter out in|dedent tokens
        all_lines = [indent(x) for x in args[1:]]
        return "while " + args[0] + ":\n"+"\n".join(all_lines)

@hedy_transpiler(level=19)
@hedy_transpiler(level=20)
class ConvertToPython_19_20(ConvertToPython_18):
    def length(self, args):
        arg0 = args[0]
        length_string = f"len({arg0})"

        # when accessing len we need to know it is a var
        # todo (could be done in the AllAssignments?)
        self.lookup.append(Assignment(length_string, 'operation'))
        return length_string

    def assign(self, args):  # TODO: needs to be merged with 6, when 6 is improved to with printing expressions directly
        if len(args) == 2:
            parameter = args[0]
            value = args[1]
            if type(value) is Tree:
                return parameter + " = " + value.children
            else:
                if "'" in value or 'random.choice' in value:  # TODO: should be a call to wrap nonvarargument is quotes!
                    return parameter + " = " + value
                elif "len(" in value:
                    return parameter + " = " + value
                else:
                    if value == 'true' or value == 'True':
                        return parameter + " = True"
                    elif value == 'false' or value == 'False':
                        return parameter + " = False"
                    else:
                        return parameter + " = '" + value + "'"
        else:
            parameter = args[0]
            values = args[1:]
            return parameter + " = [" + ", ".join(values) + "]"

@hedy_transpiler(level=21)
class ConvertToPython_21(ConvertToPython_19_20):
    def equality_check(self, args):
        if type(args[0]) is Tree:
            return args[0].children + " == int(" + args[1] + ")"
        if type(args[1]) is Tree:
            return "int(" + args[0] + ") == " + args[1].children
        arg0 = process_variable(args[0], self.lookup)
        arg1 = process_variable(args[1], self.lookup)
        if arg1 == '\'True\'' or arg1 == '\'true\'':
            return f"{arg0} == True"
        elif arg1 == '\'False\'' or arg1 == '\'false\'':
            return f"{arg0} == False"
        else:
            return f"str({arg0}) == str({arg1})"  # no and statements

@hedy_transpiler(level=22)
class ConvertToPython_22(ConvertToPython_21):
    def not_equal(self, args):
        arg0 = process_variable(args[0], self.lookup)
        arg1 = process_variable(args[1], self.lookup)
        if len(args) == 2:
            return f"str({arg0}) != str({arg1})"  # no and statements
        else:
            return f"str({arg0}) != str({arg1}) and {args[2]}"

@hedy_transpiler(level=23)
class ConvertToPython_23(ConvertToPython_22):
    def smaller_equal(self, args):
        arg0 = process_variable(args[0], self.lookup)
        arg1 = process_variable(args[1], self.lookup)
        if len(args) == 2:
            return f"int({arg0}) <= int({arg1})"  # no and statements
        else:
            return f"int({arg0}) <= int({arg1}) and {args[2]}"

    def bigger_equal(self, args):
        arg0 = process_variable(args[0], self.lookup)
        arg1 = process_variable(args[1], self.lookup)
        if len(args) == 2:
            return f"int({arg0}) >= int({arg1})"  # no and statements
        else:
            return f"int({arg0}) >= int({arg1}) and {args[2]}"


def merge_grammars(grammar_text_1, grammar_text_2):
    # this function takes two grammar files and merges them into one
    # rules that are redefined in the second file are overridden
    # rule that are new in the second file are added (remaining_rules_grammar_2)

    merged_grammar = []

    rules_grammar_1 = grammar_text_1.split('\n')
    remaining_rules_grammar_2 = grammar_text_2.split('\n')
    for line_1 in rules_grammar_1:
        if line_1 == '' or line_1[0] == '/': #skip comments and empty lines:
            continue
        parts = line_1.split(':')
        name_1, definition_1 = parts[0], ''.join(parts[1:]) #get part before are after : (this is a join because there can be : in the rule)

        rules_grammar_2 = grammar_text_2.split('\n')
        override_found = False
        for line_2 in rules_grammar_2:
            if line_2 == '' or line_2[0] == '/':  # skip comments and empty lines:
                continue
            parts = line_2.split(':')
            name_2, definition_2 = parts[0], ''.join(parts[1]) #get part before are after :
            if name_1 == name_2:
                override_found = True
                new_rule = line_2
                # this rule is now in the grammar, remove form this list
                remaining_rules_grammar_2.remove(new_rule)
                break

        # new rule found? print that. nothing found? print org rule
        if override_found:
            merged_grammar.append(new_rule)
        else:
            merged_grammar.append(line_1)

    #all rules that were not overlapping are new in the grammar, add these too
    for rule in remaining_rules_grammar_2:
        if not(rule == '' or rule[0] == '/'):
            merged_grammar.append(rule)

    merged_grammar = sorted(merged_grammar)
    return '\n'.join(merged_grammar)


def create_grammar(level):
    # start with creating the grammar for level 1
    result = get_full_grammar_for_level(1)

    # then keep merging new grammars in
    for i in range(2, level+1):
        grammar_text_i = get_additional_rules_for_level(i)
        result = merge_grammars(result, grammar_text_i)

    # ready? Save to file to ease debugging
    # this could also be done on each merge for performance reasons
    save_total_grammar_file(level, result)

    return result

def save_total_grammar_file(level, grammar):
    # Load Lark grammars relative to directory of current file
    script_dir = path.abspath(path.dirname(__file__))
    filename = "level" + str(level) + "-Total.lark"
    loc = path.join(script_dir, "grammars-Total", filename)
    file = open(loc, "w", encoding="utf-8")
    file.write(grammar)
    file.close()

def get_additional_rules_for_level(level, sub = 0):
    script_dir = path.abspath(path.dirname(__file__))
    if sub:
        filename = "level" + str(level) + "-" + str(sub) + "-Additions.lark"
    else:
        filename = "level" + str(level) + "-Additions.lark"
    with open(path.join(script_dir, "grammars", filename), "r", encoding="utf-8") as file:
        grammar_text = file.read()
    return grammar_text

def get_full_grammar_for_level(level):
    script_dir = path.abspath(path.dirname(__file__))
    filename = "level" + str(level) + ".lark"
    with open(path.join(script_dir, "grammars", filename), "r", encoding="utf-8") as file:
        grammar_text = file.read()
    return grammar_text

PARSER_CACHE = {}


def get_parser(level):
    """Return the Lark parser for a given level.

    Uses caching if Hedy is NOT running in development mode.
    """
    key = str(level)
    existing = PARSER_CACHE.get(key)
    if existing and not utils.is_debug_mode():
        return existing
    grammar = create_grammar(level)
    ret = Lark(grammar, regex=True)
    PARSER_CACHE[key] = ret
    return ret

ParseResult = namedtuple('ParseResult', ['code', 'has_turtle'])

def transpile(input_string, level):
    try:
        transpile_result = transpile_inner(input_string, level)
        return transpile_result
    except ParseException as ex:
        # This is the 'fall back' transpilation
        # that should surely be improved!!
        # we retry HedyExceptions of the type Parse (and Lark Errors) but we raise Invalids

        #try 1 level lower
        if level > 1:
            try:
                new_level = level - 1
                result = transpile_inner(input_string, new_level)
            except (LarkError, HedyException) as innerE:
                # Parse at `level - 1` failed as well, just re-raise original error
                raise ex
            # If the parse at `level - 1` succeeded, then a better error is "wrong level"
            raise WrongLevelException(correct_code=result.code, working_level=new_level, original_level=level) from ex


def repair(input_string):
    #the only repair we can do now is remove leading spaces, more can be added!
    return '\n'.join([x.lstrip() for x in input_string.split('\n')])

def translate_characters(s):
# this method is used to make it more clear to kids what is meant in error messages
# for example ' ' is hard to read, space is easier
# this could (should?) be localized so we can call a ' "Hoge komma" for example (Felienne, dd Feb 25, 2021)
    if s == ' ':
        return 'space'
    elif s == ',':
        return 'comma'
    elif s == '?':
        return 'question mark'
    elif s == '\\n':
        return 'newline'
    elif s == '.':
        return 'period'
    elif s == '!':
        return 'exclamation mark'
    elif s == '*':
        return 'star'
    elif s == "'":
        return 'single quotes'
    elif s == '"':
        return 'double quotes'
    elif s == '/':
        return 'slash'
    elif s == '-':
        return 'dash'
    elif s >= 'a' and s <= 'z' or s >= 'A' and s <= 'Z':
        return s
    else:
        return s

def filter_and_translate_terminals(list):
    # in giving error messages, it does not make sense to include
    # ANONs, and some things like EOL need kid friendly translations
    new_terminals = []
    for terminal in list:
        if terminal[:4] == "ANON":
            continue

        if terminal == "EOL":
            new_terminals.append("Newline")
            break

        #not translated or filtered out? simply add as is:
        new_terminals.append(terminal)

    return new_terminals

def beautify_parse_error(character_found):
    character_found = translate_characters(character_found)
    return character_found

def find_indent_length(line):
    number_of_spaces = 0
    for x in line:
        if x == ' ':
            number_of_spaces += 1
        else:
            break
    return number_of_spaces

def preprocess_blocks(code):
    processed_code = []
    lines = code.split("\n")
    current_number_of_indents = 0
    previous_number_of_indents = 0
    indent_size = None #we don't fix indent size but the first encounter sets it
    line_number = 0
    for line in lines:
        line_number += 1
        leading_spaces = find_indent_length(line)

        #first encounter sets indent size for this program
        if indent_size == None and leading_spaces > 0:
            indent_size = leading_spaces

        #calculate nuber of indents if possible
        if indent_size != None:
            current_number_of_indents = leading_spaces // indent_size

        if current_number_of_indents - previous_number_of_indents > 1:
            raise IndentationException(line_number = line_number, leading_spaces = leading_spaces, indent_size = indent_size)

        if current_number_of_indents < previous_number_of_indents:
            # we springen 'terug' dus er moeten end-blocken in
            # bij meerdere terugsprongen sluiten we ook meerdere blokken

            difference_in_indents = (previous_number_of_indents - current_number_of_indents)

            for i in range(difference_in_indents):
                processed_code.append('end-block')

        #save to compare for next line
        previous_number_of_indents = current_number_of_indents

        #if indent remains the same, do nothing, just add line
        processed_code.append(line)

    # if the last line is indented, the end of the program is also the end of all indents
    # so close all blocks
    for i in range(current_number_of_indents):
        processed_code.append('end-block')
    return "\n".join(processed_code)

def contains_blanks(code):
    return (" _ " in code) or (" _\n" in code)


def transpile_inner(input_string, level):
    number_of_lines = input_string.count('\n')

    #parser is not made for huge programs!
    if number_of_lines > MAX_LINES:
        raise InputTooBigException(lines_of_code=number_of_lines, max_lines=MAX_LINES)

    input_string = input_string.replace('\r\n', '\n')
    punctuation_symbols = ['!', '?', '.']
    level = int(level)
    parser = get_parser(level)

    if contains_blanks(input_string):
        raise CodePlaceholdersPresentException()


    if level >= 3:
        input_string = input_string.replace("\\", "\\\\")

    #in level 7 we add indent-dedent blocks to the code before parsing
    if level >= 7:
        input_string = preprocess_blocks(input_string)

    try:
        program_root = parser.parse(input_string+ '\n').children[0]  # getting rid of the root could also be done in the transformer would be nicer
        abstract_syntaxtree = ExtractAST().transform(program_root)
        lookup_table = AllAssignmentCommands().transform(abstract_syntaxtree)

        # also add hashes to list
        # note that we do not (and cannot) hash the var names only, we also need to be able to process
        # random.choice(প্রাণী)
        hashed_lookups = AllAssignmentCommandsHashed().transform(abstract_syntaxtree)

        lookup_table += hashed_lookups

    except UnexpectedCharacters as e:
        try:
            location = e.line, e.column
            characters_expected = str(e.allowed) #not yet in use, could be used in the future (when our parser rules are better organize, now it says ANON*__12 etc way too often!)
            character_found  = beautify_parse_error(e.char)
            # print(e.args[0])
            # print(location, character_found, characters_expected)
            raise ParseException(level=level, location=location, character_found=character_found) from e
        except UnexpectedEOF:
            # this one can't be beautified (for now), so give up :)
            raise e

    # IsValid returns (True,) or (False, args, line)
    is_valid = IsValid().transform(program_root)

    if not is_valid[0]:
        _, args, line = is_valid

        # Apparently, sometimes 'args' is a string, sometimes it's a list of
        # strings ( are these production rule names?). If it's a list of
        # strings, just take the first string and proceed.
        if isinstance(args, list):
            args = args[0]
        if args == ' ':
            #the error here is a space at the beginning of a line, we can fix that!
            fixed_code = repair(input_string)
            if fixed_code != input_string: #only if we have made a successful fix
                result = transpile_inner(fixed_code, level)
            raise InvalidSpaceException(level, line, result.code)
        elif args == 'print without quotes':
            # grammar rule is ignostic of line number so we can't easily return that here
            raise UnquotedTextException(level=level)
        elif args == 'empty program':
            raise EmptyProgramException()
        else:
            invalid_command = args
            closest = closest_command(invalid_command, commands_per_level[level])
            if closest == None: #we couldn't find a suggestion because the command itself was found
                # clearly the error message here should be better or it should be a different one!
                raise ParseException(level=level, location=["?", "?"], keyword_found=invalid_command)
            raise InvalidCommandException(invalid_command=invalid_command, level=level, guessed_command=closest)

    is_complete = IsComplete(level).transform(program_root)
    if not is_complete[0]:
        incomplete_command = is_complete[1][0]
        line = is_complete[2]
        raise IncompleteCommandException(incomplete_command=incomplete_command, level=level, line_number=line)

    if not valid_echo(program_root):
        raise LonelyEchoException()

    try:
        if level <= HEDY_MAX_LEVEL:
            #grab the right transpiler from the lookup
            transpiler = TRANSPILER_LOOKUP[level]
            python = transpiler(punctuation_symbols, lookup_table).transform(abstract_syntaxtree)
        else:
           raise Exception(f'Levels over {HEDY_MAX_LEVEL} not implemented yet')
    except visitors.VisitError as E:
        # Exceptions raised inside visitors are wrapped inside VisitError. Unwrap it if it is a
        # HedyException to show the intended error message.
        if isinstance(E.orig_exc, HedyException):
            raise E.orig_exc
        else:
            raise E

    has_turtle = UsesTurtle().transform(program_root)

    return ParseResult(python, has_turtle)

def execute(input_string, level):
    python = transpile(input_string, level)
    if python.has_turtle:
        raise HedyException("hedy.execute doesn't support turtle")
    exec(python.code)

# f = open('output.py', 'w+')
# f.write(python)
# f.close()<|MERGE_RESOLUTION|>--- conflicted
+++ resolved
@@ -731,12 +731,7 @@
             else:
                 space = " "
 
-<<<<<<< HEAD
             argument_string += process_variable_for_fstring(argument, self.lookup) + space
-=======
-            argument_string += process_variable_for_fstring(argument, self.lookup)
-            argument_string += space
->>>>>>> ce3bc547
 
             i = i + 1
 
@@ -787,7 +782,6 @@
 def is_quoted(s):
     return s[0] == "'" and s[-1] == "'"
 
-<<<<<<< HEAD
 def make_f_string(args, lookup):
     argument_string = ''
     for argument in args:
@@ -802,8 +796,7 @@
 
     return f"print(f'{argument_string}')"
 
-=======
->>>>>>> ce3bc547
+
 #TODO: punctuation chars not be needed for level2 and up anymore, could be removed
 @hedy_transpiler(level=3)
 class ConvertToPython_3(ConvertToPython_2):
@@ -816,12 +809,7 @@
         return ''.join([str(c) for c in args])
 
     def print(self, args):
-<<<<<<< HEAD
-        args = self.check_var_usage(args)
-        self.check_arg_types(args, 'print', self.level)
-
-        return make_f_string(args, self.lookup)
-=======
+
         args = self.check_print_arguments(args)
         argument_string = ''
         for argument in args:
@@ -829,7 +817,7 @@
             argument_string += process_variable_for_fstring(argument, self.lookup)
 
         return f"print(f'{argument_string}')"
->>>>>>> ce3bc547
+
 
     def print_nq(self, args):
         return ConvertToPython_2.print(self, args)
