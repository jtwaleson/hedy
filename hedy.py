--- conflicted
+++ resolved
@@ -1498,11 +1498,7 @@
     if existing and not utils.is_debug_mode():
         return existing
     grammar = create_grammar(level, lang)
-<<<<<<< HEAD
-    ret = Lark(grammar, regex=True, ambiguity='explicit')
-=======
     ret = Lark(grammar, regex=True) #ambiguity='explicit'
->>>>>>> 58390dc7
     PARSER_CACHE[key] = ret
     return ret
 
@@ -1670,25 +1666,7 @@
 
     # In level 7 we add indent-dedent blocks to the code before parsing
     if level >= 7:
-<<<<<<< HEAD
-        input_string = preprocess_blocks(input_string, level)
-
-    try:
-        program_root = parser.parse(input_string+ '\n').children[0]  # getting rid of the root could also be done in the transformer would be nicer
-
-
-        if program_root.data == "progam":
-            program = program_root
-        else: # het is een ambig dus children is een lijst programma's
-            programs = program_root.children
-            program = programs[0]
-
-
-        abstract_syntaxtree = ExtractAST().transform(program)
-        lookup_table = AllAssignmentCommands().transform(abstract_syntaxtree)
-=======
         result = preprocess_blocks(result, level)
->>>>>>> 58390dc7
 
     return result
 
