--- conflicted
+++ resolved
@@ -1767,11 +1767,7 @@
     if existing and not utils.is_debug_mode():
         return existing
     grammar = create_grammar(level, lang)
-<<<<<<< HEAD
-    ret = Lark(grammar, regex=True, ambiguity='explicit')
-=======
     ret = Lark(grammar, regex=True, propagate_positions=True) #ambiguity='explicit'
->>>>>>> c0effe1c
     PARSER_CACHE[key] = ret
     return ret
 
