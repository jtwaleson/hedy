import copy
import os
from babel import Locale
from flask import g

from utils import is_debug_mode
from website.yaml_file import YamlFile
import iso3166

# Define and load all countries
COUNTRIES = {k: v.name for k, v in iso3166.countries_by_alpha2.items()}

# Define dictionary for available languages. Fill dynamically later.
ALL_LANGUAGES = {}
ALL_KEYWORD_LANGUAGES = {}

ADVENTURE_ORDER = [
    'default',
    'story',
    'parrot',
    'songs',
    'turtle',
    'dishes',
    'dice',
    'rock',
    'calculator',
    'fortune',
    'restaurant',
    'haunted',
    'piggybank',
    'quizmaster',
    'language',
    'secret',
    'next',
    'end'
]

# load all available languages in dict
# list_translations of babel does about the same, but without territories.
languages = {}
if not os.path.isdir('translations'):
    # should not be possible, but if it's moved someday, EN would still be working.
    ALL_LANGUAGES['en'] = 'English'
    ALL_KEYWORD_LANGUAGES['en'] = 'EN'

for folder in os.listdir('translations'):
    locale_dir = os.path.join('translations', folder, 'LC_MESSAGES')
    if not os.path.isdir(locale_dir):
        continue

    if filter(lambda x: x.endswith('.mo'), os.listdir(locale_dir)):
        locale = Locale.parse(folder)
        languages[folder] = locale.display_name.title()

for l in sorted(languages):
    ALL_LANGUAGES[l] = languages[l]
    if os.path.exists('./grammars/keywords-' + l + '.lark'):
        ALL_KEYWORD_LANGUAGES[l] = l[0:2].upper()  # first two characters

# Load and cache all keyword yamls
KEYWORDS = {}
for lang in ALL_KEYWORD_LANGUAGES.keys():
    # If this, for some reason, fails -> fill with English values
    KEYWORDS[lang] = YamlFile.for_file(f'content/keywords/{lang}.yaml')


class Commands:
    # Want to parse the keywords only once, they can be cached -> perform this action on server start
    def __init__(self, language):
        self.language = language
        # We can keep these cached, even in debug_mode: files are small and don't influence start-up time much
        self.file = YamlFile.for_file(f'content/commands/{self.language}.yaml')
        self.data = {}

        # For some reason the is_debug_mode() function is not (yet) ready when we call this code
        # So we call the NO_DEBUG_MODE directly from the environment
        # Todo TB -> Fix that the is_debug_mode() function is ready before server start
        self.debug_mode = not os.getenv('NO_DEBUG_MODE')

        if not self.debug_mode:
            # We always create one with english keywords
            self.data["en"] = self.cache_keyword_parsing("en")
            if language in ALL_KEYWORD_LANGUAGES.keys():
                self.data[language] = self.cache_keyword_parsing(language)

    def cache_keyword_parsing(self, language):
        keyword_data = {}
        for level in copy.deepcopy(self.file):
            # Take a copy -> otherwise we overwrite the parsing
            commands = copy.deepcopy(self.file.get(level))
            for command in commands:
                for k, v in command.items():
                    command[k] = v.format(**KEYWORDS.get(language))
            keyword_data[level] = commands
        return keyword_data

    def get_commands_for_level(self, level, keyword_lang="en"):
        if self.debug_mode and not self.data.get(keyword_lang, None):
            self.data[keyword_lang] = self.cache_keyword_parsing(keyword_lang)
        return self.data.get(keyword_lang, {}).get(int(level), None)

# Todo TB -> We don't need these anymore as we guarantee with Weblate that each language file is there


class NoSuchCommand:
    def get_commands_for_level(self, level):
        return {}

# Parsing all these adventures on server start takes quite some time
# Don't do this when on debug mode!


class Adventures:
    def __init__(self, language):
        self.language = language
        self.file = {}
        self.data = {}

        # For some reason the is_debug_mode() function is not (yet) ready when we call this code
        # So we call the NO_DEBUG_MODE directly from the environment
        # Todo TB -> Fix that the is_debug_mode() function is ready before server start
        self.debug_mode = not os.getenv('NO_DEBUG_MODE')

        if not self.debug_mode:
            self.file = YamlFile.for_file(
                f'content/adventures/{self.language}.yaml').get('adventures')
            # We always create one with english keywords
            self.data["en"] = self.cache_adventure_keywords("en")
            if language in ALL_KEYWORD_LANGUAGES.keys():
                self.data[language] = self.cache_adventure_keywords(language)

    def cache_adventure_keywords(self, language):
        # Sort the adventure to a fixed structure to make sure they are structured the same for each language
        sorted_adventures = {}
        for adventure_index in ADVENTURE_ORDER:
            if self.file.get(adventure_index, None):
                sorted_adventures[adventure_index] = (
                    self.file.get(adventure_index))
        self.file = sorted_adventures
        keyword_data = {}
        for short_name, adventure in self.file.items():
            parsed_adventure = copy.deepcopy(adventure)
            for level in adventure.get('levels'):
                for k, v in adventure.get('levels').get(level).items():
                    parsed_adventure.get('levels').get(
                        level)[k] = v.format(**KEYWORDS.get(language))
            keyword_data[short_name] = parsed_adventure
        return keyword_data

    # Todo TB -> We can also cache this; why not?
    # When customizing classes we only want to retrieve the name, (id) and level of each adventure
    def get_adventure_keyname_name_levels(self):
        if self.debug_mode and not self.data.get("en", None):
            if not self.file:
                self.file = YamlFile.for_file(
                    f'content/adventures/{self.language}.yaml').get('adventures')
            self.data["en"] = self.cache_adventure_keywords("en")
        adventures_dict = {}
        for adventure in self.data["en"].items():
            adventures_dict[adventure[0]] = {
                adventure[1]['name']: list(adventure[1]['levels'].keys())}
        return adventures_dict

    # Todo TB -> We can also cache this; why not?
    # When filtering on the /explore or /programs page we only want the actual names
    def get_adventure_names(self):
        if self.debug_mode and not self.data.get("en", None):
            if not self.file:
                self.file = YamlFile.for_file(
                    f'content/adventures/{self.language}.yaml').get('adventures')
            self.data["en"] = self.cache_adventure_keywords("en")
        adventures_dict = {}
        for adventure in self.data["en"].items():
            adventures_dict[adventure[0]] = adventure[1]['name']
        return adventures_dict

    def get_adventures(self, keyword_lang="en"):
        if self.debug_mode and not self.data.get(keyword_lang, None):
            if not self.file:
                self.file = YamlFile.for_file(
                    f'content/adventures/{self.language}.yaml').get('adventures')
            self.data[keyword_lang] = self.cache_adventure_keywords(
                keyword_lang)
        return self.data.get(keyword_lang)

    def has_adventures(self):
        if self.debug_mode and not self.data.get("en", None):
            if not self.file:
                self.file = YamlFile.for_file(
                    f'content/adventures/{self.language}.yaml').get('adventures')
            self.data["en"] = self.cache_adventure_keywords("en")
        return True if self.data.get("en") else False
<<<<<<< HEAD
      
      
# Todo TB -> We don't need these anymore as we guarantee with Weblate that each language file is there
class NoSuchAdventure:
  def get_adventure(self):
    return {}
  

class ParsonsProblem:
  def __init__(self, language):
    self.language = language
    try:
        self.parsons_file = YamlFile.for_file(f'content/parsons/{self.language}.yaml').to_dict()
    except:
        self.parsons_file = {}

  def get_defaults(self, level):
    """Return the level defaults for a given level number."""
    #print(self.parsons_file)
    return copy.deepcopy(self.parsons_file.get(int(level), {}))

  
class NoSuchParsons:
  def get_defaults(self, level):
    return {}
=======


# Todo TB -> We don't need these anymore as we guarantee with Weblate that each language file is there
class NoSuchAdventure:
    def get_adventure(self):
        return {}
>>>>>>> c16c0fd6


class Quizzes:
    def __init__(self, language):
        self.language = language
        self.keyword_lang = "en"
        self.keywords = YamlFile.for_file(
            f'content/keywords/{self.keyword_lang}.yaml').to_dict()
        self.quizzes = YamlFile.for_file(
            f'content/quizzes/{self.language}.yaml').to_dict()
        if not self.quizzes:
            self.quizzes = YamlFile.for_file(
                f'content/quizzes/en.yaml').to_dict()

    def set_keyword_language(self, language):
        # Todo TB -> We keep the language at "en" for now to make sure nothing changes for the end user
        # We have to change the questions in the quizzes to make sure everything makes sense with dynamic keywords
        return None
        # if language != self.keyword_lang:
        #    self.keyword_lang = language
        #    self.keywords = YamlFile.for_file(f'coursedata/keywords/{self.keyword_lang}.yaml')

    def get_highest_question_level(self, level):
        return len(self.quizzes['levels'].get(level))

    def get_quiz_data_for_level(self, level):
        return self.quizzes['levels'].get(level)

    def get_quiz_data_for_level_question(self, level, question):
        # We have to parse the keywords before returning
        for k, v in self.quizzes['levels'].get(level).get(question).items():
            if isinstance(self.quizzes['levels'].get(level).get(question)[k], str):
                self.quizzes['levels'].get(level).get(question)[k] = self.quizzes['levels'].get(
                    level).get(question)[k].format(**self.keywords)
            elif isinstance(self.quizzes['levels'].get(level).get(question)[k], list):
                options = []
                for option in self.quizzes['levels'].get(level).get(question)[k]:
                    temp = {}
                    for key, value in option.items():
                        temp[key] = value.format(**self.keywords)
                    options.append(temp)
                self.quizzes['levels'].get(level).get(question)[k] = options
        return self.quizzes['levels'].get(level).get(question)

# Todo TB -> We don't need these anymore as we guarantee with Weblate that each language file is there


class NoSuchQuiz:
    def get_quiz_data_for_level(self, level):
        return {}<|MERGE_RESOLUTION|>--- conflicted
+++ resolved
@@ -189,9 +189,7 @@
                 self.file = YamlFile.for_file(
                     f'content/adventures/{self.language}.yaml').get('adventures')
             self.data["en"] = self.cache_adventure_keywords("en")
-        return True if self.data.get("en") else False
-<<<<<<< HEAD
-      
+        return True if self.data.get("en") else False     
       
 # Todo TB -> We don't need these anymore as we guarantee with Weblate that each language file is there
 class NoSuchAdventure:
@@ -216,15 +214,6 @@
 class NoSuchParsons:
   def get_defaults(self, level):
     return {}
-=======
-
-
-# Todo TB -> We don't need these anymore as we guarantee with Weblate that each language file is there
-class NoSuchAdventure:
-    def get_adventure(self):
-        return {}
->>>>>>> c16c0fd6
-
 
 class Quizzes:
     def __init__(self, language):
