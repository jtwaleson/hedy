import collections

from flask_babel import gettext

from website.yaml_file import YamlFile
import attr
import glob
from os import path
from flask_helpers import render_template
from website.auth import current_user, is_teacher
import utils

class AchievementTranslations:
  def __init__(self):
    self.data = {}

    translations = glob.glob('content/achievements/*.yaml')
    for trans_file in translations:
      lang = path.splitext(path.basename(trans_file))[0]
      self.data[lang] = YamlFile.for_file(trans_file)

  def get_translations(self, language):
    d = collections.defaultdict(lambda: 'Unknown Exception')
    d.update(**self.data.get('en', {}))
    d.update(**self.data.get(language, {}))
    return d

class PageTranslations:
  def __init__(self, page):
    self.data = {}
    translations = glob.glob('content/pages/' + page + '/*.yaml')
    for file in translations:
      lang = path.splitext(path.basename(file))[0]
      self.data[lang] = YamlFile.for_file(file)

  def exists(self):
    """Whether or not any content was found for this page."""
    return len(self.data) > 0

  def get_page_translations(self, language):
    d = collections.defaultdict(lambda: '')
    d.update(**self.data.get('en', {}))
    d.update(**self.data.get(language, {}))
    return d


<<<<<<< HEAD
def render_code_editor_with_tabs(level_defaults, max_level, level_number, version, loaded_program, adventures, parsons, customizations, hide_cheatsheet, enforce_developers_mode, teacher_adventures, adventure_name):
  user = current_user()

  if not level_defaults:
    return utils.error_page(error=404,  ui_message=gettext('no_such_level'))


  arguments_dict = {}

  # Meta stuff
  arguments_dict['level_nr'] = str(level_number)
  arguments_dict['level'] = level_number
  arguments_dict['current_page'] = 'hedy'
  arguments_dict['prev_level'] = int(level_number) - 1 if int(level_number) > 1 else None
  arguments_dict['next_level'] = int(level_number) + 1 if int(level_number) < max_level else None
  arguments_dict['customizations'] = customizations
  arguments_dict['hide_cheatsheet'] = hide_cheatsheet
  arguments_dict['enforce_developers_mode'] = enforce_developers_mode
  arguments_dict['teacher_adventures'] = teacher_adventures
  arguments_dict['menu'] = True
  arguments_dict['latest'] = version
  arguments_dict['selected_page'] = 'code'
  arguments_dict['page_title'] = f'Level {level_number} – Hedy'
  arguments_dict['username'] = user['username']
  arguments_dict['is_teacher'] = is_teacher(user)
  arguments_dict['loaded_program'] = loaded_program
  arguments_dict['adventures'] = adventures
  arguments_dict['parsons'] = parsons
  arguments_dict['adventure_name'] = adventure_name

  # Merge level defaults into adventures so it is rendered as the first tab
  arguments_dict.update(**attr.asdict(level_defaults))

  return render_template("code-page.html", **arguments_dict)
=======
def render_code_editor_with_tabs(commands, max_level, level_number, version, loaded_program, adventures, customizations, hide_cheatsheet, enforce_developers_mode, teacher_adventures, adventure_name):
    arguments_dict = {}
>>>>>>> b5542cb8

    # Meta stuff
    arguments_dict['level_nr'] = str(level_number)
    arguments_dict['level'] = level_number
    arguments_dict['current_page'] = 'hedy'
    arguments_dict['prev_level'] = int(level_number) - 1 if int(level_number) > 1 else None
    arguments_dict['next_level'] = int(level_number) + 1 if int(level_number) < max_level else None
    arguments_dict['customizations'] = customizations
    arguments_dict['hide_cheatsheet'] = hide_cheatsheet
    arguments_dict['enforce_developers_mode'] = enforce_developers_mode
    arguments_dict['teacher_adventures'] = teacher_adventures
    arguments_dict['loaded_program'] = loaded_program
    arguments_dict['adventures'] = adventures
    arguments_dict['adventure_name'] = adventure_name
    arguments_dict['latest'] = version

    return render_template("code-page.html", **arguments_dict, commands=commands)


def render_specific_adventure(level_number, adventure, version, prev_level, next_level):
    arguments_dict = {}

    # Meta stuff
    arguments_dict['specific_adventure'] = True
    arguments_dict['level_nr'] = str(level_number)
    arguments_dict['level'] = level_number
    arguments_dict['prev_level'] = prev_level
    arguments_dict['next_level'] = next_level
    arguments_dict['customizations'] = []
    arguments_dict['hide_cheatsheet'] = None
    arguments_dict['enforce_developers_mode'] = None
    arguments_dict['teacher_adventures'] = []
    arguments_dict['adventures'] = adventure
    arguments_dict['latest'] = version

    return render_template("code-page.html", **arguments_dict)<|MERGE_RESOLUTION|>--- conflicted
+++ resolved
@@ -43,46 +43,8 @@
     d.update(**self.data.get(language, {}))
     return d
 
-
-<<<<<<< HEAD
-def render_code_editor_with_tabs(level_defaults, max_level, level_number, version, loaded_program, adventures, parsons, customizations, hide_cheatsheet, enforce_developers_mode, teacher_adventures, adventure_name):
-  user = current_user()
-
-  if not level_defaults:
-    return utils.error_page(error=404,  ui_message=gettext('no_such_level'))
-
-
-  arguments_dict = {}
-
-  # Meta stuff
-  arguments_dict['level_nr'] = str(level_number)
-  arguments_dict['level'] = level_number
-  arguments_dict['current_page'] = 'hedy'
-  arguments_dict['prev_level'] = int(level_number) - 1 if int(level_number) > 1 else None
-  arguments_dict['next_level'] = int(level_number) + 1 if int(level_number) < max_level else None
-  arguments_dict['customizations'] = customizations
-  arguments_dict['hide_cheatsheet'] = hide_cheatsheet
-  arguments_dict['enforce_developers_mode'] = enforce_developers_mode
-  arguments_dict['teacher_adventures'] = teacher_adventures
-  arguments_dict['menu'] = True
-  arguments_dict['latest'] = version
-  arguments_dict['selected_page'] = 'code'
-  arguments_dict['page_title'] = f'Level {level_number} – Hedy'
-  arguments_dict['username'] = user['username']
-  arguments_dict['is_teacher'] = is_teacher(user)
-  arguments_dict['loaded_program'] = loaded_program
-  arguments_dict['adventures'] = adventures
-  arguments_dict['parsons'] = parsons
-  arguments_dict['adventure_name'] = adventure_name
-
-  # Merge level defaults into adventures so it is rendered as the first tab
-  arguments_dict.update(**attr.asdict(level_defaults))
-
-  return render_template("code-page.html", **arguments_dict)
-=======
-def render_code_editor_with_tabs(commands, max_level, level_number, version, loaded_program, adventures, customizations, hide_cheatsheet, enforce_developers_mode, teacher_adventures, adventure_name):
+def render_code_editor_with_tabs(commands, max_level, level_number, version, loaded_program, adventures, parsons, customizations, hide_cheatsheet, enforce_developers_mode, teacher_adventures, adventure_name):
     arguments_dict = {}
->>>>>>> b5542cb8
 
     # Meta stuff
     arguments_dict['level_nr'] = str(level_number)
@@ -96,6 +58,7 @@
     arguments_dict['teacher_adventures'] = teacher_adventures
     arguments_dict['loaded_program'] = loaded_program
     arguments_dict['adventures'] = adventures
+    arguments_dict['parsons'] = parsons
     arguments_dict['adventure_name'] = adventure_name
     arguments_dict['latest'] = version
 
