--- conflicted
+++ resolved
@@ -55,15 +55,12 @@
       "de": "Learn more",
       "zh": "了解更多",
       "el": "Μάθε περισσότερα"
-<<<<<<< HEAD
-=======
     },
     {
       "_": "for-teachers",
       "nl": "Voor leerkrachten",
       "en": "For teachers",
       "zh": "教学资源"
->>>>>>> a1d36d12
     }
   ]
 }