/**
 * Handwritten CSS
 *
 * Styles here should be minimal; most of the stuff should go into
 * `build-tools/heroku/tailwind/styles.css` (and then run `build-tools/heroku/tailwind/generate-css` to regenerate
 * the generated css file).
 */

#output {
    white-space: pre-wrap;
}

.command-highlighted {
    background-color: #272822;
    color: #ff6188;
    padding: 0.25rem;
    font-family: monospace;
    border-radius: 0.25rem;
}

/* #868 hide ace's default mobile context menu until there is configuration to remove it */
.ace_mobile-menu {
    display: none;
}

.editor-error {
    position: absolute;
    background: red !important;
}

input:checked ~ .dot {
    transform: translateX(100%);
    background-color: #48bb78;
}

#confetti {
    width: 100%;
    position: absolute;
    height: auto;
    top: 20%;
    left: 30%;
}

#repair_button:hover {
    content: url('../images/Hedylightbulb_2.svg');
}

/*Media Queries*/
@media only screen and (max-width: 1280px) {
    #repair_button {
        margin-left: 12rem !important;
    }
}

/*
https://github.com/ajaxorg/ace/issues/1104
Force the gutter to be smaller, looks better from 1-999 lines (probably all of our programs)
*/
#editor-area .ace_gutter {
    width: 32px !important;
    position: absolute;
}

body[dir='ltr'] #editor-area .ace_gutter {
    margin-right: auto;
    left: 0;
}

body[dir='rtl'] #editor-area .ace_gutter {
    margin-left: auto;
    right: 0;
}

body[dir='ltr'] #editor-area .ace_scroller {
    left: 32px !important;
    right: 0px !important;
}

body[dir='rtl'] #editor-area .ace_scroller {
    left: 0px !important;
    right: 32px !important;
}

#editor-area .ace_layer .ace_gutter-layer {
    width: 32px !important;
}

#editor-area .ace_gutter-layer > * {
    margin-left: 2px;
    margin-right: 0px;
    padding-left: 2px;
    padding-right: 0px;
    text-align: left;
}

body[dir='rtl'] #editor-area .ace_gutter-layer {
    margin-left: 0px;
    margin-right: 2px;
    padding-left: 0px;
    padding-right: 2px;
    text-align: right;
}

<<<<<<< HEAD
.ace_gutter-cell.ace_breakpoint {
    visibility: hidden;
}

.ace_gutter-cell.ace_breakpoint::after {
    visibility: visible;
    border-radius: 14px 14px 14px 14px;
    width: 21px;
    content: "😴";
    z-index: 3;
    position: absolute;
    left: 0;
}

.ace_layer.ace_gutter-layer.ace_folding-enabled {
    width: 36px !important;
}

.ace-disabled {
    text-decoration: line-through;
}

.ace_sleep {
    background-color: green;
=======
#runit:disabled {
    background-color: #A0B4A8;
    border-color: #6BC196;
>>>>>>> 6cb924fd
}<|MERGE_RESOLUTION|>--- conflicted
+++ resolved
@@ -7,49 +7,49 @@
  */
 
 #output {
-    white-space: pre-wrap;
+  white-space: pre-wrap;
 }
 
 .command-highlighted {
-    background-color: #272822;
-    color: #ff6188;
-    padding: 0.25rem;
-    font-family: monospace;
-    border-radius: 0.25rem;
+  background-color: #272822;
+  color: #ff6188;
+  padding: 0.25rem;
+  font-family: monospace;
+  border-radius: 0.25rem;
 }
 
 /* #868 hide ace's default mobile context menu until there is configuration to remove it */
 .ace_mobile-menu {
-    display: none;
+  display: none;
 }
 
 .editor-error {
-    position: absolute;
-    background: red !important;
+  position: absolute;
+  background: red !important;
 }
 
 input:checked ~ .dot {
-    transform: translateX(100%);
-    background-color: #48bb78;
+  transform: translateX(100%);
+  background-color: #48bb78;
 }
 
-#confetti {
-    width: 100%;
-    position: absolute;
-    height: auto;
-    top: 20%;
-    left: 30%;
+#confetti{
+  width: 100%;
+  position: absolute;
+  height: auto;
+  top: 20%;
+  left: 30%;
 }
 
-#repair_button:hover {
-    content: url('../images/Hedylightbulb_2.svg');
+#repair_button:hover{
+  content: url('../images/Hedylightbulb_2.svg');
 }
 
 /*Media Queries*/
 @media only screen and (max-width: 1280px) {
-    #repair_button {
-        margin-left: 12rem !important;
-    }
+  #repair_button{
+    margin-left: 12rem !important;
+  }
 }
 
 /*
@@ -101,7 +101,11 @@
     text-align: right;
 }
 
-<<<<<<< HEAD
+#runit:disabled {
+    background-color: #A0B4A8;
+    border-color: #6BC196;
+}
+
 .ace_gutter-cell.ace_breakpoint {
     visibility: hidden;
 }
@@ -126,9 +130,4 @@
 
 .ace_sleep {
     background-color: green;
-=======
-#runit:disabled {
-    background-color: #A0B4A8;
-    border-color: #6BC196;
->>>>>>> 6cb924fd
 }