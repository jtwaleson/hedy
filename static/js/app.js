var feedback_level;
var prev_feedback_level;
var similar_code;
var prev_similar_code;
var general_answer = null;
var last_question;
var level_answers = [null, null, null, null];
var feedback_viewed = [null, null, null, null];

(function() {

  // If there's no #editor div, we're requiring this code in a non-code page.
  // Therefore, we don't need to initialize anything.
  if (! $ ('#editor').length) return;

  // *** EDITOR SETUP ***
  // We expose the editor globally so it's available to other functions for resizing
  var editor = window.editor = ace.edit("editor");
  editor.setTheme("ace/theme/monokai");

  // a variable which turns on(1) highlighter or turns it off(0)
  var highlighter = 0;

  if (highlighter == 1){
        if (window.State.level == 1){
          window.editor.session.setMode("ace/mode/level1");
        }
        if (window.State.level == 2){
          window.editor.session.setMode("ace/mode/level2");
        }
        if (window.State.level == 3){
          window.editor.session.setMode("ace/mode/level3");
        }
        if (window.State.level == 4){
          window.editor.session.setMode("ace/mode/level4");
        }
        if (window.State.level == 5){
          window.editor.session.setMode("ace/mode/level5");
        }
        if (window.State.level == 6){
          window.editor.session.setMode("ace/mode/level6");
        }
        if (window.State.level == 7){
          window.editor.session.setMode("ace/mode/level7");
        }
        if (window.State.level == 8 || window.State.level == 9){
          window.editor.session.setMode("ace/mode/level8and9");
        }
        if (window.State.level == 10){
          window.editor.session.setMode("ace/mode/level10");
        }
  }


  // Load existing code from session, if it exists
  const storage = window.sessionStorage;
  if (storage) {
    const levelKey = $('#editor').data('lskey');
    const loadedProgram = $('#editor').data('loaded-program');

    // On page load, if we have a saved program and we are not loading a program by id, we load the saved program
    if (loadedProgram !== 'True' && storage.getItem(levelKey)) {
      editor.setValue(storage.getItem(levelKey), 1);
    }

    // When the user exits the editor, save what we have.
    editor.on('blur', function(e) {
      storage.setItem(levelKey, editor.getValue());
    });

    // If prompt is shown and user enters text in the editor, hide the prompt.
    editor.on('change', function () {
      if ($('#inline-modal').is (':visible')) $('#inline-modal').hide();
      window.State.disable_run = false;
      window.State.unsaved_changes = true;
    });
  }

  // *** PROMPT TO SAVE CHANGES ***

  window.onbeforeunload = function () {
     // The browser doesn't show this message, rather it shows a default message.
     // We still have an internationalized message in case we want to implement this as a modal in the future.
     if (window.State.unsaved_changes) return window.auth.texts.unsaved_changes;
  };

  // *** KEYBOARD SHORTCUTS ***

  let altPressed;

  // alt is 18, enter is 13
  window.addEventListener ('keydown', function (ev) {
    const keyCode = (ev || document.event).keyCode;
    if (keyCode === 18) return altPressed = true;
    if (keyCode === 13 && altPressed) {
      runit (window.State.level, window.State.lang, function () {
        $ ('#output').focus ();
      });
    }
    // We don't use jquery because it doesn't return true for this equality check.
    if (keyCode === 37 && document.activeElement === document.getElementById ('output')) {
      editor.focus ();
      editor.navigateFileEnd ();
    }
  });
  window.addEventListener ('keyup', function (ev) {
    const keyCode = (ev || document.event).keyCode;
    if (keyCode === 18) return altPressed = false;
  });

})();

function reloadOnExpiredSession () {
   // If user is not logged in or session is not expired, return false.
   if (! window.auth.profile || window.auth.profile.session_expires_at > Date.now ()) return false;
   // Otherwise, reload the page to update the top bar.
   location.reload ();
   return true;
}

function runit(level, lang, cb) {
  if (window.State.disable_run) return alert (window.auth.texts.answer_question);
  if (reloadOnExpiredSession ()) return;

  error.hide();
  try {
    level = level.toString();
    var editor = ace.edit("editor");
    var code = editor.getValue();

    console.log('Original program:\n', code);
    $.ajax({
      type: 'POST',
      url: '/parse',
      data: JSON.stringify({
        level: level,
        sublevel: window.State.sublevel ? window.State.sublevel : undefined,
        code: code,
        lang: lang,
        adventure_name: window.State.adventure_name
      }),
      contentType: 'application/json',
      dataType: 'json'
    }).done(function(response) {
      feedback_level = response.feedback_level;
      prev_feedback_level = response.prev_feedback_level;
      feedback_viewed[feedback_level-2] = false; // Not viewed until we have viewed it
      prev_similar_code = response.prev_similar_code;

      if (response.Duplicate) {
        $ ('#feedbackbox .expand-dialog').text("▲ " + GradualErrorMessages.Click_expand + " ▲")
        error.showFeedback(ErrorMessages.Feedback_duplicate, response.Feedback);
      }
      else {
        if (response.Feedback) {
          $ ('#feedbackbox .expand-dialog').text("▲ " + GradualErrorMessages.Click_expand + " ▲")
          if (response.feedback_level === 3) {
            error.showFeedback(ErrorMessages.Feedback_similar_code, response.Feedback);
          } else if (response.feedback_level == 4) {
            error.showFeedback(ErrorMessages.Feedback_new, response.Feedback);
          } else if (response.feedback_level == 5) {
            error.showFeedback(ErrorMessages.Feedback_suggestion, response.Feedback);
          }  else {
            error.showFeedback(ErrorMessages.Feedback_error, response.Feedback);
          }
        }
      }
      if (response.Warning) {
        error.showWarning(ErrorMessages.Transpile_warning, response.Warning);
      }
      if (response.Error) {
        error.show(ErrorMessages.Transpile_error, response.Error);
        window.State.disable_run = true;
        if (response.GFM) {  //Only enforce error reading when using the GFM model
          var btn = $('#runit');
          btn.prop('disabled', true);
          btn.css("background", "gray");
          btn.css("border-bottom", "4px solid black");
          $("#runit").animate({backgroundColor:"#68d391"}, 3000);
          setTimeout(function () {
            btn.prop('disabled', false);
            btn.css('background-color', ''); //reset to original color
            btn.css("border-bottom", '');
            window.State.disable_run = false;
          }, 3000);
        }
        return;
      }
      runPythonProgram(response.Code, cb).catch(function(err) {
        error.show(ErrorMessages.Execute_error, err.message);
        if (prev_feedback_level >= 1) { // So now we are at level 2 or higher, necessary to use a prev value
          $ ('#feedbackbox .expand-dialog').text("▲ " + GradualErrorMessages.Click_expand + " ▲")
          error.showFeedback(ErrorMessages.Feedback_error, ErrorMessages.Feedback_client_error);
        }
        reportClientError(level, code, err.message);
      });
    }).fail(function(err) {
      console.error(err);
      error.show(ErrorMessages.Connection_error, JSON.stringify(err));
    });

  } catch (e) {
    console.error(e);
    error.show(ErrorMessages.Other_error, e.message);
  }
}

/**
 * Called when the user clicks the "Try" button in one of the palette buttons
 */
function tryPaletteCode(exampleCode) {
  var editor = ace.edit("editor");

  var MOVE_CURSOR_TO_END = 1;
  editor.setValue(exampleCode, MOVE_CURSOR_TO_END);
  window.State.unsaved_changes = false;
}


window.saveit = function saveit(level, lang, name, code, cb) {
  if (window.State.sublevel) return alert ('Sorry, you cannot save programs when in a sublevel.');
  error.hide();

  if (reloadOnExpiredSession ()) return;

  try {
    // If there's no session but we want to save the program, we store the program data in localStorage and redirect to /login.
    if (! window.auth.profile) {
       if (! confirm (window.auth.texts.save_prompt)) return;
       // If there's an adventure_name, we store it together with the level, because it won't be available otherwise after signup/login.
       if (window.State.adventure_name) level = [level, window.State.adventure_name];
       localStorage.setItem ('hedy-first-save', JSON.stringify ([level, lang, name, code]));
       window.location.pathname = '/login';
       return;
    }

    window.State.unsaved_changes = false;

    var adventure_name = window.State.adventure_name;
    // If saving a program for an adventure after a signup/login, level is an array of the form [level, adventure_name]. In that case, we unpack it.
    if (level instanceof Array) {
       adventure_name = level [1];
       level = level [0];
    }

    $.ajax({
      type: 'POST',
      url: '/programs',
      data: JSON.stringify({
        level: level,
        lang:  lang,
        name:  name,
        code:  code,
        adventure_name: adventure_name
      }),
      contentType: 'application/json',
      dataType: 'json'
    }).done(function(response) {
      // The auth functions use this callback function.
      if (cb) return response.Error ? cb (response) : cb ();
      if (response.Warning) {
        error.showWarning(ErrorMessages.Transpile_warning, response.Warning);
      }
      if (response.Error) {
        error.show(ErrorMessages.Transpile_error, response.Error);
        return;
      }
      $ ('#okbox').show ();
      $ ('#okbox .caption').html (window.auth.texts.save_success);
      $ ('#okbox .details').html (window.auth.texts.save_success_detail);
      setTimeout (function () {
         $ ('#okbox').hide ();
      }, 2000);
      // If we succeed, we need to update the default program name & program for the currently selected tab.
      // To avoid this, we'd have to perform a page refresh to retrieve the info from the server again, which would be more cumbersome.
      // The name of the program might have been changed by the server, so we use the name stated by the server.
      $ ('#program_name').val (response.name);
      window.State.adventures.map (function (adventure) {
        if (adventure.short_name === (adventure_name || 'level')) {
          adventure.loaded_program_name = name;
          adventure.loaded_program      = code;
        }
      });
    }).fail(function(err) {
      console.error(err);
      error.show(ErrorMessages.Connection_error, JSON.stringify(err));
      if (err.status === 403) {
         localStorage.setItem ('hedy-first-save', JSON.stringify ([adventure_name ? [level, adventure_name] : level, lang, name, code]));
         localStorage.setItem ('hedy-save-redirect', 'hedy');
         window.location.pathname = '/login';
      }
    });
  } catch (e) {
    console.error(e);
    error.show(ErrorMessages.Other_error, e.message);
  }
}

<<<<<<< HEAD
function get_level_question(level) {
  if (level == 2) {
    last_question = 2;
    return GradualErrorMessages.Feedback_question2;
  } else if (level == 3) {
    last_question = 3;
    return GradualErrorMessages.Feedback_question3;
  } else if (level == 4) {
    last_question = 4;
    return GradualErrorMessages.Feedback_question4;
  } else {
    last_question = 5;
    return GradualErrorMessages.Feedback_question5;
  }
}

function feedback(answer) {
  if (answer == null) { // The user didn't look at any part of the model
    $.ajax({
      type: 'POST',
      url: '/feedback',
      data: JSON.stringify({
        general_answer: null,
        level_answers: [null, null, null, null],
        collapse: feedback_viewed,
        similar_code: "-",
      }),
      contentType: 'application/json',
      dataType: 'json'
    });
    $('#feedback-popup').hide();
    $('#opaque').hide();
    feedback_viewed = [null, null, null, null];
    general_answer = null;
  } else if (general_answer == null) {
    last_question = 0;
    general_answer = answer;
    $('#feedback-popup .caption').text(get_level_question(feedback_viewed.indexOf(true)+2))
  } else {
    level_answers[last_question - 2] = answer;
    if (feedback_viewed.indexOf((true), last_question - 1) != -1) { // So there is some question left
      $('#feedback-popup .caption').text(get_level_question((feedback_viewed.indexOf((true), last_question - 1) + 2)));
    } else {
      if (prev_feedback_level >= 3) { // So similar code has been shown to the end-user, how do we retrieve it?
        similar_code = prev_similar_code
      } else {
        similar_code = "-" // No similar code has been given to the user
      }
      $.ajax({
        type: 'POST',
        url: '/feedback',
        data: JSON.stringify({
          general_answer: general_answer,
          level_answers: level_answers,
          collapse: feedback_viewed,
          similar_code: similar_code,
          feedback_level: prev_feedback_level
        }),
        contentType: 'application/json',
        dataType: 'json'
      });
      $('#feedback-popup').hide();
      $('#opaque').hide();
      feedback_viewed = [null, null, null, null]; // Set back to false to ensure that it won't pop-up in next error streak without looking
      general_answer = null; // Set back to false to ensure that both questions are asked again in next mistake session
    }
  }
=======
window.share_program = function share_program (id, Public, reload) {
  $.ajax({
    type: 'POST',
    url: '/programs/share',
    data: JSON.stringify({
      id: id,
      public: Public
    }),
    contentType: 'application/json',
    dataType: 'json'
  }).done(function(response) {
    $ ('#okbox').show ();
    $ ('#okbox .caption').html (window.auth.texts.save_success);
    $ ('#okbox .details').html (window.auth.texts.share_success_detail);
    if (reload) location.reload ();
  }).fail(function(err) {
    console.error(err);
    error.show(ErrorMessages.Connection_error, JSON.stringify(err));
  });
>>>>>>> 3cb08b65
}

/**
 * Do a POST with the error to the server so we can log it
 */
function reportClientError(level, code, client_error) {
  $.ajax({
    type: 'POST',
    url: '/report_error',
    data: JSON.stringify({
      level: level,
      code: code,
      client_error: client_error,
    }),
    contentType: 'application/json',
    dataType: 'json'
  });
}

// Notes from Timon
// In the function below the actual output of the program is ran
// If there is a feedback level higher then 1: pop-up a window with feedback question
// Then, post this question through app.py and log the yes / no answer and the collapse boolean
function runPythonProgram(code, cb) {
  if (prev_feedback_level > 1) {
    if (feedback_viewed.indexOf(true) != -1) { // So there is a true value somewhere -> the user look at the feedback
      var count = 0;
      $('#feedback-popup .caption').text(GradualErrorMessages.Feedback_question_general)
      $('#feedback-popup .yes').text(GradualErrorMessages.Feedback_answerY)
      $('#feedback-popup .no').text(GradualErrorMessages.Feedback_answerN)
      $('#feedback-popup').show();
      $('#opaque').show();
    }
    else {
      feedback(null);
    }
  }

  $('#runit').css('background-color', ''); //reset to original color
  const outputDiv = $('#output');
  outputDiv.empty();

  Sk.pre = "output";
  Sk.configure({
    output: outf,
    read: builtinRead,
    inputfun: inputFromInlineModal,
    inputfunTakesPrompt: true,
    __future__: Sk.python3
  });

  return Sk.misceval.asyncToPromise(function () {
    return Sk.importMainWithBody("<stdin>", false, code, true);
  }).then(function(mod) {
    console.log('Program executed');
    if (cb) cb ();
  }).catch(function(err) {
    // Extract error message from error
    console.log(err);
    const errorMessage = errorMessageFromSkulptError(err) || JSON.stringify(err);
    throw new Error(errorMessage);
  });

  /**
   * Get the error messages from a Skulpt error
   *
   * They look like this:
   *
   * {"args":{"v":[{"v":"name 'name' is not defined"}]},"traceback":[{"lineno":3,"colno":0,"filename":"<stdin>.py"}]}
   *
   * Don't know why, so let's be defensive about it.
   */
  function errorMessageFromSkulptError(err) {
    const message = err.args && err.args.v && err.args.v[0] && err.args.v[0].v;
    return message;
  }

  function addToOutput(text, color) {
    $('<span>').text(text).css({ color }).appendTo(outputDiv);
  }

  // output functions are configurable.  This one just appends some text
  // to a pre element.
  function outf(text) {
    addToOutput(text, 'white');
  }

  function builtinRead(x) {
    if (Sk.builtinFiles === undefined || Sk.builtinFiles["files"][x] === undefined)
        throw "File not found: '" + x + "'";
    return Sk.builtinFiles["files"][x];
  }

  /**
   * Get the input inline in the terminal
   *
   * Render the prompt to the terminal, add an inputbox where the user can
   * type, and replace the inputbox with static text after they hit enter.
   */
   // Note: this method is currently not being used.
  function inputFromTerminal(prompt) {
    return new Promise(function(ok) {
      addToOutput(prompt + '\n', 'white');
      const input = $('<input>').attr('placeholder', 'Typ hier je antwoord').appendTo(outputDiv).focus();

      // When enter is pressed, turn the input box into a regular
      // span and resolve the promise
      input.on('keypress', function(e) {
        if (e.which == 13 /* ENTER */) {
          const text = input.val();

          input.remove();
          addToOutput(text + '\n', 'yellow');
          ok(text);
        }
      });
    });
  }

  // This method draws the prompt for asking for user input.
  function inputFromInlineModal(prompt) {
    return new Promise(function(ok) {

      window.State.disable_run = true;
      $ ('#runit').css('background-color', 'gray');

      const input = $('#inline-modal input[type="text"]');
      $('#inline-modal .caption').text(prompt);
      input.val('');
      input [0].placeholder = prompt;
      setTimeout(function() {
        input.focus();
      }, 0);
      $('#inline-modal form').one('submit', function(event) {

        window.State.disable_run = false;
        $ ('#runit').css('background-color', '');

        event.preventDefault();
        $('#inline-modal').hide();
        ok(input.val());
        $ ('#output').focus ();

        return false;
      });
      $('#inline-modal').show();
    });
  }
}

$('#feedbackbox .expand-dialog').click(function(){
   feedback_viewed[feedback_level-2] = true;
   $ ('#feedbackbox .details').toggle();
   var text = $ ('#feedbackbox .expand-dialog').text();
   if (text === "▼ " + GradualErrorMessages.Click_shrink + " ▼"){
      $ ('#feedbackbox .expand-dialog').text("▲ " + GradualErrorMessages.Click_expand + " ▲")
   }
   else {
     $ ('#feedbackbox .expand-dialog').text("▼ " + GradualErrorMessages.Click_shrink + " ▼")
   }
});

var error = {
  hide() {
    $('#errorbox').hide();
    $('#warningbox').hide();
    $('#feedbackbox').hide();
    if ($ ('#editor').length) editor.resize ();
  },

  showWarning(caption, message) {
    $('#warningbox .caption').text(caption);
    $('#warningbox .details').text(message);
    $('#warningbox').show();
    if ($ ('#editor').length) editor.resize ();
  },

  showFeedback(caption, message) {
    $('#feedbackbox .caption').text(caption);
    var obj = $("#feedbackbox .details").text(message);
    obj.html(obj.html().replace(/\n/g,'<br/>'));
    $('#feedbackbox').show();
    $("#feedbackbox .details").hide();
    editor.resize ();
  },

  show(caption, message) {
    $('#errorbox .caption').text(caption);
    $('#errorbox .details').text(message);
    $('#errorbox').show();
    if ($ ('#editor').length) editor.resize ();
  }
};

function queryParam(param) {
  const urlParams = new URLSearchParams(window.location.search);
  return urlParams.get(param);
}

function buildUrl(url, params) {
  const clauses = [];
  for (let key in params) {
    const value = params[key];
    if (value !== undefined && value !== '') {
      clauses.push(encodeURIComponent(key) + '=' + encodeURIComponent(value));
    }
  }
  return url + (clauses.length > 0 ? '?' + clauses.join('&') : '');
}<|MERGE_RESOLUTION|>--- conflicted
+++ resolved
@@ -296,7 +296,6 @@
   }
 }
 
-<<<<<<< HEAD
 function get_level_question(level) {
   if (level == 2) {
     last_question = 2;
@@ -364,7 +363,8 @@
       general_answer = null; // Set back to false to ensure that both questions are asked again in next mistake session
     }
   }
-=======
+}
+
 window.share_program = function share_program (id, Public, reload) {
   $.ajax({
     type: 'POST',
@@ -384,7 +384,6 @@
     console.error(err);
     error.show(ErrorMessages.Connection_error, JSON.stringify(err));
   });
->>>>>>> 3cb08b65
 }
 
 /**
