--- conflicted
+++ resolved
@@ -899,13 +899,6 @@
   function outf(text: string) {
     // If there's more than one program being executed at a time, we ignore it.
     // This happens when a program requiring user input is suspended when the user changes the code.
-<<<<<<< HEAD
-    //@ts-ignore
-    const pythonVariables = Sk.globals;
-    load_variables(pythonVariables);
-=======
-    if (window.State.programsInExecution > 1) return;
->>>>>>> 5f5a33f9
     addToOutput(text, 'white');
     speak(text)
   }
