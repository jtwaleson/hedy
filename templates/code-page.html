--- conflicted
+++ resolved
@@ -204,12 +204,8 @@
   <script src="{{static('/vendor/ace.js')}}" type="text/javascript" charset="utf-8"></script>
   <script src="{{static('/vendor/skulpt.min.js')}}" type="text/javascript"></script>
   <script src="{{static('/vendor/skulpt-stdlib.js')}}" type="text/javascript"></script>
-<<<<<<< HEAD
   <script src="/error_messages.js?lang={{lang}}" type="text/javascript"></script>
-  <script src="/gradual_messages.js?lang={{ lang }}" type="text/javascript"></script>
-  <script>window.State = {lang: "{{ lang }}", level: "{{ level }}"}</script>
-=======
-  <script src="/error_messages.js?lang={{ lang }}" type="text/javascript"></script>
+  <script src="/gradual_messages.js?lang={{lang}}" type="text/javascript"></script>
   <script>
     window.State = {};
     window.State.lang = "{{ lang }}";
@@ -226,7 +222,6 @@
     window.State.loaded_program_name = "{{ loaded_program_name }}";
     window.State.default_program_name = "{{ untitled + ' - ' + level_title + ' ' + level_nr}}";
   </script>
->>>>>>> e5ffb104
   <script src="{{static('/js/syntaxModesRules.js')}}" type="text/javascript"></script>
   <script src="{{static('/js/app.js')}}" type="text/javascript"></script>
   <script src="{{static('/js/auth.js')}}" type="text/javascript"></script>
