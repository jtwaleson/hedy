      {# TABS #}
      <div id="adventures">
        <div class="flex flex-row overflow-x-scroll overflow-y-hidden mb-2 px-2 pt-2">
            {% for adventure in adventures %}
              {% if 'adventures' not in customizations or (customizations['adventures'][adventure.short_name] and level|int in customizations['adventures'][adventure.short_name]) %}
                <div class="tab {% if loop.index == 1 %}tab-selected{% endif %} z-10 whitespace-nowrap flex items-center justify-center" tabindex="0" data-tab="{{adventure.short_name}}">
                    {{ adventure.name }}
                </div>
              {% endif %}
            {% endfor %}
<<<<<<< HEAD
                <div class="tab teacher_tab z-10 whitespace-nowrap flex items-center justify-center" tabindex="0" data-tab="{{parsons['tab_name']}}">
                    {{parsons['tab_name']}}
                </div>
=======
            {% for adventure in teacher_adventures %}
                <div class="tab teacher_tab z-10 whitespace-nowrap flex items-center justify-center" tabindex="0" data-tab="{{adventure.name}}">
                    {{ adventure.name }}
                </div>
            {% endfor %}
            <!-- Add the tab for the quiz -->
            <div class="tab z-10 whitespace-nowrap flex items-center justify-center" tabindex="0" data-tab="quiz">
                    {{_('quiz_tab')}}
            </div>
>>>>>>> b5542cb8
            {% if specific_adventure %}
                <h2 class="z-10 my-0 ml-auto pt-8 text-red-500 text-base">{{ _('specific_adventure_mode')|replace("{adventure}", adventures[0].name) }}</h2>
            {% endif %}
        </div>
      {# PANES #}
      <div id="adventures-tab" class="w-full overflow-auto bg-white p-4 mb-8 shadow-md turn-pre-into-ace" style="max-height: 20em;">
        {% for adventure in adventures %}
          {% if 'adventures' not in customizations or customizations['adventures'][adventure.short_name] and level|int in customizations['adventures'][adventure.short_name]  %}
            <div data-tabtarget="{{adventure.short_name}}" {% if loop.index != 1 %}class="hidden"{% endif %}>
              <div class="flex flex-row">
                  <div class="{% if adventure.example_code %}w-1/2{% else %}w-full{% endif %} p-2 ltr:mr-2 rtl:ml-2">
                      {{ adventure.text|commonmark }}
                  </div>
                  {% if adventure.example_code %}
                      <div class="border"></div>
                      <div class="w-1/2 p-2 ltr:ml-2 rtl:mr-2">
                          {{ adventure.example_code|commonmark }}
                      </div>
                  {% endif %}
              </div>
            {% for story in adventure.extra_stories %}
                <div class="flex flex-row border-t-2">
                    <div class="{% if story.example_code %}w-1/2{% else %}w-full{% endif %} p-2 ltr:mr-2 rtl:ml-2">
                      {{ story.text|commonmark }}
                  </div>
                  {% if story.example_code %}
                      <div class="border"></div>
                      <div class="w-1/2 p-2 ltr:ml-2 rtl:mr-2">
                          {{ story.example_code|commonmark }}
                      </div>
                  {% endif %}
                </div>
            {% endfor %}
          </div>
          {% endif %}
        {% endfor %}
<<<<<<< HEAD
        
        <!--- <style>
            #div1 {
                width: 350px;
                height: 40px;
                padding: 10px;
                border: 1px solid #aaaaaa;
                color: white;
                background-color: black;
            }
        </style>

        <script>
            function allowDrop(ev) {
            ev.preventDefault();
            }
            
            function drag(ev) {
            ev.dataTransfer.setData("text", ev.target.id);
            }
            
            function drop(ev) {
            ev.preventDefault();
            var data = ev.dataTransfer.getData("text");
            ev.target.appendChild(document.getElementById(data));
            }
        </script> --->

        <style>
            .container {
                display: grid;
                grid-template-columns: repeat(1, 1fr);
                gap: 10px;
            }

            .box {
                border: 3px solid #666;
                background-color: #ddd;
                border-radius: .5em;
                padding: 10px;
                cursor: move;
            }

            .box.over {
                border: 3px dotted #666;
            }           
        </style>

        <script>
        document.addEventListener('DOMContentLoaded', (event) => {
            function handleDragStart(e){
                this.style.opacity = 0.4;

                dragSrcEl = this;

                e.dataTransfer.effectAllowed = 'move';
                e.dataTransfer.setData('text/html', this.innerHTML);
            }

            function handleDragEnd(e) {
                this.style.opacity = '1';

                items.forEach(function (item) {
                    item.classList.remove('over');
                });
            }
            
            function handleDragOver(e) {
                e.preventDefault();
            return false;
            }

            function handleDragEnter(e) {
                this.classList.add('over');
            }

            function handleDragLeave(e) {
                this.classList.remove('over');
            }

            function handleDrop(e) {
                e.stopPropagation(); // stops the browser from redirecting.

                if (dragSrcEl !== this) {
                    dragSrcEl.innerHTML = this.innerHTML;
                    this.innerHTML = e.dataTransfer.getData('text/html');
                }
                return false;
            }

            let items = document.querySelectorAll('.container .box');
            items.forEach(function (item) {
                item.addEventListener('dragstart', handleDragStart);
                item.addEventListener('dragover', handleDragOver);
                item.addEventListener('dragenter', handleDragEnter);
                item.addEventListener('dragleave', handleDragLeave);
                item.addEventListener('dragend', handleDragEnd);
                item.addEventListener('drop', handleDrop);
            });
        });

        </script>

        <div data-tabtarget="{{parsons['tab_name']}}" class="hidden">
    
            <div class="flex flex-row">
                <div class="{% if example_code %}w-1/2{% else %}w-full{% endif %} p-2 ltr:mr-2 rtl:ml-2">
                    {{ parsons['text']|commonmark }}
                   <!---  {% for key, line in parsons.code_lines.items() %}
                   
                        <div id="{{line}}" draggable="true" ondragstart="drag(event)">
                             <div id="div1" class="w-full overflow-auto bg-white p-4 mb-8 shadow-md turn-pre-into-ace">
                                 {{ line }}  
                            </div>
                        </div> 

                       <div id="div1" ondrop="drop(event)" ondragover="allowDrop(event)">
                            <div id= "{{line}}" draggable="true" ondragstart="drag(event)" width="88" height="31"> 
                            {{line}}
                            </div>
                            <br>
                        </div>
                        <div class="container">
                            <div id="{{line}}" draggable="true" class="box">{{line}}</div>
                            <br>
                        </div>
   
                    {% endfor %}--->

                </div>
                {% if example_code %}
                    <div class="border"></div>
                    <div class="w-1/2 p-2 ltr:ml-2 rtl:mr-2">
                        {{ parsons['example']|commonmark }}
                    </div>
                {% endif %}
            </div>

          
            <div class="ltr:clear-right rtl:clear-left"></div>
        </div>
       
=======
        {% for adventure in teacher_adventures %}
            <div data-tabtarget="{{adventure.name}}" class="hidden">
                <div>
                    {{ adventure.content|commonmark }}
                </div>
                <div class="ltr:clear-right rtl:clear-left"></div>
            </div>
        {% endfor %}
        <!-- Add the tabtarget for the quiz -->
        <div data-tabtarget="quiz" class="hidden">
            <h2>{{_('end')}}</h2>
            <div>{{_('quiz_description')}}</div>
            <input type="submit" class="green-btn h-3/5 mt-4" value="{{ _('go_to_quiz') }}" onclick="hedyApp.load_quiz ({{level_nr}})">
        </div>
>>>>>>> b5542cb8
      </div>
    </div><|MERGE_RESOLUTION|>--- conflicted
+++ resolved
@@ -8,11 +8,9 @@
                 </div>
               {% endif %}
             {% endfor %}
-<<<<<<< HEAD
-                <div class="tab teacher_tab z-10 whitespace-nowrap flex items-center justify-center" tabindex="0" data-tab="{{parsons['tab_name']}}">
-                    {{parsons['tab_name']}}
-                </div>
-=======
+              <div class="tab teacher_tab z-10 whitespace-nowrap flex items-center justify-center" tabindex="0" data-tab="{{parsons['tab_name']}}">
+                  {{parsons['tab_name']}}
+              </div>
             {% for adventure in teacher_adventures %}
                 <div class="tab teacher_tab z-10 whitespace-nowrap flex items-center justify-center" tabindex="0" data-tab="{{adventure.name}}">
                     {{ adventure.name }}
@@ -22,7 +20,6 @@
             <div class="tab z-10 whitespace-nowrap flex items-center justify-center" tabindex="0" data-tab="quiz">
                     {{_('quiz_tab')}}
             </div>
->>>>>>> b5542cb8
             {% if specific_adventure %}
                 <h2 class="z-10 my-0 ml-auto pt-8 text-red-500 text-base">{{ _('specific_adventure_mode')|replace("{adventure}", adventures[0].name) }}</h2>
             {% endif %}
@@ -59,8 +56,6 @@
           </div>
           {% endif %}
         {% endfor %}
-<<<<<<< HEAD
-        
         <!--- <style>
             #div1 {
                 width: 350px;
@@ -201,8 +196,6 @@
           
             <div class="ltr:clear-right rtl:clear-left"></div>
         </div>
-       
-=======
         {% for adventure in teacher_adventures %}
             <div data-tabtarget="{{adventure.name}}" class="hidden">
                 <div>
@@ -217,6 +210,5 @@
             <div>{{_('quiz_description')}}</div>
             <input type="submit" class="green-btn h-3/5 mt-4" value="{{ _('go_to_quiz') }}" onclick="hedyApp.load_quiz ({{level_nr}})">
         </div>
->>>>>>> b5542cb8
       </div>
     </div>