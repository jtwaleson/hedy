--- conflicted
+++ resolved
@@ -9,11 +9,7 @@
     },
   },
   env: {
-<<<<<<< HEAD
     login_page: '/login'
-=======
-    base_url: "localhost:8080",
-    hedy_url: "localhost:8080/hedy"
->>>>>>> ba789c1f
+    hedy_page: '/hedy'
   }
 });