import { goToHome, goToLogin } from "../navigation/nav";

export function loginForUser() {
    login("user1", "123456");
    cy.wait(500);
}

export function loginForTeacher() {
<<<<<<< HEAD
    login("panda123!", "bier123!");
=======
    login("teacher1", "123456");
    cy.wait(500);
>>>>>>> 207e2b7d
}

export function loginForStudent() {
    login("student1", "123456");
    cy.wait(500);
}

export function login(username, password) {
    goToLogin();
    cy.get('#username').type(username);
    cy.get('#password').type(password);
    cy.get('#login_button').click();
    cy.wait(500);
}

export function logout()
{
    goToHome();            
    cy.get('body').then($body => {
        if ($body.find(".menubar-text:contains('Log in')").length == 0) {
            
            cy.get('.dropdown > .menubar-text').click();
            cy.get('#logout_button').click();
            cy.wait(500);
            
        } 
    });
}

export default {loginForUser};<|MERGE_RESOLUTION|>--- conflicted
+++ resolved
@@ -6,12 +6,8 @@
 }
 
 export function loginForTeacher() {
-<<<<<<< HEAD
-    login("panda123!", "bier123!");
-=======
     login("teacher1", "123456");
     cy.wait(500);
->>>>>>> 207e2b7d
 }
 
 export function loginForStudent() {
