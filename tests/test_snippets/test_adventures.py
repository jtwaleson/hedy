import os
from app import translate_error, app
from flask_babel import force_locale

from parameterized import parameterized

import exceptions
import hedy
import utils
from tests.Tester import HedyTester, Snippet
from website.yaml_file import YamlFile

# Set the current directory to the root Hedy folder
os.chdir(os.path.join(os.getcwd(), __file__.replace(os.path.basename(__file__), '')))

filtered_language = None
level = None


def collect_snippets(path, filtered_language=None):
    Hedy_snippets = []
    files = [f for f in os.listdir(path) if os.path.isfile(os.path.join(path, f)) and f.endswith('.yaml')]
    for f in files:
        lang = f.split(".")[0]
        if not filtered_language or (filtered_language and lang == filtered_language):
            f = os.path.join(path, f)
            yaml = YamlFile.for_file(f)

            for name, adventure in yaml['adventures'].items():
                # the default tab sometimes contains broken code to make a point to learners about changing syntax.
                if not name == 'default':
                    for level_number in adventure['levels']:
                        if level_number > hedy.HEDY_MAX_LEVEL:
                            print('content above max level!')
                        else:
                            level = adventure['levels'][level_number]
                            adventure_name = adventure['name']

                            code_snippet_counter = 0
                            # code snippets inside story_text
                            for tag in utils.markdown_to_html_tags(level['story_text']):
                                if tag.name != 'pre' or not tag.contents[0]:
                                    continue
                                # Can be used to catch more languages with example codes in the story_text
                                # feedback = f"Example code in story text {lang}, {adventure_name},
                                # {level_number}, not recommended!"
                                # print(feedback)
                                code_snippet_counter += 1
                                try:
                                    code = tag.contents[0].contents[0]
                                except BaseException:
                                    print("Code container is empty...")
                                    continue

                                snippet = Snippet(
                                    filename=f,
                                    level=level_number,
                                    field_name=adventure_name + ' snippet #' + str(code_snippet_counter),
                                    code=code,
                                    adventure_name=adventure_name)
                                Hedy_snippets.append(snippet)

                            # code snippets inside start_code
                            try:
                                start_code = level['start_code']
                                snippet = Snippet(
                                    filename=f,
                                    level=level_number,
                                    field_name='start_code',
                                    code=start_code,
                                    adventure_name=adventure_name)
                                Hedy_snippets.append(snippet)

                            except KeyError:
                                print(f'Problem reading startcode for {lang} level {level}')
                                pass
                            # Code snippets inside example code
                            try:
                                example_code = utils.markdown_to_html_tags(level['example_code'])
                                for tag in example_code:
                                    if tag.name != 'pre' or not tag.contents[0]:
                                        continue
                                    code_snippet_counter += 1
                                    try:
                                        code = tag.contents[0].contents[0]
                                    except BaseException:
                                        print("Code container is empty...")
                                        continue

                                    snippet = Snippet(
                                        filename=f,
                                        level=level_number,
                                        field_name=adventure_name + ' snippet #' + str(code_snippet_counter),
                                        code=code,
                                        adventure_name=adventure_name)
                                    Hedy_snippets.append(snippet)
                            except Exception as E:
                                print(E)

    return Hedy_snippets

# filtered_language = 'fr'
# use this to filter on 1 lang, zh_Hans for Chinese, nb_NO for Norwegian, pt_PT for Portuguese


Hedy_snippets = [(s.name, s) for s in collect_snippets(path='../../content/adventures',
                                                       filtered_language=filtered_language)]

# level = 5
# if level:
#     Hedy_snippets = [(name, snippet) for (name, snippet) in Hedy_snippets if snippet.level == level]

# This allows filtering out languages locally, but will throw an error
# on GitHub Actions (or other CI system) so nobody accidentally commits this.
if os.getenv('CI') and (filtered_language or level):
    raise RuntimeError('Whoops, it looks like you left a snippet filter in!')

Hedy_snippets = HedyTester.translate_keywords_in_snippets(Hedy_snippets)


class TestsAdventurePrograms(HedyTester):

    @parameterized.expand(Hedy_snippets, skip_on_empty=True)
    def test_adventures(self, name, snippet):
<<<<<<< HEAD
        keywords = ['Introduction', 'Introductie', 'Başlangıç',
                    'Introducción', 'Introdução', 'Pierwsze kroki', 'Pêşkêş']
=======
>>>>>>> 72fbd2ca

        if snippet is not None and len(snippet.code) > 0:
            try:
                self.single_level_tester(
                    code=snippet.code,
                    level=int(snippet.level),
                    lang=snippet.language,
                    translate=False
                )

            except hedy.exceptions.CodePlaceholdersPresentException:  # Code with blanks is allowed
                pass
            except OSError:
                return None  # programs with ask cannot be tested with output :(
            except exceptions.HedyException as E:
                try:
                    location = E.error_location
                except BaseException:
                    location = 'No Location Found'

                # Must run this in the context of the Flask app, because FlaskBabel requires that.
                with app.app_context():
                    with force_locale('en'):
                        error_message = translate_error(E.error_code, E.arguments, 'en')
                        error_message = error_message.replace('<span class="command-highlighted">', '`')
                        error_message = error_message.replace('</span>', '`')
                        print(f'\n----\n{snippet.code}\n----')
                        print(f'from adventure {snippet.adventure_name}')
                        print(f'in language {snippet.language} from level {snippet.level} gives error:')
                        print(f'{error_message} at line {location}')
                        raise E<|MERGE_RESOLUTION|>--- conflicted
+++ resolved
@@ -122,12 +122,6 @@
 
     @parameterized.expand(Hedy_snippets, skip_on_empty=True)
     def test_adventures(self, name, snippet):
-<<<<<<< HEAD
-        keywords = ['Introduction', 'Introductie', 'Başlangıç',
-                    'Introducción', 'Introdução', 'Pierwsze kroki', 'Pêşkêş']
-=======
->>>>>>> 72fbd2ca
-
         if snippet is not None and len(snippet.code) > 0:
             try:
                 self.single_level_tester(
