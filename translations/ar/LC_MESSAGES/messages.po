--- conflicted
+++ resolved
@@ -3,13 +3,8 @@
 msgstr ""
 "Project-Id-Version: PACKAGE VERSION\n"
 "Report-Msgid-Bugs-To: \n"
-<<<<<<< HEAD
-"POT-Creation-Date: 2022-08-10 09:32+0200\n"
-"PO-Revision-Date: 2022-08-18 09:00+0000\n"
-=======
 "POT-Creation-Date: 2022-08-17 15:16+0200\n"
 "PO-Revision-Date: 2022-08-10 08:50+0000\n"
->>>>>>> ba76fd04
 "Last-Translator: Anonymous <noreply@weblate.org>\n"
 "Language: ar\n"
 "Language-Team: ar <LL@li.org>\n"
@@ -56,7 +51,7 @@
 #: app.py:787 app.py:789 app.py:945 app.py:967 app.py:969
 msgid "no_such_level"
 msgstr "لا يوجد هذا المستوى في هيدي!"
-
+are patterns in which elements in a variable name are typically combined. are patterns in which elements in a variable name are typically combined.
 #: app.py:797 app.py:804 app.py:899 app.py:905
 msgid "no_such_program"
 msgstr "لا يوجد هذا البرنامج في هيدي!"
@@ -2334,14 +2329,13 @@
 #~ msgid "current_password"
 #~ msgstr "كلمة المرور الحالية"
 
-<<<<<<< HEAD
 #: content/error-messages.txt:9
 #, fuzzy
 msgid "Access Before Assign"
 msgstr ""
 "You tried to use the variable {name} on line {access_line_number}, but you "
 "set it on line {definition_line_number}. Set a variable before using it."
-=======
+
 #~ msgid "tutorial_start_title"
 #~ msgstr "مرحباً في هيدي!"
 
@@ -2506,4 +2500,3 @@
 
 #~ msgid "teacher_tutorial_end_message"
 #~ msgstr "اضغط على \"الخطوة التالية\" لتبدأ كمعلم أو معلمة في هيدي!"
->>>>>>> ba76fd04
