# English translations for PROJECT.
# Copyright (C) 2022 ORGANIZATION
# This file is distributed under the same license as the PROJECT project.
# FIRST AUTHOR <EMAIL@ADDRESS>, 2022.
#
msgid ""
msgstr ""
"Project-Id-Version: PROJECT VERSION\n"
"Report-Msgid-Bugs-To: EMAIL@ADDRESS\n"
<<<<<<< HEAD
"POT-Creation-Date: 2023-06-21 13:53+0200\n"
=======
"POT-Creation-Date: 2023-06-21 09:55+0200\n"
>>>>>>> d8bf21d0
"PO-Revision-Date: 2023-03-21 09:01+0000\n"
"Last-Translator: Jesús Pelay <pelayjesus@gmail.com>\n"
"Language: en\n"
"Language-Team: en <LL@li.org>\n"
"Plural-Forms: nplurals=2; plural=n != 1;\n"
"MIME-Version: 1.0\n"
"Content-Type: text/plain; charset=utf-8\n"
"Content-Transfer-Encoding: 8bit\n"
"Generated-By: Babel 2.11.0\n"

msgid "Access Before Assign"
msgstr ""
"You tried to use the variable {name} on line {access_line_number}, but "
"you set it on line {definition_line_number}. Set a variable before using "
"it."

msgid "Cyclic Var Definition"
msgstr ""
"The name {variable} needs to be set before you can use it on the right-"
"hand side of the {is} command."

msgid "Has Blanks"
msgstr ""
"Your code is incomplete. It contains blanks that you have to replace with"
" code."

msgid "Incomplete"
msgstr ""
"Oops! You forgot a bit of code! On line {line_number}, you need to enter "
"text behind {incomplete_command}."

msgid "Incomplete Repeat"
msgstr ""
"It looks like you forgot to use a command with the {repeat} command you "
"used on line {line_number}."

msgid "Invalid"
msgstr ""
"{invalid_command} is not a Hedy level {level} command. Did you mean "
"{guessed_command}?"

msgid "Invalid Argument"
msgstr ""
"You cannot use the command {command} with {invalid_argument}. Try "
"changing {invalid_argument} to {allowed_types}."

msgid "Invalid Argument Type"
msgstr ""
"You cannot use {command} with {invalid_argument} because it is "
"{invalid_type}. Try changing {invalid_argument} to {allowed_types}."

msgid "Invalid At Command"
msgstr ""
"The {at} command may not be used from level 16 onward. You can use square"
" brackets to use an element from a list, for example `friends[i]`, "
"`lucky_numbers[{random}]`."

msgid "Invalid Space"
msgstr ""
"Oops! You started a line with a space on line {line_number}. Spaces "
"confuse computers, can you remove it?"

msgid "Invalid Type Combination"
msgstr ""
"You cannot use {invalid_argument} and {invalid_argument_2} with {command}"
" because one is {invalid_type} and the other is {invalid_type_2}. Try "
"changing {invalid_argument} to {invalid_type_2} or {invalid_argument_2} "
"to {invalid_type}."

msgid "Locked Language Feature"
msgstr ""
"You are using {concept}! That is awesome, but {concept} is not unlocked "
"yet! It will be unlocked in a later level."

msgid "Lonely Echo"
msgstr ""
"You used an {echo} before an {ask}, or an {echo} without an {ask}. Place "
"an {ask} before the {echo}."

msgid "Lonely Text"
msgstr ""
"It looks like you forgot to use a command with the text you used in line "
"{line_number}"

msgid "Missing Command"
msgstr "It looks like you forgot to use a command on line {line_number}."

msgid "Missing Inner Command"
msgstr ""
"It looks like you forgot to use a command with the {command} statement "
"you used on line {line_number}."

msgid "No Indentation"
msgstr ""
"You used too few spaces in line {line_number}. You used {leading_spaces} "
"spaces, which is not enough. Start every new block with {indent_size} "
"spaces more than the line before."

msgid "Parse"
msgstr ""
"The code you entered is not valid Hedy code. There is a mistake on line "
"{location[0]}, at position {location[1]}. You typed {character_found}, "
"but that is not allowed."

msgid "Pressit Missing Else"
msgstr ""
"You forgot to add what happens when you press a different key, add an "
"{else} to your code"

msgid "Too Big"
msgstr ""
"Wow! Your program has an impressive {lines_of_code} lines of code! But we"
" can only process {max_lines} lines in this level. Make your program "
"smaller and try again."

msgid "Unexpected Indentation"
msgstr ""
"You used too many spaces in line {line_number}. You used {leading_spaces}"
" spaces, which is too much. Start every new block with {indent_size} "
"spaces more than the line before."

msgid "Unquoted Assignment"
msgstr ""
"From this level, you need to place texts to the right of the {is} between"
" quotes. You forgot that for the text {text}."

msgid "Unquoted Equality Check"
msgstr ""
"If you want to check if a variable is equal to multiple words, the words "
"should be surrounded by quotation marks!"

msgid "Unquoted Text"
msgstr ""
"Be careful. If you {ask} or {print} something, the text should start and "
"finish with a quotation mark. You forgot that for the text "
"{unquotedtext}."

msgid "Unsupported Float"
msgstr ""
"Non-integer numbers are not supported yet but they will be in a few "
"levels. For now change {value} to an integer."

msgid "Unsupported String Value"
msgstr "Text values cannot contain {invalid_value}."

msgid "Var Undefined"
msgstr ""
"You tried to use the variable {name}, but you didn't set it. It is also "
"possible that you were trying to use the word {name} but forgot quotation"
" marks."

msgid "Wrong Level"
msgstr ""
"That was correct Hedy code, but not at the right level. You wrote "
"{offending_keyword} for level {working_level}. Tip: {tip}"
<<<<<<< HEAD

msgid "_hide"
msgstr "Hide"

msgid "_show"
msgstr "Show"
=======
>>>>>>> d8bf21d0

msgid "account_overview"
msgstr "Account overview"

msgid "accounts_created"
msgstr "Accounts where successfully created."

msgid "accounts_intro"
msgstr ""
"On this page you can create accounts for multiple students at once. These"
" are automatically added to the current class, so make sure the class "
"shown above is the right one! Every username needs to be unique in the "
"entire Hedy system. You can use 'Postfix classname' to add your class "
"name to all accounts. If you manually enter passwords, these need to be "
"<b>at least</b> 6 characters."

msgid "achievement_earned"
msgstr "You've earned an achievement!"

msgid "achievements"
msgstr "achievements"

msgid "achievements_check_icon_alt"
msgstr "Achievement check icon"

msgid "achievements_logo_alt"
msgstr "Achievement logo"

msgid "add_students"
msgstr "Add students"

msgid "add_students_options"
msgstr "Add students options"

msgid "admin"
msgstr "Admin"

msgid "advance_button"
msgstr "Go to level {level}"

msgid "adventure"
msgstr "Adventure"

msgid "adventure_duplicate"
msgstr "You already have an adventure with this name."

msgid "adventure_empty"
msgstr "You didn't enter an adventure name!"

msgid "adventure_exp_1"
msgstr ""
"Type your adventure of choice on the right-hand side. After creating your"
" adventure you can include it in one of your classes under "
"\"customizations\". If you want to include a command in your adventure "
"please use code anchors like this:"

msgid "adventure_exp_2"
msgstr ""
"If you want to show actual code snippets, for example to give student a "
"template or example of the code. Please use pre anchors like this:"

msgid "adventure_exp_3"
msgstr ""
"Make sure you always surround keywords with { }, then they are recognized"
" correctly. You can use the \"preview\" button to view a styled version "
"of your adventure. To view the adventure on a dedicated page, select "
"\"view\" from the teachers page."

msgid "adventure_id_invalid"
msgstr "This adventure id is invalid."

msgid "adventure_length"
msgstr "Your adventure has to be at least 20 characters."

msgid "adventure_name_invalid"
msgstr "This adventure name is invalid."

msgid "adventure_prompt"
msgstr "Please enter the name of the adventure"

msgid "adventure_terms"
msgstr "I agree that my adventure might be made publicly available on Hedy."

msgid "adventure_updated"
msgstr "The adventure has been updated!"

msgid "adventures"
msgstr "Adventures"

msgid "adventures_restored"
msgstr "The default adventures have been restored."

msgid "ago"
msgstr "{timestamp} ago"

msgid "agree_invalid"
msgstr "You have to agree with the privacy terms."

msgid "agree_third_party"
msgstr ""
"I consent to being contacted by partners of Leiden University with sales "
"opportunities (optional)"

msgid "agree_with"
msgstr "I agree to the"

msgid "ajax_error"
msgstr "There was an error, please try again."

msgid "all"
msgstr "All"

msgid "all_class_highscores"
msgstr "All students visible in class highscores"

msgid "already_account"
msgstr "Already have an account?"

msgid "already_program_running"
msgstr "There is already a program running, finish that one first."

msgid "already_teacher"
msgstr "You already have a teacher account."

msgid "already_teacher_request"
msgstr "You already have a pending teacher request."

msgid "amount_created"
msgstr "programs created"

msgid "amount_saved"
msgstr "programs saved"

msgid "amount_submitted"
msgstr "programs submitted"

msgid "are_you_sure"
msgstr "Are you sure? You cannot revert this action."

msgid "ask_needs_var"
msgstr ""
"Starting in level 2, {ask} needs to be used with a variable. Example: "
"name {is} {ask} What are you called?"

msgid "back_to_class"
msgstr "Go back to class"

msgid "back_to_teachers_page"
msgstr "Go back to teachers page"

msgid "become_a_sponsor"
msgstr "Become a sponsor"

msgid "birth_year"
msgstr "Birth year"

msgid "by"
msgstr "by"

msgid "cancel"
msgstr "Cancel"

msgid "catch_index_exception"
msgstr ""
"You tried to access the list {list_name} but it is either empty or the "
"index is not there."

msgid "certificate"
msgstr "Certificate of Completion"

msgid "certified_teacher"
msgstr "Certified teacher"

msgid "change_password"
msgstr "Change password"

msgid "cheatsheet_title"
msgstr "Cheatsheet"

msgid "class_already_joined"
msgstr "You are already a student of class"

msgid "class_customize_success"
msgstr "Class successfully customized."

msgid "class_live"
msgstr ""

msgid "class_logs"
msgstr "Logs"

msgid "class_name_duplicate"
msgstr "You already have a class with this name."

msgid "class_name_empty"
msgstr "You didn't enter a class name!"

msgid "class_name_invalid"
msgstr "This class name is invalid."

msgid "class_name_prompt"
msgstr "Please enter the name of the new class"

msgid "class_overview"
msgstr "Class overview"

msgid "class_stats"
msgstr "Class statistics"

msgid "close"
msgstr "Close"

msgid "comma"
msgstr "a comma"

msgid "commands"
msgstr "Commands"

msgid "common_errors"
msgstr "Common errors"

msgid "congrats_message"
msgstr ""
"Congratulations, {username}, you have reached the following results with "
"Hedy!"

msgid "content_invalid"
msgstr "This adventure is invalid."

msgid "contributor"
msgstr "Contributor"

msgid "copy_clipboard"
msgstr "Successfully copied to clipboard"

msgid "copy_join_link"
msgstr "Copy join link"

msgid "copy_link_success"
msgstr "Join link successfully copied to clipboard"

msgid "copy_link_to_share"
msgstr "Copy link to share"

msgid "copy_mail_link"
msgstr "Please copy and paste this link into a new tab:"

msgid "correct_answer"
msgstr "The correct answer is"

msgid "country"
msgstr "Country"

msgid "country_invalid"
msgstr "Please select a valid country."

msgid "country_title"
msgstr "Country"

msgid "create_account"
msgstr "Create account"

msgid "create_accounts"
msgstr "Create accounts"

msgid "create_accounts_prompt"
msgstr "Are you sure you want to create these accounts?"

msgid "create_adventure"
msgstr "Create adventure"

msgid "create_class"
msgstr "Create a new class"

msgid "create_multiple_accounts"
msgstr "Create multiple accounts"

msgid "create_public_profile"
msgstr "Create public profile"

msgid "create_question"
msgstr "Do you want to create one?"

msgid "create_student_account"
msgstr "Create an account"

msgid "create_student_account_explanation"
msgstr "You can save your own programs with an account."

msgid "create_teacher_account"
msgstr "Create a teacher account"

msgid "create_teacher_account_explanation"
msgstr ""
"With a teacher account, you can save your programs and see the results of"
" your students."

msgid "creator"
msgstr "Creator"

msgid "current_password"
msgstr "Current password"

msgid "customization_deleted"
msgstr "Customizations successfully deleted."

msgid "customize_adventure"
msgstr "Customize adventure"

msgid "customize_class"
msgstr "Customize class"

msgid "dash"
msgstr "a dash"

msgid "default_403"
msgstr "Looks like you aren't authorized..."

msgid "default_404"
msgstr "We could not find that page..."

msgid "default_500"
msgstr "Something went wrong..."

msgid "delete"
msgstr "Delete"

msgid "delete_adventure_prompt"
msgstr "Are you sure you want to remove this adventure?"

msgid "delete_class_prompt"
msgstr "Are you sure you want to delete the class?"

msgid "delete_confirm"
msgstr "Are you sure you want to delete the program?"

msgid "delete_invite"
msgstr "Delete invitation"

msgid "delete_invite_prompt"
msgstr "Are you sure you want to remove this class invitation?"

msgid "delete_public"
msgstr "Delete public profile"

msgid "delete_success"
msgstr "Program deleted successfully."

msgid "destroy_profile"
msgstr "Delete profile"

msgid "developers_mode"
msgstr "Programmer's mode"

msgid "directly_available"
msgstr "Directly open"

msgid "disable"
msgstr "Disable"

msgid "disabled"
msgstr "Disabled"

msgid "disabled_button_locked"
msgstr "Your teacher hasn't unlocked this level yet"

msgid "disabled_button_quiz"
msgstr "Your quiz score is below the threshold, try again!"

msgid "discord_server"
msgstr "Discord server"

msgid "distinguished_user"
msgstr "Distinguished user"

msgid "double quotes"
msgstr "double quotes"

msgid "download"
msgstr "Download"

msgid "download_login_credentials"
msgstr "Do you want to download the login credentials after the accounts creation?"

msgid "duplicate"
msgstr "Duplicate"

msgid "echo_out"
msgstr ""
"Starting in level 2 {echo} is no longer needed. You can repeat an answer "
"with {ask} and {print} now. Example: name is {ask} What are you called? "
"{print} hello name"

msgid "edit_code_button"
msgstr "Edit code"

msgid "email"
msgstr "Email"

msgid "email_invalid"
msgstr "Please enter a valid email."

msgid "end_quiz"
msgstr "Quiz end"

msgid "english"
msgstr "English"

msgid "enter"
msgstr "Enter"

msgid "enter_password"
msgstr "Enter a new password for"

msgid "enter_text"
msgstr "Enter your answer here..."

msgid "error_logo_alt"
msgstr "Error logo"

msgid "exclamation mark"
msgstr "an exclamation mark"

msgid "exercise"
msgstr "Exercise"

msgid "exercise_doesnt_exist"
msgstr "This exercise doesn't exist"

msgid "exists_email"
msgstr "That email is already in use."

msgid "exists_username"
msgstr "That username is already in use."

msgid "experience_invalid"
msgstr "Please select a valid experience, choose (Yes, No)."

msgid "expiration_date"
msgstr "Expiration date"

msgid "explore_explanation"
msgstr ""
"On this page you can look through programs created by other Hedy users. "
"You can filter on both a Hedy level and adventure. Click on \"View "
"program\" to open a program and run it. Programs with a red header "
"contain a mistake. You can still open the program, but running it will "
"result in an error. You can of course try to fix it! If the creator has a"
" public profile you can click their username to visit their profile. "
"There you will find all their shared programs and much more!"

msgid "explore_programs"
msgstr "Explore programs"

msgid "explore_programs_logo_alt"
msgstr "Explore programs icon"

msgid "favourite_confirm"
msgstr "Are you sure you want to set this program as your favourite?"

msgid "favourite_program"
msgstr "Favourite program"

msgid "favourite_program_invalid"
msgstr "Your chosen favourite program is invalid."

msgid "favourite_success"
msgstr "Your program is set as favourite."

msgid "female"
msgstr "Female"

msgid "float"
msgstr "a number"

msgid "for_teachers"
msgstr "For teachers"

msgid "forgot_password"
msgstr "Forgot your password?"

msgid "from_another_teacher"
msgstr "From another teacher"

msgid "from_magazine_website"
msgstr "From a magazine or website"

msgid "from_video"
msgstr "From a video"

msgid "fun_statistics_msg"
msgstr "Here are some fun statistics!"

msgid "gender"
msgstr "Gender"

msgid "gender_invalid"
msgstr "Please select a valid gender, choose (Female, Male, Other)."

msgid "general"
msgstr "General"

msgid "general_settings"
msgstr "General settings"

msgid "generate_passwords"
msgstr "Generate passwords"

msgid "get_certificate"
msgstr "Get your certificate!"

msgid "give_link_to_teacher"
msgstr "Give the following link to your teacher:"

msgid "go_back_to_main"
msgstr "Go back to main page"

msgid "go_to_question"
msgstr "Go to question"

msgid "go_to_quiz_result"
msgstr "Go to quiz result"

msgid "goto_profile"
msgstr "Go to my profile"

msgid "grid_overview"
msgstr "Overview of programs per adventure"

msgid "hand_in"
msgstr "Hand in"

msgid "hand_in_exercise"
msgstr "Hand in exercise"

msgid "heard_about_hedy"
msgstr "How have you heard about Hedy?"

msgid "heard_about_invalid"
msgstr "Please select a valid way you heard about us."

msgid "hedy_achievements"
msgstr "Hedy achievements"

msgid "hedy_choice_title"
msgstr "Hedy's Choice"

msgid "hedy_logo_alt"
msgstr "Hedy logo"

msgid "hedy_on_github"
msgstr "Hedy on Github"

msgid "hedy_tutorial_logo_alt"
msgstr "Hedy tutorial icon"

msgid "hello_logo"
msgstr "hello"

msgid "hello_world"
msgstr "Hello world!"

msgid "hidden"
msgstr "Hidden"

msgid "hide_cheatsheet"
msgstr "Hide cheatsheet"

msgid "hide_keyword_switcher"
msgstr "Hide keyword switcher"

msgid "hide_parsons"
msgstr "Hide puzzle"

msgid "hide_quiz"
msgstr "Hide quiz"

msgid "highest_level_reached"
msgstr "Highest level reached"

msgid "highest_quiz_score"
msgstr "Highest quiz score"

msgid "highscore_explanation"
msgstr ""
"On this page you can view the current Highscores, based on the amount of "
"achievements gathered. View the ranking for either all users, your "
"country or your class. Click on a username to view their public profile."

msgid "highscore_no_public_profile"
msgstr ""
"You don't have a public profile and are therefore not listed on the "
"highscores. Do you wish to create one?"

msgid "highscores"
msgstr "Highscores"

msgid "hint"
msgstr "Hint?"

msgid "ill_work_some_more"
msgstr "I'll work on it a little longer"

msgid "image_invalid"
msgstr "The image you chose image is invalid."

msgid "input"
msgstr "input from {ask}"

msgid "integer"
msgstr "a number"

msgid "invalid_class_link"
msgstr "Invalid link for joining the class."

msgid "invalid_teacher_invitation_code"
msgstr ""
"The teacher invitation code is invalid. To become a teacher, reach out to"
" hello@hedy.org."

msgid "invalid_tutorial_step"
msgstr "Invalid tutorial step"

msgid "invalid_username_password"
msgstr "Invalid username/password."

msgid "invite_by_username"
msgstr "Invite by username"

msgid "invite_date"
msgstr "Invite date"

msgid "invite_message"
msgstr "You have received an invitation to join class"

msgid "invite_prompt"
msgstr "Enter a username"

msgid "join_class"
msgstr "Join class"

msgid "join_prompt"
msgstr "You need to have an account to join a class. Would you like to login now?"

msgid "keyword_language_invalid"
msgstr ""
"Please select a valid keyword language (select English or your own "
"language)."

msgid "language_invalid"
msgstr "Please select a valid language."

msgid "languages"
msgstr "Which of these programming languages have you used before?"

msgid "last_achievement"
msgstr "Last earned achievement"

msgid "last_edited"
msgstr "Last edited"

msgid "last_error"
msgstr "Last error"

msgid "last_login"
msgstr "Last login"

msgid "last_program"
msgstr "Last program"

msgid "last_update"
msgstr "Last update"

msgid "lastname"
msgstr "Last Name"

msgid "leave_class"
msgstr "Leave class"

msgid "level"
msgstr "Level"

msgid "level_accessible"
msgstr "Level is open to students"

msgid "level_disabled"
msgstr "Level disabled"

msgid "level_future"
msgstr "This level automatically opens on "

msgid "level_invalid"
msgstr "This Hedy level in invalid."

msgid "level_not_class"
msgstr "This level has not been made available in your class yet"

msgid "level_title"
msgstr "Level"

msgid "link"
msgstr "Link"

msgid "list"
msgstr "a list"

msgid "live_dashboard"
msgstr "Live Dashboard"

msgid "logged_in_to_share"
msgstr "You must be logged in to save and share a program."

msgid "login"
msgstr "Log in"

msgid "login_long"
msgstr "Log in to your account"

msgid "login_to_save_your_work"
msgstr "Log in to save your work"

msgid "logout"
msgstr "Log out"

msgid "longest_program"
msgstr "Longest program"

msgid "mail_change_password_body"
msgstr ""
"Your Hedy password has been changed. If you did this, all is good.\n"
"If you didn't change your password, please contact us immediately by "
"replying to this email."

msgid "mail_change_password_subject"
msgstr "Your Hedy password has been changed"

msgid "mail_error_change_processed"
msgstr ""
"Something went wrong when sending a validation mail, the changes are "
"still correctly processed."

msgid "mail_goodbye"
msgstr ""
"Keep programming!\n"
"The Hedy team"

msgid "mail_hello"
msgstr "Hi {username}!"

msgid "mail_recover_password_body"
msgstr ""
"By clicking on this link, you can set a new Hedy password. This link is "
"valid for <b>4</b> hours.\n"
"If you haven't required a password reset, please ignore this email: {link}"

msgid "mail_recover_password_subject"
msgstr "Request a password reset."

msgid "mail_reset_password_body"
msgstr ""
"Your Hedy password has been reset to a new one. If you did this, all is "
"good.\n"
"If you didn't change your password, please contact us immediately by "
"replying to this email."

msgid "mail_reset_password_subject"
msgstr "Your Hedy password has been reset"

msgid "mail_welcome_teacher_body"
msgstr ""
"<strong>Welcome!</strong>\n"
"Congratulations on your brand new Hedy teacher's account. Welcome to the "
"world wide community of Hedy teachers!\n"
"\n"
"<strong>What teacher's accounts can do</strong>\n"
"There are a number of extra options unlocked for you now.\n"
"\n"
"1. Extra explanation is available in the <a href=\"https://hedy.org/for-"
"teachers/manual\">teacher's manual</a>.\n"
"2. With your teacher account, you can create classes. Your students can "
"than join your classes and you can see their progress. Classes are made "
"and managed though the for <a href=\"https://hedycode.com/for-"
"teachers\">teachers page</a>.\n"
"3. You can fully customize your classes, for example you can open and "
"close levels, enable or disable adventures and author your own "
"adventures!\n"
"\n"
"<strong>Join our online community!</strong>\n"
"All Hedy teachers, programmers and other fans are welcome to join our <a "
"href=\"https://discord.gg/8yY7dEme9r\">Discord server</a>. This is the "
"ideal place to chat about Hedy: we have channels where you can show your "
"cool projects and lessons, channels to report bugs, and channels to chat "
"with other teachers and with the Hedy team.\n"
"\n"
"<strong>How to ask for help </strong>\n"
"If anything is unclear, you can let us know on Discord, or <a "
"href=\"mailto: hello@hedy.org\">send us an email</a>.\n"
"\n"
"<strong>How to report bugs</strong>\n"
"In Discord, we have a channel for reporting bugs, called #bugs. That is "
"the perfect place to let us know about issues you are running into. If "
"you know how to use GitHub, you can create an <a "
"href=\"https://github.com/Felienne/hedy/issues/new?assignees=&labels=&template=bug_report.md&title=%5BBUG%5D\">issue</a>"
" there.\n"

msgid "mail_welcome_teacher_subject"
msgstr "Your Hedy teacher account is ready"

msgid "mail_welcome_verify_body"
msgstr ""
"Your Hedy account has been created successfully. Welcome!\n"
"Please click on this link to verify your email address: {link}"

msgid "mail_welcome_verify_subject"
msgstr "Welcome to Hedy"

msgid "mailing_title"
msgstr "Subscribe to the Hedy newsletter"

msgid "main_subtitle"
msgstr "Textual programming for the classroom"

msgid "main_title"
msgstr "Hedy"

msgid "make_sure_you_are_done"
msgstr ""
"Make sure you are done! You will not be able to change your program "
"anymore after you click \"Hand in\"."

msgid "male"
msgstr "Male"

msgid "mandatory_mode"
msgstr "Mandatory developer's mode"

msgid "my_account"
msgstr "My account"

msgid "my_achievements"
msgstr "My achievements"

msgid "my_adventures"
msgstr "My adventures"

msgid "my_classes"
msgstr "My classes"

msgid "my_messages"
msgstr "My messages"

msgid "name"
msgstr "Name"

msgid "nav_explore"
msgstr "Explore"

msgid "nav_hedy"
msgstr "Hedy"

msgid "nav_learn_more"
msgstr "Learn more"

msgid "nav_start"
msgstr "Home"

msgid "nested blocks"
msgstr "a block in a block"

msgid "new_password"
msgstr "New password"

msgid "newline"
msgstr "a new line"

msgid "next_exercise"
msgstr "Next exercise"

msgid "next_page"
msgstr "Next page"

msgid "next_step_tutorial"
msgstr "Next step >>>"

msgid "no"
msgstr "No"

msgid "no_account"
msgstr "No account?"

msgid "no_accounts"
msgstr "There are no accounts to create."

msgid "no_certificate"
msgstr "This user hasn't earned the Hedy Certificate of Completion"

msgid "no_more_flat_if"
msgstr ""
"Starting in level 8, the code after {if} needs to be placed on the next "
"line and start with 4 spaces."

msgid "no_programs"
msgstr "You have no programs yet."

msgid "no_public_profile"
msgstr "You don't have a public profile text yet..."

msgid "no_shared_programs"
msgstr "has no shared programs..."

msgid "no_such_adventure"
msgstr "This adventure doesn't exist!"

msgid "no_such_class"
msgstr "No such Hedy class."

msgid "no_such_highscore"
msgstr "Highscores"

msgid "no_such_level"
msgstr "No such Hedy level!"

msgid "no_such_program"
msgstr "No such Hedy program!"

msgid "not_enrolled"
msgstr "Looks like you are not in this class!"

msgid "not_in_class_no_handin"
msgstr "You are not in a class, so there's no need for you to hand in anything."

msgid "not_logged_in_cantsave"
msgstr "Your program will not be saved."

msgid "not_logged_in_handin"
msgstr "You must be logged in to hand in an assignment."

msgid "not_teacher"
msgstr "Looks like you are not a teacher!"

msgid "number"
msgstr "a number"

msgid "number_achievements"
msgstr "Number of achievements"

msgid "number_lines"
msgstr "Number of lines"

msgid "number_programs"
msgstr "Number of programs ran"

msgid "ok"
msgstr "OK"

msgid "only_you_can_see"
msgstr "Only you can see this program."

msgid "open"
msgstr "Open"

msgid "opening_date"
msgstr "Opening date"

msgid "opening_dates"
msgstr "Opening dates"

msgid "option"
msgstr "Option"

msgid "or"
msgstr "or"

msgid "other"
msgstr "Other"

msgid "other_block"
msgstr "Another block language"

msgid "other_settings"
msgstr "Other settings"

msgid "other_source"
msgstr "Other"

msgid "other_text"
msgstr "Another text language"

msgid "overwrite_warning"
msgstr ""
"You already have a program with this name, saving this program will "
"replace the old one. Are you sure?"

msgid "page"
msgstr "page"

msgid "page_not_found"
msgstr "We couldn't find that page!"

msgid "parsons_title"
msgstr "Puzzle"

msgid "password"
msgstr "Password"

msgid "password_change_not_allowed"
msgstr "You're not allowed to change the password of this user."

msgid "password_change_prompt"
msgstr "Are you sure you want to change this password?"

msgid "password_change_success"
msgstr "Password of your student is successfully changed."

msgid "password_invalid"
msgstr "Your password is invalid."

msgid "password_repeat"
msgstr "Repeat password"

msgid "password_resetted"
msgstr ""
"Your password has been successfully reset. You are being redirected to "
"the login page."

msgid "password_six"
msgstr "Your password must contain at least six characters."

msgid "password_updated"
msgstr "Password updated."

msgid "passwords_six"
msgstr "All passwords need to be six characters or longer."

msgid "pending_invites"
msgstr "Pending invites"

msgid "people_with_a_link"
msgstr ""
"Other people with a link can see this program. It also can be found on "
"the \"Explore\" page."

msgid "percentage"
msgstr "percentage"

msgid "percentage_achieved"
msgstr "Achieved by {percentage}% of the users"

msgid "period"
msgstr "a period"

msgid "personal_text"
msgstr "Personal text"

msgid "personal_text_invalid"
msgstr "Your personal text is invalid."

msgid "postfix_classname"
msgstr "Postfix classname"

msgid "preferred_keyword_language"
msgstr "Preferred keyword language"

msgid "preferred_language"
msgstr "Preferred language"

msgid "preview"
msgstr "Preview"

msgid "previous_campaigns"
msgstr "View previous campaigns"

msgid "print_logo"
msgstr "print"

msgid "privacy_terms"
msgstr "Privacy terms"

msgid "private"
msgstr "Private"

msgid "profile_logo_alt"
msgstr "Profile icon."

msgid "profile_picture"
msgstr "Profile picture"

msgid "profile_updated"
msgstr "Profile updated."

msgid "profile_updated_reload"
msgstr "Profile updated, page will be re-loaded."

msgid "program_contains_error"
msgstr "This program contains an error, are you sure you want to share it?"

msgid "program_header"
msgstr "My programs"

msgid "programming_experience"
msgstr "Do you have programming experience?"

msgid "programming_invalid"
msgstr "Please select a valid programming language."

msgid "programs"
msgstr "Programs"

msgid "programs_created"
msgstr "Programs created"

msgid "programs_saved"
msgstr "Programs saved"

msgid "programs_submitted"
msgstr "Programs submitted"

msgid "prompt_join_class"
msgstr "Do you want to join this class?"

msgid "public"
msgstr "Public"

msgid "public_invalid"
msgstr "This agreement selection is invalid"

msgid "public_profile"
msgstr "Public profile"

msgid "public_profile_info"
msgstr ""
"By selecting this box I make my profile visible for everyone. Be careful "
"not to share personal information like your name or home address, because"
" everyone will be able to see it!"

msgid "public_profile_updated"
msgstr "Public profile updated, page will be re-loaded."

msgid "pygame_waiting_for_input"
msgstr "Waiting for a button press..."

msgid "question mark"
msgstr "a question mark"

msgid "quiz_logo_alt"
msgstr "Quiz logo"

msgid "quiz_score"
msgstr "Quiz score"

msgid "quiz_tab"
msgstr "Quiz"

msgid "quiz_threshold_not_reached"
msgstr "Quiz threshold not reached to unlock this level"

msgid "read_code_label"
msgstr "Read aloud"

msgid "recent"
msgstr "My recent programs"

msgid "recover_password"
msgstr "Request a password reset"

msgid "regress_button"
msgstr "Go back to level {level}"

msgid "remove"
msgstr "Remove"

msgid "remove_customization"
msgstr "Remove customization"

msgid "remove_customizations_prompt"
msgstr "Are you sure you want to remove this class's customizations?"

msgid "remove_student_prompt"
msgstr "Are you sure you want to remove the student from the class?"

msgid "repair_program_logo_alt"
msgstr "Repair program icon"

msgid "repeat_match_password"
msgstr "The repeated password does not match."

msgid "repeat_new_password"
msgstr "Repeat new password"

msgid "report_failure"
msgstr "This program does not exist or is not public"

msgid "report_program"
msgstr "Are you sure you want to report this program?"

msgid "report_success"
msgstr "This program has been reported"

msgid "request_teacher"
msgstr "Would you like to apply for a teacher's account?"

msgid "request_teacher_account"
msgstr "Request teacher account"

msgid "required_field"
msgstr "Fields marked with an * are required"

msgid "reset_adventure_prompt"
msgstr "Are you sure you want to reset all selected adventures?"

msgid "reset_adventures"
msgstr "Reset selected adventures"

msgid "reset_button"
msgstr "Reset"

msgid "reset_password"
msgstr "Reset password"

msgid "reset_view"
msgstr "Reset"

msgid "retrieve_adventure_error"
msgstr "You're not allowed to view this adventure!"

msgid "retrieve_class_error"
msgstr "Only teachers can retrieve classes"

msgid "run_code_button"
msgstr "Run code"

msgid "runs_over_time"
msgstr "Runs over time"

msgid "save"
msgstr "Save"

msgid "save_parse_warning"
msgstr "This program contains an error, are you sure you want to save it?"

msgid "save_prompt"
msgstr ""
"You need to have an account to save your program. Would you like to login"
" now?"

msgid "save_success_detail"
msgstr "Program saved successfully."

msgid "score"
msgstr "Score"

msgid "search"
msgstr "Search..."

msgid "search_button"
msgstr "Search"

msgid "see_certificate"
msgstr "See {username} certificate!"

msgid "select"
msgstr "Select"

msgid "select_adventures"
msgstr "Select and order adventures"

msgid "self_removal_prompt"
msgstr "Are you sure you want to leave this class?"

msgid "send_password_recovery"
msgstr "Send me a password recovery link"

msgid "sent_by"
msgstr "This invitation is sent by"

msgid "sent_password_recovery"
msgstr ""
"You should soon receive an email with instructions on how to reset your "
"password."

msgid "settings"
msgstr "My personal settings"

msgid "share"
msgstr "Share"

msgid "share_by_giving_link"
msgstr "Show your program to other people by giving them the link below:"

msgid "share_confirm"
msgstr "Are you sure you want to make the program public?"

msgid "share_success_detail"
msgstr "Program shared successfully."

msgid "share_your_program"
msgstr "Share your program"

msgid "signup_student_or_teacher"
msgstr "Are you a student or a teacher?"

msgid "single quotes"
msgstr "a single quote"

msgid "slash"
msgstr "a slash"

msgid "social_media"
msgstr "Social media"

msgid "something_went_wrong_keyword_parsing"
msgstr ""
"There is a mistake in your adventure, are all keywords correctly "
"surrounded with { }?"

msgid "space"
msgstr "a space"

msgid "star"
msgstr "a star"

msgid "start_hedy_tutorial"
msgstr "Start hedy tutorial"

msgid "start_programming"
msgstr "Start programming"

msgid "start_programming_logo_alt"
msgstr "Start programming icon"

msgid "start_quiz"
msgstr "Start quiz"

msgid "start_teacher_tutorial"
msgstr "Start teacher tutorial"

msgid "step_title"
msgstr "Assignment"

msgid "stop_code_button"
msgstr "Stop program"

msgid "string"
msgstr "text"

msgid "student_already_in_class"
msgstr "This student is already in your class."

msgid "student_already_invite"
msgstr "This student already has a pending invitation."

msgid "student_details"
msgstr ""

msgid "student_list"
msgstr ""

msgid "student_not_existing"
msgstr "This username doesn't exist."

msgid "student_signup_header"
msgstr "Student"

msgid "students"
msgstr "students"

msgid "submission_time"
msgstr "Handed in at"

msgid "submit_answer"
msgstr "Answer question"

msgid "submit_program"
msgstr "Submit"

msgid "submit_warning"
msgstr "Are you sure you want to submit this program?"

msgid "submitted"
msgstr "Submitted"

msgid "submitted_header"
msgstr "This is a submitted program and can't be altered."

msgid "subscribe"
msgstr "Subscribe"

msgid "subscribe_newsletter"
msgstr "Subscribe to the newsletter"

msgid "surname"
msgstr "First Name"

msgid "teacher"
msgstr "Teacher"

msgid "teacher_account_request"
msgstr "You have a pending teacher account request"

msgid "teacher_account_success"
msgstr "You successfully requested a teacher account."

msgid "teacher_invalid"
msgstr "Your teacher value is invalid."

msgid "teacher_invitation_require_login"
msgstr ""
"To set up your profile as a teacher, we will need you to log in. If you "
"don't have an account, please create one."

msgid "teacher_manual"
msgstr "Teacher manual"

msgid "teacher_signup_header"
msgstr "Teacher"

msgid "teacher_tutorial_logo_alt"
msgstr "Teacher tutorial icon"

msgid "teacher_welcome"
msgstr ""
"Welcome to Hedy! Your are now the proud owner of a teachers account which"
" allows you to create classes and invite students."

msgid "template_code"
msgstr ""
"This is the explanation of my adventure!\n"
"\n"
"This way I can show a command: <code>{print}</code>\n"
"\n"
"But sometimes I might want to show a piece of code, like this:\n"
"<pre>\n"
"{ask} What's your name?\n"
"{echo} so your name is \n"
"</pre>"

msgid "this_turns_in_assignment"
msgstr "This turns in your assignment to your teacher."

msgid "title"
msgstr "Title"

msgid "title_achievements"
msgstr "Hedy - My achievements"

msgid "title_admin"
msgstr "Hedy - Administrator page"

<<<<<<< HEAD
msgid "title_class live_statistics"
msgstr ""
=======
msgid "title_class grid_overview"
msgstr "Hedy - Grid overview"
>>>>>>> d8bf21d0

msgid "title_class logs"
msgstr "Hedy - Logs"

msgid "title_class statistics"
msgstr "My statistics"

msgid "title_class-overview"
msgstr "Hedy - Class overview"

msgid "title_customize-adventure"
msgstr "Hedy - Customize adventure"

msgid "title_customize-class"
msgstr "Hedy - Customize class"

msgid "title_explore"
msgstr "Hedy - Explore"

msgid "title_for-teacher"
msgstr "Hedy - For teachers"

msgid "title_join-class"
msgstr "Hedy - Join class"

msgid "title_landing-page"
msgstr "Welcome to Hedy!"

msgid "title_learn-more"
msgstr "Hedy - Learn more"

msgid "title_login"
msgstr "Hedy - Login"

msgid "title_my-profile"
msgstr "Hedy - My account"

msgid "title_privacy"
msgstr "Hedy - Privacy terms"

msgid "title_programs"
msgstr "Hedy - My programs"

msgid "title_recover"
msgstr "Hedy - Recover account"

msgid "title_reset"
msgstr "Hedy - Reset password"

msgid "title_signup"
msgstr "Hedy - Create an account"

msgid "title_start"
msgstr "Hedy - Textual programming made easy"

msgid "title_view-adventure"
msgstr "Hedy - View adventure"

msgid "token_invalid"
msgstr "Your token is invalid."

msgid "translate_error"
msgstr ""
"Something went wrong while translating the code. Try running the code to "
"see if it has an error. Code with errors can not be translated."

msgid "translating_hedy"
msgstr "Translating Hedy"

msgid "try_it"
msgstr "Try it"

msgid "tutorial"
msgstr "Tutorial"

msgid "tutorial_code_snippet"
msgstr ""
"{print} Hello world!\n"
"{print} I'm learning Hedy with the tutorial!"

msgid "tutorial_message_not_found"
msgstr "We couldn't find the requested tutorial step..."

msgid "tutorial_title_not_found"
msgstr "Tutorial step not found"

msgid "unauthorized"
msgstr "You don't have access rights for this page"

msgid "unique_usernames"
msgstr "All usernames need to be unique."

msgid "unlock_thresholds"
msgstr "Unlock level thresholds"

msgid "unsaved_class_changes"
msgstr "There are unsaved changes, are you sure you want to leave this page?"

msgid "unshare"
msgstr "Unshare"

msgid "unshare_confirm"
msgstr "Are you sure you want to make the program private?"

msgid "unshare_success_detail"
msgstr "Program unshared successfully."

msgid "update_adventure_prompt"
msgstr "Are you sure you want to update this adventure?"

msgid "update_profile"
msgstr "Update profile"

msgid "update_public"
msgstr "Update public profile"

msgid "updating_indicator"
msgstr "Updating"

msgid "user"
msgstr "user"

msgid "user_inexistent"
msgstr "This user doesn't exist"

msgid "user_not_private"
msgstr "This user either doesn't exist or doesn't have a public profile"

msgid "username"
msgstr "Username"

msgid "username_empty"
msgstr "You didn't enter an username!"

msgid "username_invalid"
msgstr "Your username is invalid."

msgid "username_special"
msgstr "Username cannot contain `:` or `@`."

msgid "username_three"
msgstr "Username must contain at least three characters."

msgid "usernames_exist"
msgstr "One or more usernames is already in use."

msgid "value"
msgstr "Value"

msgid "variables"
msgstr "Variables"

msgid "view_program"
msgstr "View program"

msgid "visit_own_public_profile"
msgstr "Visit your own profile"

msgid "welcome"
msgstr "Welcome"

msgid "welcome_back"
msgstr "Welcome back"

msgid "what_should_my_code_do"
msgstr "What should my code do?"

msgid "whole_world"
msgstr "The world"

msgid "write_first_program"
msgstr "Write your first program!"

msgid "year_invalid"
msgstr "Please enter a year between 1900 and {current_year}."

msgid "yes"
msgstr "Yes"

msgid "your_account"
msgstr "Your profile"

msgid "your_class"
msgstr "Your class"

msgid "your_last_program"
msgstr "Your last saved program"

msgid "your_personal_text"
msgstr "Your personal text..."

msgid "your_program"
msgstr "Your program"

#~ msgid "create_account_explanation"
#~ msgstr "Having your own account allows you to save your programs."

#~ msgid "only_teacher_create_class"
#~ msgstr "Only teachers are allowed to create classes!"

#~ msgid "prefix_classname"
#~ msgstr "Prefix classname"

#~ msgid "language"
#~ msgstr "Language"

#~ msgid "keyword_support"
#~ msgstr "Translated keywords"

#~ msgid "non_keyword_support"
#~ msgstr "Translated content"

#~ msgid "try_button"
#~ msgstr "Try"

#~ msgid "select_leves"
#~ msgstr "Select levels"

#~ msgid "select_own_adventures"
#~ msgstr "Select own adventures"

#~ msgid "edit"
#~ msgstr "Edit"

#~ msgid "view"
#~ msgstr "View"

#~ msgid "class"
#~ msgstr "Class"

#~ msgid "save_code_button"
#~ msgstr "Save code"

#~ msgid "share_code_button"
#~ msgstr "Save & share code"

#~ msgid "classes_invalid"
#~ msgstr "The list of selected classes is invalid"

#~ msgid "directly_add_adventure_to_classes"
#~ msgstr "Do you want to add this adventure directly to one of your classes?"

#~ msgid "hand_in_assignment"
#~ msgstr "Hand in assignment"

#~ msgid "select_a_level"
#~ msgstr "Select a level"

#~ msgid "answer_invalid"
#~ msgstr "Your password is invalid."

#~ msgid "available_adventures_level"
#~ msgstr "Available adventures level"

#~ msgid "customize_class_exp_1"
#~ msgstr ""
#~ "Hi! On this page you can customize"
#~ " your class. By selecting levels and"
#~ " adventures you can choose what your"
#~ " student can see. You can also "
#~ "add your own created adventures to "
#~ "levels. All levels and default "
#~ "adventures will be selected by default."
#~ " <b>Notice:</b> Not every adventure is "
#~ "available for every level! Settings up"
#~ " your customizations goes as follows:"

#~ msgid "customize_class_exp_2"
#~ msgstr ""
#~ "You can always change these settings "
#~ "later on. For example, you can "
#~ "make specific adventures or levels "
#~ "available while teaching a class. This"
#~ " way it's easy for you to "
#~ "determine which level and adventures "
#~ "your students will be working on. "
#~ "If you want to make everything "
#~ "available for your class it is "
#~ "easiest to remove the customization all"
#~ " together."

#~ msgid "customize_class_step_1"
#~ msgstr "Select levels for your class by pressing the \"level buttons\""

#~ msgid "customize_class_step_2"
#~ msgstr ""
#~ "You can select the level you want"
#~ " to edit in the \"Select a "
#~ "level\" dropdown menu"

#~ msgid "customize_class_step_3"
#~ msgstr ""
#~ "Order the adventures as you want "
#~ "them to be shown in the level. "
#~ "The \"Available adventures\" drowpdown menu"
#~ " has the adventures that haven't been"
#~ " included in this level."

#~ msgid "customize_class_step_4"
#~ msgstr ""
#~ "The \"Available adventures\" dropwdown menu"
#~ " also has your own adventures. Once"
#~ " you add them you can move them"
#~ " around next to the other adventures."

#~ msgid "customize_class_step_5"
#~ msgstr ""
#~ "You can remove an adventures clicking"
#~ " the x button and it will "
#~ "appear in the \"Available adventures\" "
#~ "dropdown menu"

#~ msgid "customize_class_step_6"
#~ msgstr "Selecting an opening date for each level (you can also leave it empty)"

#~ msgid "customize_class_step_7"
#~ msgstr "Selection other settings"

#~ msgid "customize_class_step_8"
#~ msgstr "Choose \"Save\" -> You're done!"

#~ msgid "example_code_header"
#~ msgstr "Example Hedy Code"

#~ msgid "feedback_failure"
#~ msgstr "Wrong!"

#~ msgid "feedback_success"
#~ msgstr "Good!"

#~ msgid "go_to_first_question"
#~ msgstr "Go to question 1"

#~ msgid "question"
#~ msgstr "Question"

#~ msgid "question_doesnt_exist"
#~ msgstr "This question does not exist"

#~ msgid "question_invalid"
#~ msgstr "Your token is invalid."

#~ msgid "select_levels"
#~ msgstr "Select levels"

#~ msgid "too_many_attempts"
#~ msgstr "Too many attempts"
<|MERGE_RESOLUTION|>--- conflicted
+++ resolved
@@ -7,11 +7,7 @@
 msgstr ""
 "Project-Id-Version: PROJECT VERSION\n"
 "Report-Msgid-Bugs-To: EMAIL@ADDRESS\n"
-<<<<<<< HEAD
-"POT-Creation-Date: 2023-06-21 13:53+0200\n"
-=======
 "POT-Creation-Date: 2023-06-21 09:55+0200\n"
->>>>>>> d8bf21d0
 "PO-Revision-Date: 2023-03-21 09:01+0000\n"
 "Last-Translator: Jesús Pelay <pelayjesus@gmail.com>\n"
 "Language: en\n"
@@ -167,15 +163,12 @@
 msgstr ""
 "That was correct Hedy code, but not at the right level. You wrote "
 "{offending_keyword} for level {working_level}. Tip: {tip}"
-<<<<<<< HEAD
 
 msgid "_hide"
 msgstr "Hide"
 
 msgid "_show"
 msgstr "Show"
-=======
->>>>>>> d8bf21d0
 
 msgid "account_overview"
 msgstr "Account overview"
@@ -1624,13 +1617,10 @@
 msgid "title_admin"
 msgstr "Hedy - Administrator page"
 
-<<<<<<< HEAD
 msgid "title_class live_statistics"
 msgstr ""
-=======
 msgid "title_class grid_overview"
 msgstr "Hedy - Grid overview"
->>>>>>> d8bf21d0
 
 msgid "title_class logs"
 msgstr "Hedy - Logs"
