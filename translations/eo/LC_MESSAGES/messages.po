
msgid ""
msgstr ""
"Project-Id-Version: PROJECT VERSION\n"
"Report-Msgid-Bugs-To: EMAIL@ADDRESS\n"
<<<<<<< HEAD
"POT-Creation-Date: 2022-08-16 12:15+0200\n"
"PO-Revision-Date: 2022-08-10 08:50+0000\n"
=======
"POT-Creation-Date: 2022-08-10 09:32+0200\n"
"PO-Revision-Date: 2022-08-18 09:00+0000\n"
>>>>>>> d1ff5f26
"Last-Translator: Anonymous <noreply@weblate.org>\n"
"Language: eo\n"
"Language-Team: none\n"
"Plural-Forms: nplurals=2; plural=n != 1;\n"
"MIME-Version: 1.0\n"
"Content-Type: text/plain; charset=utf-8\n"
"Content-Transfer-Encoding: 8bit\n"
"Generated-By: Babel 2.10.1\n"

<<<<<<< HEAD
#: app.py:421
msgid "program_contains_error"
msgstr "Ĉi tiu programo enhavas eraron. Ĉu vi certas, ke vi volas kunhavigi ĝin?"

#: app.py:631
msgid "title_achievements"
msgstr "Hedy - Miaj premioj"

#: app.py:648 app.py:752 app.py:1116 website/teacher.py:418
=======
#: app.py:425
msgid "program_contains_error"
msgstr "Ĉi tiu programo enhavas eraron. Ĉu vi certas, ke vi volas kunhavigi ĝin?"

#: app.py:635
msgid "title_achievements"
msgstr "Hedy - Miaj premioj"

#: app.py:652 app.py:756 app.py:1120 website/teacher.py:418
>>>>>>> d1ff5f26
#: website/teacher.py:429
msgid "not_teacher"
msgstr "Ŝajne vi ne estas instruisto!"

<<<<<<< HEAD
#: app.py:651
msgid "not_enrolled"
msgstr "Ŝajne vi ne apartenas al ĉi tiu klaso!"

#: app.py:688
msgid "title_programs"
msgstr "Hedy - Miaj programoj"

#: app.py:698 app.py:708 app.py:712 app.py:727 app.py:1023 app.py:1614
=======
#: app.py:655
msgid "not_enrolled"
msgstr "Ŝajne vi ne apartenas al ĉi tiu klaso!"

#: app.py:692
msgid "title_programs"
msgstr "Hedy - Miaj programoj"

#: app.py:702 app.py:712 app.py:716 app.py:731 app.py:1027 app.py:1552
>>>>>>> d1ff5f26
#: website/admin.py:17 website/admin.py:24 website/admin.py:92
#: website/admin.py:111 website/admin.py:130 website/admin.py:137
#: website/admin.py:145 website/auth.py:737 website/auth.py:764
#: website/programs.py:210 website/statistics.py:100
msgid "unauthorized"
msgstr "Al vi mankas la rajto atingi ĉi tiun paĝon"

<<<<<<< HEAD
#: app.py:766 app.py:1133
msgid "title_for-teacher"
msgstr "Hedy - Por instruistoj"

#: app.py:783 app.py:785 app.py:941 app.py:963 app.py:965
msgid "no_such_level"
msgstr "Nivelo ne ekzistas!"

#: app.py:793 app.py:800 app.py:895 app.py:901
msgid "no_such_program"
msgstr "Programo ne ekzistas!"

#: app.py:829
=======
#: app.py:770 app.py:1137
msgid "title_for-teacher"
msgstr "Hedy - Por instruistoj"

#: app.py:787 app.py:789 app.py:945 app.py:967 app.py:969
msgid "no_such_level"
msgstr "Nivelo ne ekzistas!"

#: app.py:797 app.py:804 app.py:899 app.py:905
msgid "no_such_program"
msgstr "Programo ne ekzistas!"

#: app.py:833
>>>>>>> d1ff5f26
#, fuzzy
msgid "level_not_class"
msgstr "Ĉi tiu nivelo ankoraŭ ne estas disponebla por via klaso"

<<<<<<< HEAD
#: app.py:946 website/teacher.py:478 website/teacher.py:496
=======
#: app.py:950 website/teacher.py:478 website/teacher.py:496
>>>>>>> d1ff5f26
#: website/teacher.py:540 website/teacher.py:585
msgid "no_such_adventure"
msgstr "Aventuro ne ekzistas!"

<<<<<<< HEAD
#: app.py:974 app.py:1235
msgid "page_not_found"
msgstr "Paĝo ne ekzistas!"

#: app.py:994
msgid "title_signup"
msgstr "Hedy - Krei konton"

#: app.py:1001
msgid "title_login"
msgstr "Hedy - Saluti"

#: app.py:1008
msgid "title_recover"
msgstr "Hedy - Reakiri konton"

#: app.py:1024
msgid "title_reset"
msgstr "Hedy - Restarigi pasvorton"

#: app.py:1054
msgid "title_my-profile"
msgstr "Hedy - Mia konto"

#: app.py:1074
msgid "title_learn-more"
msgstr "Hedy - Lerni plu"

#: app.py:1080
msgid "title_privacy"
msgstr "Hedy - Kondiĉoj pri privateco"

#: app.py:1090
msgid "title_start"
msgstr "Hedy - Laŭgrada programlingvo"

#: app.py:1108
msgid "title_landing-page"
msgstr "Bonvenon al Hedy!"

#: app.py:1226
msgid "title_explore"
msgstr "Hedy - Esplori"

#: app.py:1248 app.py:1253
=======
#: app.py:978 app.py:1239
msgid "page_not_found"
msgstr "Paĝo ne ekzistas!"

#: app.py:998
msgid "title_signup"
msgstr "Hedy - Krei konton"

#: app.py:1005
msgid "title_login"
msgstr "Hedy - Saluti"

#: app.py:1012
msgid "title_recover"
msgstr "Hedy - Reakiri konton"

#: app.py:1028
msgid "title_reset"
msgstr "Hedy - Restarigi pasvorton"

#: app.py:1058
msgid "title_my-profile"
msgstr "Hedy - Mia konto"

#: app.py:1078
msgid "title_learn-more"
msgstr "Hedy - Lerni plu"

#: app.py:1084
msgid "title_privacy"
msgstr "Hedy - Kondiĉoj pri privateco"

#: app.py:1094
msgid "title_start"
msgstr "Hedy - Laŭgrada programlingvo"

#: app.py:1112
msgid "title_landing-page"
msgstr "Bonvenon al Hedy!"

#: app.py:1230
msgid "title_explore"
msgstr "Hedy - Esplori"

#: app.py:1252 app.py:1257
>>>>>>> d1ff5f26
#, fuzzy
msgid "no_such_highscore"
msgstr "Nivelo ne ekzistas!"

<<<<<<< HEAD
#: app.py:1283 app.py:1285
=======
#: app.py:1287 app.py:1289
>>>>>>> d1ff5f26
msgid "translate_error"
msgstr ""
"Io misfunkciis dum tradukado de la kodo. Provu ruli la kodon por "
"kontroli, ĉu ĝi havas eraron. Kodo enhavanta erarojn ne estas tradukebla."

<<<<<<< HEAD
#: app.py:1290 app.py:1324
msgid "tutorial_start_title"
msgstr "Bonvenon al Hedy!"

#: app.py:1290
#, fuzzy
=======
#: app.py:1338
msgid "tutorial_code_snippet"
msgstr ""
"print Hello world!\n"
"print I'm learning Hedy with the tutorial!"

#: app.py:1282 app.py:1316
msgid "tutorial_start_title"
msgstr "Bonvenon al Hedy!"

#: app.py:1282
>>>>>>> d1ff5f26
msgid "tutorial_start_message"
msgstr ""
"En ĉi tiu lernilo, ni klarigos ĉiujn funkciojn de Hedy unu post la alia."

#: app.py:1292
msgid "tutorial_editor_title"
msgstr "La kodredaktilo"

#: app.py:1292
#, fuzzy
msgid "tutorial_editor_message"
msgstr "In this window you write all the code, try typing something!"

#: app.py:1294
msgid "tutorial_output_title"
msgstr "La eliga fenestro"

#: app.py:1294
#, fuzzy
msgid "tutorial_output_message"
msgstr "The result of the code you execute will be shown here"

#: app.py:1296
msgid "tutorial_run_title"
msgstr "La butono «Ruli»"

#: app.py:1296
#, fuzzy
msgid "tutorial_run_message"
msgstr "With this button you can run your program! Shall we give it a try?"

#: app.py:1298
msgid "tutorial_tryit_title"
msgstr "Provu ĝin!"

#: app.py:1298
#, fuzzy
msgid "tutorial_tryit_message"
msgstr "Run the program, click 'next step' when you're done."

#: app.py:1300
msgid "tutorial_speakaloud_title"
msgstr "Laŭtlegi vian programon"

#: app.py:1300
#, fuzzy
msgid "tutorial_speakaloud_message"
msgstr "Click on 'next step' to really start coding with Hedy!"

#: app.py:1302
msgid "tutorial_speakaloud_run_title"
msgstr "Ruli & aŭskulti"

#: app.py:1302
#, fuzzy
msgid "tutorial_speakaloud_run_message"
msgstr "Click on 'next step' to really start coding with Hedy!"

#: app.py:1304
msgid "tutorial_nextlevel_title"
msgstr "Al la sekva nivelo"

#: app.py:1304
#, fuzzy
msgid "tutorial_nextlevel_message"
msgstr ""
"When you think you understand everything and have practiced enough you "
"can continue with the next level. When there is also a previous level "
"there will be a button next to it to go back."

#: app.py:1306
msgid "tutorial_leveldefault_title"
msgstr "Klarigo pri nivelo"

#: app.py:1306
#, fuzzy
msgid "tutorial_leveldefault_message"
msgstr ""
"The first tab always contains the level explanation. In each level new "
"commands will be explained here."

#: app.py:1308
msgid "tutorial_adventures_title"
msgstr "Aventuroj"

#: app.py:1308
#, fuzzy
msgid "tutorial_adventures_message"
msgstr ""
"The other tabs contain adventures, which you can code for each level. "
"They go from easy to hard."

#: app.py:1310
msgid "tutorial_quiz_title"
msgstr "Kvizo"

#: app.py:1310
#, fuzzy
msgid "tutorial_quiz_message"
msgstr ""
<<<<<<< HEAD
"At the end of each level you can make the quiz. This way you can verify "
"if you understand everything."

#: app.py:1312
#, fuzzy
msgid "tutorial_saveshare_title"
msgstr "Saving & sharing"

#: app.py:1312
#, fuzzy
msgid "tutorial_saveshare_message"
msgstr "You can save and share all your created programs with other Hedy users."

#: app.py:1314
msgid "tutorial_cheatsheet_title"
msgstr "Resumo"

#: app.py:1314
msgid "tutorial_cheatsheet_message"
msgstr ""
"Se vi forgesis komandon, vi ĉiam povas uzi la resumon. Ĝi montras liston "
"de ĉiuj komandoj, kiujn vi povas uzi en la aktuala nivelo."

#: app.py:1316 app.py:1336
msgid "tutorial_end_title"
msgstr "Fino!"

#: app.py:1316
#, fuzzy
msgid "tutorial_end_message"
msgstr "Click on 'next step' to really start coding with Hedy!"

#: app.py:1318 app.py:1338
=======
"`{print}` Saluton mondo!\n"
"`{print}` Mi lernas Hedy!"

#: app.py:1301
msgid "invalid_tutorial_step"
msgstr ""

#: app.py:1305
>>>>>>> d1ff5f26
#, fuzzy
msgid "tutorial_title_not_found"
msgstr "We couldn't find that page!"

<<<<<<< HEAD
#: app.py:1318 app.py:1338
msgid "tutorial_message_not_found"
msgstr ""

#: app.py:1324
#, fuzzy
msgid "teacher_tutorial_start_message"
msgstr "In this tutorial we will explain all the Hedy features step-by-step."

#: app.py:1326
msgid "tutorial_class_title"
msgstr ""

#: app.py:1326
#, fuzzy
msgid "tutorial_class_message"
msgstr ""
"As a teacher you can created classes and invite student or let them join "
"through a link. You can view the programs and statistics of all your "
"students."

#: app.py:1328
msgid "tutorial_customize_class_title"
msgstr "Adapti klasojn"

#: app.py:1328
#, fuzzy
msgid "tutorial_customize_class_message"
msgstr ""
"You can customize classes by hiding specific levels and/or adventures as "
"well as making them available on a specific date."

#: app.py:1330
msgid "tutorial_own_adventures_title"
msgstr "Krei aventurojn"

#: app.py:1330
#, fuzzy
msgid "tutorial_own_adventures_message"
msgstr ""
"You can create your own adventures and use them as assignments for your "
"students. Create them here and add them to your classes in the class "
"customization section."

#: app.py:1332
msgid "tutorial_accounts_title"
msgstr "Krei kontojn"

#: app.py:1332
#, fuzzy
msgid "tutorial_accounts_message"
msgstr ""
"You can create multiple accounts at once, only needing to provide an "
"username and password. You can also directly add these accounts to one of"
" your classes."

#: app.py:1334
msgid "tutorial_documentation_title"
msgstr "Dokumentaro pri Hedy"

#: app.py:1334
msgid "tutorial_documentation_message"
msgstr ""

#: app.py:1336
#, fuzzy
msgid "teacher_tutorial_end_message"
msgstr "Click on 'next step' to get started as a Hedy teacher!"

#: app.py:1346
msgid "tutorial_code_snippet"
msgstr ""
"`{print}` Saluton mondo!\n"
"`{print}` Mi lernas Hedy!"

#: app.py:1350 app.py:1360
msgid "invalid_tutorial_step"
msgstr ""

#: app.py:1549 website/auth.py:287 website/auth.py:342 website/auth.py:479
=======
#: app.py:1305
msgid "tutorial_message_not_found"
msgstr ""

#: app.py:1493 website/auth.py:287 website/auth.py:342 website/auth.py:479
>>>>>>> d1ff5f26
#: website/auth.py:504 website/auth.py:537 website/auth.py:651
#: website/auth.py:693 website/auth.py:743 website/auth.py:770
#: website/quiz.py:43 website/quiz.py:69 website/teacher.py:88
#: website/teacher.py:123 website/teacher.py:167 website/teacher.py:252
#: website/teacher.py:308 website/teacher.py:355 website/teacher.py:396
#: website/teacher.py:434 website/teacher.py:520 website/teacher.py:608
msgid "ajax_error"
msgstr "Okazis eraro; bonvolu reprovi."

<<<<<<< HEAD
#: app.py:1552
msgid "image_invalid"
msgstr "La elektita bildo ne validas."

#: app.py:1554
msgid "personal_text_invalid"
msgstr "Via persona teksto ne validas."

#: app.py:1556 app.py:1562
=======
#: app.py:1496
msgid "image_invalid"
msgstr "La elektita bildo ne validas."

#: app.py:1498
msgid "personal_text_invalid"
msgstr "Via persona teksto ne validas."

#: app.py:1500 app.py:1506
>>>>>>> d1ff5f26
#, fuzzy
msgid "favourite_program_invalid"
msgstr "Your chosen favourite program is invalid."

<<<<<<< HEAD
#: app.py:1580 app.py:1581
msgid "public_profile_updated"
msgstr "Publika profilo modifiĝis."

#: app.py:1618 app.py:1643
=======
#: app.py:1518 app.py:1519
msgid "public_profile_updated"
msgstr "Publika profilo modifiĝis."

#: app.py:1556 app.py:1581
>>>>>>> d1ff5f26
#, fuzzy
msgid "user_not_private"
msgstr "This user either doesn't exist or doesn't have a public profile"

<<<<<<< HEAD
#: app.py:1651
=======
#: app.py:1589
>>>>>>> d1ff5f26
msgid "invalid_teacher_invitation_code"
msgstr ""
"La invitkodo por instruisto ne validas. Por fariĝi instruisto, kontaktu "
"nin ĉe hello@hedy.org."

#: utils.py:292
msgid "default_404"
msgstr "La paĝo ne troviĝis…"

#: utils.py:294
msgid "default_403"
msgstr "Ŝajnas, ke vi ne estas rajtigita…"

#: utils.py:296
msgid "default_500"
msgstr "Io fiaskis…"

#: content/error-messages.txt:1
#, fuzzy
msgid "Wrong Level"
msgstr ""
"That was correct Hedy code, but not at the right level. You wrote "
"{offending_keyword} for level {working_level}. Tip: {tip}"

#: content/error-messages.txt:2
#, fuzzy
msgid "Incomplete"
msgstr ""
"Oops! You forgot a bit of code! On line {line_number}, you need to enter "
"text behind {incomplete_command}."

#: content/error-messages.txt:3
#, fuzzy
msgid "Invalid"
msgstr ""
"{invalid_command} is not a Hedy level {level} command. Did you mean "
"{guessed_command}?"

#: content/error-messages.txt:4
#, fuzzy
msgid "Invalid Space"
msgstr ""
"Oops! You started a line with a space on line {line_number}. Spaces "
"confuse computers, can you remove it?"

#: content/error-messages.txt:5
#, fuzzy
msgid "Has Blanks"
msgstr ""
"Your code is incomplete. It contains blanks that you have to replace with"
" code."

#: content/error-messages.txt:6
#, fuzzy
msgid "No Indentation"
msgstr ""
"You used too few spaces in line {line_number}. You used {leading_spaces} "
"spaces, which is not enough. Start every new block with {indent_size} "
"spaces more than the line before."

#: content/error-messages.txt:7
msgid "Unexpected Indentation"
msgstr ""
"Vi uzis tro da spacetoj en linio {line_number}. Vi uzis {leading_spaces} "
"spacetojn, kiom estas tro multe. Komencu ĉiun novan blokon per "
"{indent_size} spacetoj pli ol la antaŭa linio."

#: content/error-messages.txt:8
#, fuzzy
msgid "Parse"
msgstr ""
"The code you entered is not valid Hedy code. There is a mistake on line "
"{location[0]}, at position {location[1]}. You typed {character_found}, "
"but that is not allowed."

#: content/error-messages.txt:9
#, fuzzy
msgid "Unquoted Text"
msgstr ""
"Be careful. If you ask or print something, the text should start and "
"finish with a quotation mark. You forgot one somewhere."

#: content/error-messages.txt:10
#, fuzzy
msgid "Unquoted Assignment"
msgstr ""
"From this level, you need to place texts to the right of the `is` between"
" quotes. You forgot that for the text {text}."

#: content/error-messages.txt:11
#, fuzzy
msgid "Unquoted Equality Check"
msgstr ""
"If you want to check if a variable is equal to multiple words, the words "
"should be surrounded by quotation marks!"

#: content/error-messages.txt:12
#, fuzzy
msgid "Var Undefined"
msgstr ""
"You tried to use the variable {name}, but you didn't set it. It is also "
"possible that you were trying to use the word {name} but forgot quotation"
" marks."

#: content/error-messages.txt:13
#, fuzzy
msgid "Cyclic Var Definition"
msgstr ""
"The name {variable} needs to be set before you can use it on the right-"
"hand side of the is command."

#: content/error-messages.txt:14
#, fuzzy
msgid "Lonely Echo"
msgstr ""
"You used an echo before an ask, or an echo without an ask. First ask for "
"input, then echo."

#: content/error-messages.txt:15
#, fuzzy
msgid "Too Big"
msgstr ""
"Wow! Your program has an impressive {lines_of_code} lines of code! But we"
" can only process {max_lines} lines in this level. Make your program "
"smaller and try again."

#: content/error-messages.txt:16
#, fuzzy
msgid "Invalid Argument Type"
msgstr ""
"You cannot use {command} with {invalid_argument} because it is "
"{invalid_type}. Try changing {invalid_argument} to {allowed_types}."

#: content/error-messages.txt:17
#, fuzzy
msgid "Invalid Argument"
msgstr ""
"You cannot use the command {command} with {invalid_argument}. Try "
"changing {invalid_argument} to {allowed_types}."

#: content/error-messages.txt:18
#, fuzzy
msgid "Invalid Type Combination"
msgstr ""
"You cannot use {invalid_argument} and {invalid_argument_2} with {command}"
" because one is {invalid_type} and the other is {invalid_type_2}. Try "
"changing {invalid_argument} to {invalid_type_2} or {invalid_argument_2} "
"to {invalid_type}."

#: content/error-messages.txt:19
#, fuzzy
msgid "Unsupported Float"
msgstr ""
"Non-integer numbers are not supported yet but they will be in a few "
"levels. For now change {value} to an integer."

#: content/error-messages.txt:20
#, fuzzy
msgid "Locked Language Feature"
msgstr ""
"You are using {concept}! That is awesome, but {concept} is not unlocked "
"yet! It will be unlocked in a later level."

#: content/error-messages.txt:21
#, fuzzy
msgid "Missing Command"
msgstr "It looks like you forgot to use a command on line {line_number}."

#: content/error-messages.txt:22
#, fuzzy
msgid "Missing Inner Command"
msgstr ""
"It looks like you forgot to use a command with the {command} statement "
"you used on line {line_number}."

#: content/error-messages.txt:23
#, fuzzy
msgid "Incomplete Repeat"
msgstr ""
"It looks like you forgot to use {command} with the repeat command you "
"used on line {line_number}."

#: content/error-messages.txt:24
msgid "Unsupported String Value"
msgstr "Teksta valoro ne povas enhavi la jenon: {invalid_value}."

#: content/error-messages.txt:25
#, fuzzy
msgid "ask_needs_var"
msgstr ""
"Starting in level 2, ask needs to be used with a variable. Example: name "
"is ask What are you called?"

#: content/error-messages.txt:26
#, fuzzy
msgid "echo_out"
msgstr ""
"Starting in level 2 echo is no longer needed. You can repeat an answer "
"with ask and print now. Example: name is ask What are you called? "
"printhello name"

#: content/error-messages.txt:27
msgid "space"
msgstr "spaceto"

#: content/error-messages.txt:28
msgid "comma"
msgstr "komo"

#: content/error-messages.txt:29
msgid "question mark"
msgstr "demandosigno"

#: content/error-messages.txt:30
msgid "newline"
msgstr "linifino"

#: content/error-messages.txt:31
msgid "period"
msgstr "punkto"

#: content/error-messages.txt:32
msgid "exclamation mark"
msgstr "krisigno"

#: content/error-messages.txt:33
msgid "dash"
msgstr "streketo"

#: content/error-messages.txt:34
msgid "star"
msgstr "asterisko"

#: content/error-messages.txt:35
msgid "single quotes"
msgstr "unuobla citilo"

#: content/error-messages.txt:36
msgid "double quotes"
msgstr "duobla citilo"

#: content/error-messages.txt:37
msgid "slash"
msgstr "suprenstreko"

#: content/error-messages.txt:38
msgid "string"
msgstr "teksto"

#: content/error-messages.txt:39
msgid "nested blocks"
msgstr "bloko en bloko"

#: content/error-messages.txt:40
msgid "or"
msgstr "aŭ"

#: content/error-messages.txt:41
msgid "number"
msgstr "nombro"

#: content/error-messages.txt:42
msgid "integer"
msgstr "nombro"

#: content/error-messages.txt:43
msgid "float"
msgstr "nombro"

#: content/error-messages.txt:44
msgid "list"
msgstr "listo"

#: content/error-messages.txt:45
#, fuzzy
msgid "input"
msgstr "input from ask"

#: templates/achievements.html:5
msgid "general"
msgstr "Ĝenerala"

#: templates/achievements.html:9
msgid "programs_created"
msgstr "Programoj kreitaj"

#: templates/achievements.html:10
msgid "programs_saved"
msgstr "Programoj konservitaj"

#: templates/achievements.html:11
msgid "programs_submitted"
msgstr "Programoj submetitaj"

#: templates/achievements.html:13 templates/achievements.html:26
#: templates/public-page.html:18
msgid "teacher"
msgstr "Instruisto"

#: templates/achievements.html:16 templates/achievements.html:54
msgid "hidden"
msgstr "Kaŝita"

#: templates/achievements.html:23
msgid "hedy_achievements"
msgstr "Premioj pri Hedy"

#: templates/achievements.html:37 templates/achievements.html:51
#: templates/landing-page.html:89 templates/layout.html:92
#: templates/public-page.html:71
msgid "achievements_logo_alt"
msgstr "Emblemo pri premioj"

#: templates/achievements.html:38
msgid "achievements_check_icon_alt"
msgstr "Piktogramo pri premio"

#: templates/cheatsheet.html:14
msgid "cheatsheet_title"
msgstr "Resumo"

#: templates/cheatsheet.html:15 templates/incl-menubar.html:4
msgid "hedy_logo_alt"
msgstr "Emblemo de Hedy"

#: templates/class-logs.html:10 templates/class-stats.html:22
#: templates/create-accounts.html:41 templates/customize-class.html:166
msgid "back_to_class"
msgstr "Reen al klaso"

#: templates/class-overview.html:14 templates/for-teachers.html:34
#: templates/for-teachers.html:41
msgid "class_name_prompt"
msgstr "Bonvolu tajpi la nomon de la klaso"

#: templates/class-overview.html:20 templates/class-overview.html:70
#: templates/create-accounts.html:16 templates/highscores.html:37
#: templates/login.html:10 templates/profile.html:89 templates/recover.html:9
#: templates/signup.html:10
msgid "username"
msgstr "Salutnomo"

#: templates/class-overview.html:21
msgid "last_login"
msgstr "Lasta saluto"

#: templates/class-overview.html:22
#, fuzzy
msgid "highest_level_reached"
msgstr "Highest level reached"

#: templates/class-overview.html:23
msgid "number_programs"
msgstr "Nombro de programoj"

#: templates/class-overview.html:24
msgid "programs"
msgstr "Programoj"

#: templates/class-overview.html:25 templates/create-accounts.html:17
#: templates/login.html:14 templates/reset.html:9 templates/signup.html:18
msgid "password"
msgstr "Pasvorto"

#: templates/class-overview.html:26 templates/class-overview.html:73
#: templates/customize-adventure.html:69 templates/for-teachers.html:25
#: templates/for-teachers.html:54
msgid "remove"
msgstr "Forigi"

#: templates/class-overview.html:36
msgid "page"
msgstr "paĝo"

#: templates/class-overview.html:37
msgid "enter_password"
msgstr "Tajpu novan pasvorton por"

#: templates/class-overview.html:37
msgid "password_change_prompt"
msgstr "Ĉu vi certe volas ŝanĝi ĉi tiun pasvorton?"

#: templates/class-overview.html:38
#, fuzzy
msgid "remove_student_prompt"
msgstr "Are you sure you want to remove the student from the class?"

#: templates/class-overview.html:46
msgid "add_students"
msgstr "Aldoni lernantojn"

#: templates/class-overview.html:47 templates/customize-class.html:5
msgid "customize_class"
msgstr "Adapti klason"

#: templates/class-overview.html:48
msgid "class_stats"
msgstr "Statistikoj pri klaso"

#: templates/class-overview.html:49
msgid "class_logs"
msgstr "Protokoloj"

#: templates/class-overview.html:52 templates/customize-adventure.html:74
msgid "back_to_teachers_page"
msgstr "Reen al instruista paĝo"

#: templates/class-overview.html:56
msgid "add_students_options"
msgstr "Krei kontojn de lernantoj"

#: templates/class-overview.html:58
#, fuzzy
msgid "copy_link_success"
msgstr "Copy link to share"

#: templates/class-overview.html:58
#, fuzzy
msgid "copy_join_link"
msgstr "Please copy and paste this link into a new tab:"

#: templates/class-overview.html:59
msgid "invite_prompt"
msgstr "Tajpu salutnomon"

#: templates/class-overview.html:59
msgid "invite_by_username"
msgstr "Inviti per salutnomo"

#: templates/class-overview.html:60 templates/create-accounts.html:45
msgid "create_accounts"
msgstr "Krei kontojn"

#: templates/class-overview.html:65
#, fuzzy
msgid "pending_invites"
msgstr "Pending invites"

#: templates/class-overview.html:71
msgid "invite_date"
msgstr "Dato de invito"

#: templates/class-overview.html:72
msgid "expiration_date"
msgstr "Dato de eksvalidiĝo"

#: templates/class-overview.html:82 templates/profile.html:16
#, fuzzy
msgid "delete_invite_prompt"
msgstr "Are you sure you want to remove this class invitation?"

#: templates/class-prejoin.html:7
msgid "class_already_joined"
msgstr "Vi jam estas lernanto en klaso"

#: templates/class-prejoin.html:9 templates/error-page.html:6
msgid "error_logo_alt"
msgstr "Emblemo pri eraro"

#: templates/class-prejoin.html:11
msgid "goto_profile"
msgstr "Al mia profilo"

#: templates/class-prejoin.html:15 templates/profile.html:13
msgid "prompt_join_class"
msgstr "Ĉu aliĝi al ĉi tiu klaso?"

#: templates/class-prejoin.html:17 website/teacher.py:232
#, fuzzy
msgid "join_prompt"
msgstr "You need to have an account to join a class. Would you like to login now?"

#: templates/class-prejoin.html:17 templates/profile.html:15
msgid "join_class"
msgstr "Aliĝi al klaso"

#: templates/code-page.html:8 templates/for-teachers.html:9
msgid "next_step_tutorial"
msgstr "Sekva paŝo >>>"

#: templates/code-page.html:34 templates/code-page.html:44
#: templates/customize-class.html:28 templates/customize-class.html:64
#: templates/customize-class.html:71 templates/customize-class.html:95
#: templates/level-page.html:6 templates/level-page.html:11
#: templates/quiz.html:8 templates/view-program-page.html:12
#: templates/view-program-page.html:28
msgid "level_title"
msgstr "Nivelo"

#: templates/create-accounts.html:5
msgid "create_multiple_accounts"
msgstr "Krei plurajn kontojn"

#: templates/create-accounts.html:7
#, fuzzy
msgid "accounts_intro"
msgstr ""
"On this page you can create accounts for multiple students at the same "
"time. It's also possible to directly add them to one of your classes. By "
"pressing the green + on the bottom right of the page you can add extra "
"rows. You can delete a row by pressing the corresponding red cross. Make "
"sure no rows are empty when you press \"Create accounts\". Please keep in"
" mind that every username and mail address needs to be unique and the "
"password needs to be <b>at least</b> 6 characters."

#: templates/create-accounts.html:10
msgid "create_accounts_prompt"
msgstr "Ĉu vi certe volas krei tiujn kontojn?"

#: templates/create-accounts.html:25
#, fuzzy
msgid "download_login_credentials"
msgstr ""

#: templates/create-accounts.html:29 templates/layout.html:22
#: templates/signup.html:82
msgid "yes"
msgstr "Jes"

#: templates/create-accounts.html:33 templates/layout.html:23
#: templates/signup.html:86
msgid "no"
msgstr "Ne"

#: templates/create-accounts.html:44 templates/programs.html:23
#, fuzzy
msgid "reset_view"
msgstr "Reset"

#: templates/customize-adventure.html:5
msgid "customize_adventure"
msgstr "Adapti aventuron"

#: templates/customize-adventure.html:7
msgid "update_adventure_prompt"
msgstr "Ĉu vi certas, ke vi volas modifi ĉi tiun aventuron?"

#: templates/customize-adventure.html:10
msgid "general_settings"
msgstr "Ĝeneralaj agordoj"

#: templates/customize-adventure.html:12 templates/for-teachers.html:20
#: templates/for-teachers.html:49
msgid "name"
msgstr "Nomo"

#: templates/customize-adventure.html:16 templates/customize-adventure.html:18
#: templates/explore.html:28 templates/explore.html:57
#: templates/explore.html:86 templates/for-teachers.html:50
#: templates/programs.html:12 templates/programs.html:37
#: templates/programs.html:45
msgid "level"
msgstr "Nivelo"

#: templates/customize-adventure.html:25
#, fuzzy
msgid "adventure_exp_1"
msgstr ""
"Type your adventure of choice on the right-hand side. After creating your"
" adventure you can include it in one of your classes under "
"\"customizations\". If you want to include a command in your adventure "
"please use code anchors like this:"

#: templates/customize-adventure.html:31
#, fuzzy
msgid "adventure_exp_2"
msgstr ""
"If you want to show actual code snippets, for example to give student a "
"template or example of the code. Please use pre anchors like this:"

#: templates/customize-adventure.html:33 templates/customize-adventure.html:36
msgid "hello_world"
msgstr "Saluton mondo!"

#: templates/customize-adventure.html:39
#, fuzzy
msgid "adventure_exp_3"
msgstr ""
"You can use the \"preview\" button to view a styled version of your "
"adventure. To view the adventure on a dedicated page, select \"view\" "
"from the teachers page."

#: templates/customize-adventure.html:43 templates/customize-class.html:28
#: templates/customize-class.html:94 templates/explore.html:22
#: templates/programs.html:18 templates/programs.html:38
#: templates/view-adventure.html:6
msgid "adventure"
msgstr "Aventuro"

#: templates/customize-adventure.html:44
#, fuzzy
msgid "template_code"
msgstr ""
"This is the explanation of my adventure!\n"
"\n"
"This way I can show a command: <code>print</code>\n"
"\n"
"But sometimes I might want to show a piece of code, like this:\n"
"<pre>\n"
"ask What's your name?\n"
"echo so your name is \n"
"</pre>"

#: templates/customize-adventure.html:47
#, fuzzy
msgid "adventure_terms"
msgstr "I agree that my adventure might be made publicly available on Hedy."

#: templates/customize-adventure.html:51
#, fuzzy
msgid "directly_add_adventure_to_classes"
msgstr "Do you want to add this adventure directly to one of your classes?"

#: templates/customize-adventure.html:67
msgid "preview"
msgstr "Antaŭrigardi"

#: templates/customize-adventure.html:68 templates/customize-class.html:161
msgid "save"
msgstr "Konservi"

#: templates/customize-adventure.html:69 templates/for-teachers.html:65
msgid "delete_adventure_prompt"
msgstr "Ĉu vi certas, ke vi volas forviŝi ĉi tiun aventuron?"

#: templates/customize-class.html:7
#, fuzzy
msgid "customize_class_exp_1"
msgstr ""
"Hi! On this page you can customize your class. By selecting levels and "
"adventures you can choose what your student can see. You can also add "
"your own created adventures to levels. All levels and default adventures "
"will be selected by default. <b>Notice:</b> Not every adventure is "
"available for every level! Settings up your customizations goes as "
"follows:"

#: templates/customize-class.html:10
#, fuzzy
msgid "customize_class_step_1"
msgstr "Select levels for your class by pressing the \"level buttons\""

#: templates/customize-class.html:11
#, fuzzy
msgid "customize_class_step_2"
msgstr ""
"\"Checkboxes\" will appear for the adventures available for the chosen "
"levels"

#: templates/customize-class.html:12
#, fuzzy
msgid "customize_class_step_3"
msgstr "Select the adventures you want to make available"

#: templates/customize-class.html:13
#, fuzzy
msgid "customize_class_step_4"
msgstr "Click the name of an adventure to (de)select for all levels"

#: templates/customize-class.html:14
msgid "customize_class_step_5"
msgstr "Aldoni personajn aventurojn"

#: templates/customize-class.html:15
#, fuzzy
msgid "customize_class_step_6"
msgstr "Selecting an opening date for each level (you can also leave it empty)"

#: templates/customize-class.html:16
#, fuzzy
msgid "customize_class_step_7"
msgstr "Selection other settings"

#: templates/customize-class.html:17
msgid "customize_class_step_8"
msgstr "Elektu «Konservi»; kaj jen finite!"

#: templates/customize-class.html:20
#, fuzzy
msgid "customize_class_exp_2"
msgstr ""
"You can always change these settings later on. For example, you can make "
"specific adventures or levels available while teaching a class. This way "
"it's easy for you to determine which level and adventures your students "
"will be working on. If you want to make everything available for your "
"class it is easiest to remove the customization all together."

#: templates/customize-class.html:23
msgid "select_adventures"
msgstr "Elekti aventurojn"

#: templates/customize-class.html:59
msgid "opening_dates"
msgstr "Datoj de komenco"

#: templates/customize-class.html:65
msgid "opening_date"
msgstr "Dato de komenco"

#: templates/customize-class.html:75 templates/customize-class.html:77
msgid "directly_available"
msgstr "Rekte malfermi"

#: templates/customize-class.html:89
#, fuzzy
msgid "select_own_adventures"
msgstr "Select own adventures"

#: templates/customize-class.html:96 templates/customize-class.html:120
#: templates/profile.html:50 templates/profile.html:125
#: templates/profile.html:134 templates/signup.html:40 templates/signup.html:62
#: templates/signup.html:71
msgid "select"
msgstr "Elekti"

#: templates/customize-class.html:114
msgid "other_settings"
msgstr "Aliaj agordoj"

#: templates/customize-class.html:119
msgid "option"
msgstr "Opcio"

#: templates/customize-class.html:125
#, fuzzy
msgid "mandatory_mode"
msgstr "Mandatory developer's mode"

#: templates/customize-class.html:131
msgid "hide_cheatsheet"
msgstr "Kaŝi resumon"

#: templates/customize-class.html:137
#, fuzzy
msgid "hide_keyword_switcher"
msgstr "Hide keyword switcher"

#: templates/customize-class.html:143
msgid "hide_quiz"
msgstr "Fino de kvizo"

#: templates/customize-class.html:149
#, fuzzy
msgid "hide_parsons"
msgstr "Hide parsons"

#: templates/customize-class.html:160
#, fuzzy
msgid "reset_adventure_prompt"
msgstr "Are you sure you want to reset all selected adventures?"

#: templates/customize-class.html:160
#, fuzzy
msgid "reset_adventures"
msgstr "Reset selected adventures"

#: templates/customize-class.html:164
#, fuzzy
msgid "remove_customizations_prompt"
msgstr "Are you sure you want to remove this class's customizations?"

#: templates/customize-class.html:165
#, fuzzy
msgid "remove_customization"
msgstr "Remove customization"

#: templates/customize-class.html:182
#, fuzzy
msgid "unsaved_class_changes"
msgstr "There are unsaved changes, are you sure you want to leave this page?"

#: templates/error-page.html:12
msgid "go_back_to_main"
msgstr "Reen al ĉefpaĝo"

#: templates/explore.html:12 templates/landing-page.html:33
msgid "explore_programs"
msgstr "Esplori programojn"

#: templates/explore.html:15
#, fuzzy
msgid "explore_explanation"
msgstr ""
"On this page you can look through programs created by other Hedy users. "
"You can filter on both a Hedy level and adventure. Click on \"View "
"program\" to open a program and run it. Programs with a red header "
"contain a mistake. You can still open the program, but running it will "
"result in an error. You can of course try to fix it! If the creator has a"
" public profile you can click their username to visit their profile. "
"There you will find all their shared programs and much more!"

#: templates/explore.html:34
msgid "language"
msgstr "Lingvo"

#: templates/explore.html:41 templates/programs.html:24
msgid "search_button"
msgstr "Serĉi"

#: templates/explore.html:48
#, fuzzy
msgid "hedy_choice_title"
msgstr "Hedy's Choice"

#: templates/explore.html:60 templates/explore.html:89
msgid "creator"
msgstr "Kreinto"

#: templates/explore.html:66 templates/explore.html:95
msgid "view_program"
msgstr "Vidi programon"

#: templates/explore.html:67 templates/explore.html:96
msgid "report_program"
msgstr ""

#: templates/for-teachers.html:15 templates/profile.html:71
#: templates/profile.html:73
msgid "my_classes"
msgstr "Miaj klasoj"

#: templates/for-teachers.html:22
msgid "students"
msgstr "lernantoj"

#: templates/for-teachers.html:23 templates/for-teachers.html:52
msgid "view"
msgstr "Vidi"

#: templates/for-teachers.html:24
#, fuzzy
msgid "duplicate"
msgstr "Duplicate"

#: templates/for-teachers.html:35
msgid "delete_class_prompt"
msgstr "Ĉu vi certe volas forviŝi ĉi tiun klason?"

#: templates/for-teachers.html:41
msgid "create_class"
msgstr "Krei novan klason"

#: templates/for-teachers.html:44
msgid "my_adventures"
msgstr "Miaj aventuroj"

#: templates/for-teachers.html:51
msgid "last_update"
msgstr "Lasta ĝisdatigo"

#: templates/for-teachers.html:53
msgid "edit"
msgstr "Redakti"

#: templates/for-teachers.html:71
msgid "adventure_prompt"
msgstr "Bonvolu tajpi la nomon de la aventuro"

#: templates/for-teachers.html:71 website/teacher.py:603
msgid "create_adventure"
msgstr "Krei aventuron"

#: templates/for-teachers.html:129
#, fuzzy
msgid "teacher_welcome"
msgstr ""
"Welcome to Hedy! Your are now the proud owner of a teachers account which"
" allows you to create classes and invite students."

#: templates/highscores.html:5 templates/incl-menubar.html:23
msgid "highscores"
msgstr "Altaj poentaroj"

#: templates/highscores.html:8
#, fuzzy
msgid "highscore_explanation"
msgstr ""
"On this page you can look through programs created by other Hedy users. "
"You can filter on both a Hedy level and adventure. Click on \"View "
"program\" to open a program and run it. Programs with a red header "
"contain a mistake. You can still open the program, but running it will "
"result in an error. You can of course try to fix it! If the creator has a"
" public profile you can click their username to visit their profile. "
"There you will find all their shared programs and much more!"

#: templates/highscores.html:14
#, fuzzy
msgid "highscore_no_public_profile"
msgstr ""
"You don't have a public profile and are therefore not listed on the "
"highscores. Do you wish to create one?"

#: templates/highscores.html:17
msgid "create_public_profile"
msgstr "Krei publikan profilon"

#: templates/highscores.html:23
msgid "whole_world"
msgstr "La mondo"

#: templates/highscores.html:28
msgid "your_class"
msgstr "Via klaso"

#: templates/highscores.html:38 templates/landing-page.html:52
#: templates/public-page.html:35
msgid "achievements"
msgstr "premioj"

#: templates/highscores.html:39
msgid "country_title"
msgstr "Lando"

#: templates/highscores.html:40 templates/landing-page.html:88
#: templates/public-page.html:70
msgid "last_achievement"
msgstr "Laste gajnita premio"

#: templates/highscores.html:49 templates/programs.html:51
#, fuzzy
msgid "ago"
msgstr "{timestamp} ago"

#: templates/incl-adventure-tabs.html:14
#, fuzzy
msgid "parsons_title"
msgstr "Hedy"

#: templates/incl-adventure-tabs.html:25
msgid "quiz_tab"
msgstr "Fini kvizon"

#: templates/incl-adventure-tabs.html:29
#, fuzzy
msgid "specific_adventure_mode"
msgstr ""
"You're currently in adventure '{adventure}', click on 'Hedy' to view all "
"adventures."

#: templates/incl-adventure-tabs.html:44 templates/incl-adventure-tabs.html:57
msgid "example_code_header"
msgstr "Ekzempla Hedy-kodo"

#: templates/incl-editor-and-output.html:109
msgid "variables"
msgstr "Variabloj"

#: templates/incl-editor-and-output.html:125
msgid "enter_text"
msgstr "Tajpu vian respondon ĉi tie…"

#: templates/incl-editor-and-output.html:126
msgid "enter"
msgstr "Tajpi"

#: templates/incl-editor-and-output.html:136
#, fuzzy
msgid "already_program_running"
msgstr "There is already a program running, finish that one first."

#: templates/incl-editor-and-output.html:136
msgid "run_code_button"
msgstr "Ruli kodon"

#: templates/incl-editor-and-output.html:137
msgid "stop_code_button"
msgstr "Ĉesigi programon"

#: templates/incl-editor-and-output.html:148
#, fuzzy
msgid "next_exercise"
msgstr "Next exercise"

#: templates/incl-editor-and-output.html:150
msgid "edit_code_button"
msgstr "Redakti kodon"

#: templates/incl-editor-and-output.html:152
msgid "repair_program_logo_alt"
msgstr "Piktogramo pri riparado de programo"

#: templates/incl-editor-and-output.html:155 templates/programs.html:67
#: templates/programs.html:71
msgid "delete_confirm"
msgstr "Ĉu vi certe volas forviŝi la programon?"

#: templates/incl-editor-and-output.html:155 templates/programs.html:67
#: templates/programs.html:71
msgid "delete"
msgstr "Forviŝi"

#: templates/incl-editor-and-output.html:159
msgid "read_code_label"
msgstr "Laŭtlegi"

#: templates/incl-editor-and-output.html:169
#: templates/incl-editor-and-output.html:178
msgid "regress_button"
msgstr "Reen al nivelo {level}"

#: templates/incl-editor-and-output.html:172
#: templates/incl-editor-and-output.html:181 templates/quiz.html:153
msgid "advance_button"
msgstr "Iri al nivelo {level}"

#: templates/incl-editor-and-output.html:195
msgid "developers_mode"
msgstr "Programista reĝimo"

#: templates/incl-menubar.html:5
msgid "nav_start"
msgstr "Hejmo"

#: templates/incl-menubar.html:6
msgid "nav_hedy"
msgstr "Hedy"

#: templates/incl-menubar.html:7
msgid "nav_explore"
msgstr "Esplori"

#: templates/incl-menubar.html:8
msgid "nav_learn_more"
msgstr "Lerni plu"

#: templates/incl-menubar.html:13 templates/public-page.html:76
msgid "program_header"
msgstr "Miaj programoj"

#: templates/incl-menubar.html:24
msgid "my_achievements"
msgstr "Miaj premioj"

#: templates/incl-menubar.html:25
msgid "my_account"
msgstr "Mia konto"

#: templates/incl-menubar.html:27
msgid "for_teachers"
msgstr "Por instruistoj"

#: templates/incl-menubar.html:29
msgid "logout"
msgstr "Adiaŭi"

#: templates/incl-menubar.html:34 templates/login.html:17
#: templates/signup.html:146
msgid "login"
msgstr "Saluti"

#: templates/incl-menubar.html:46
msgid "search"
msgstr "Serĉi…"

#: templates/incl-menubar.html:51
msgid "keyword_support"
msgstr "Tradukitaj ŝlosilvortoj"

#: templates/incl-menubar.html:59
msgid "non_keyword_support"
msgstr "Tradukita enhavo"

#: templates/landing-page.html:6
msgid "welcome"
msgstr "Bonveno"

#: templates/landing-page.html:6
msgid "welcome_back"
msgstr "Bonvenon ree"

#: templates/landing-page.html:11
#, fuzzy
msgid "teacher_tutorial_logo_alt"
msgstr "Click on 'next step' to get started as a Hedy teacher!"

#: templates/landing-page.html:13
#, fuzzy
msgid "start_teacher_tutorial"
msgstr "Start teacher tutorial"

#: templates/landing-page.html:18
#, fuzzy
msgid "hedy_tutorial_logo_alt"
msgstr "Start hedy tutorial"

#: templates/landing-page.html:20
#, fuzzy
msgid "start_hedy_tutorial"
msgstr "Start hedy tutorial"

#: templates/landing-page.html:25
msgid "start_programming_logo_alt"
msgstr "Piktogramo pri ekprogramado"

#: templates/landing-page.html:27
msgid "start_programming"
msgstr "Ekprogrami"

#: templates/landing-page.html:31
msgid "explore_programs_logo_alt"
msgstr "Piktogramo «esplori programojn»"

#: templates/landing-page.html:39
msgid "your_account"
msgstr "Via profilo"

#: templates/landing-page.html:43 templates/landing-page.html:45
#: templates/profile.html:36 templates/public-page.html:7
#: templates/public-page.html:9
msgid "profile_logo_alt"
msgstr "Piktogramo de profilo."

#: templates/landing-page.html:59
msgid "no_public_profile"
msgstr "Teksto mankas en via publika profilo…"

#: templates/landing-page.html:66 templates/landing-page.html:68
#: templates/public-page.html:47 templates/public-page.html:49
msgid "amount_created"
msgstr "programoj kreitaj"

#: templates/landing-page.html:72 templates/landing-page.html:74
#: templates/public-page.html:53 templates/public-page.html:55
msgid "amount_saved"
msgstr "programoj konservitaj"

#: templates/landing-page.html:78 templates/landing-page.html:80
#: templates/public-page.html:59 templates/public-page.html:61
msgid "amount_submitted"
msgstr "programoj submetitaj"

#: templates/landing-page.html:95
#, fuzzy
msgid "your_last_program"
msgstr "Favourite program"

#: templates/layout.html:31
msgid "ok"
msgstr "Bone"

#: templates/layout.html:32
msgid "cancel"
msgstr "Nuligi"

#: templates/layout.html:45 templates/programs.html:66
#: templates/programs.html:74
#, fuzzy
msgid "copy_link_to_share"
msgstr "Copy link to share"

#: templates/layout.html:91
#, fuzzy
msgid "achievement_earned"
msgstr "You've earned an achievement!"

#: templates/learn-more.html:7
#, fuzzy
msgid "mailing_title"
msgstr "Subscribe to the Hedy newsletter"

#: templates/learn-more.html:9 templates/profile.html:92
#: templates/recover.html:9 templates/signup.html:14
msgid "email"
msgstr "Retpoŝta adreso"

#: templates/learn-more.html:13
msgid "surname"
msgstr "Antaŭnomo"

#: templates/learn-more.html:17
msgid "lastname"
msgstr "Familia nomo"

#: templates/learn-more.html:21 templates/profile.html:132
#: templates/signup.html:69
msgid "country"
msgstr "Lando"

#: templates/learn-more.html:30
msgid "subscribe"
msgstr "Aboni"

#: templates/learn-more.html:31
#, fuzzy
msgid "required_field"
msgstr "Fields marked with an * are required"

#: templates/learn-more.html:33
#, fuzzy
msgid "previous_campaigns"
msgstr "View previous campaigns"

#: templates/level-page.html:8
#, fuzzy
msgid "step_title"
msgstr "Assignment"

#: templates/level-page.html:12
msgid "save_code_button"
msgstr "Konservi kodon"

#: templates/level-page.html:13
#, fuzzy
msgid "share_code_button"
msgstr "Save & share code"

#: templates/level-page.html:30
msgid "try_button"
msgstr "Provi"

#: templates/level-page.html:44
#, fuzzy
msgid "commands"
msgstr "Commands"

#: templates/level-page.html:49
#, fuzzy
msgid "english"
msgstr "English"

#: templates/login.html:8
msgid "login_long"
msgstr "Saluti en vian konton"

#: templates/login.html:21 website/auth.py:300
msgid "no_account"
msgstr "Ĉu konto mankas?"

#: templates/login.html:23 templates/signup.html:7 templates/signup.html:140
msgid "create_account"
msgstr "Krei konton"

#: templates/login.html:28
msgid "forgot_password"
msgstr "Ĉu vi forgesis vian pasvorton?"

#: templates/main-page.html:8
msgid "main_title"
msgstr "Hedy"

#: templates/main-page.html:9
msgid "main_subtitle"
msgstr "Laŭgrada programlingvo"

#: templates/main-page.html:12
msgid "try_it"
msgstr "Provi ĝin"

#: templates/parsons.html:6 templates/parsons.html:8
msgid "exercise"
msgstr "Ekzerco"

#: templates/parsons.html:27
#, fuzzy
msgid "what_should_my_code_do"
msgstr "What should my code do?"

#: templates/profile.html:4
msgid "account_overview"
msgstr "Superrigardo pri konto"

#: templates/profile.html:7 templates/profile.html:9
msgid "my_messages"
msgstr "Miaj mesaĝoj"

#: templates/profile.html:12
#, fuzzy
msgid "invite_message"
msgstr "You have received an invitation to join class"

#: templates/profile.html:13
#, fuzzy
msgid "sent_by"
msgstr "This invitation is sent by"

#: templates/profile.html:16
msgid "delete_invite"
msgstr "Forviŝi inviton"

#: templates/profile.html:22 templates/profile.html:24
msgid "public_profile"
msgstr "Publika profilo"

#: templates/profile.html:26
msgid "visit_own_public_profile"
msgstr "Viziti vian propran profilon"

#: templates/profile.html:30
msgid "profile_picture"
msgstr "Profilbildo"

#: templates/profile.html:43
msgid "personal_text"
msgstr "Persona teksto"

#: templates/profile.html:44
msgid "your_personal_text"
msgstr "Via persona teksto..."

#: templates/profile.html:48
#, fuzzy
msgid "favourite_program"
msgstr "Favourite program"

#: templates/profile.html:59
#, fuzzy
msgid "public_profile_info"
msgstr ""
"By selecting this box I make my profile visible for everyone. Be careful "
"not to share personal information like your name or home address, because"
" everyone will be able to see it!"

#: templates/profile.html:62
msgid "update_public"
msgstr "Ĝisdatigi publikan profilon"

#: templates/profile.html:64 templates/profile.html:144
#, fuzzy
msgid "are_you_sure"
msgstr "Are you sure? You cannot revert this action."

#: templates/profile.html:64
msgid "delete_public"
msgstr "Forviŝi publikan profilon"

#: templates/profile.html:78
msgid "self_removal_prompt"
msgstr "Ĉu vi certas, ke vi volas forlasi ĉi tiun klason?"

#: templates/profile.html:78
msgid "leave_class"
msgstr "Forlasi klason"

#: templates/profile.html:84 templates/profile.html:87
msgid "settings"
msgstr "Miaj personaj agordoj"

#: templates/profile.html:95 templates/signup.html:56
msgid "birth_year"
msgstr "Naskiĝjaro"

#: templates/profile.html:99 templates/signup.html:38
msgid "preferred_language"
msgstr "Preferata lingvo"

#: templates/profile.html:109 templates/signup.html:48
msgid "preferred_keyword_language"
msgstr "Preferata lingvo de la ŝlosilvortoj"

#: templates/profile.html:123 templates/signup.html:60
msgid "gender"
msgstr "Sekso"

#: templates/profile.html:126 templates/signup.html:63
msgid "female"
msgstr "Ina"

#: templates/profile.html:127 templates/signup.html:64
msgid "male"
msgstr "Vira"

#: templates/profile.html:128 templates/signup.html:65
msgid "other"
msgstr "Alia"

#: templates/profile.html:141
msgid "update_profile"
msgstr "Modifi profilon"

#: templates/profile.html:144
msgid "destroy_profile"
msgstr "Forviŝi profilon"

#: templates/profile.html:146 templates/profile.html:149
#: templates/profile.html:162
msgid "change_password"
msgstr "Ŝanĝi pasvorton"

#: templates/profile.html:151 templates/profile.html:155
msgid "new_password"
msgstr "Nova pasvorto"

#: templates/profile.html:159
msgid "repeat_new_password"
msgstr "Ripetu novan pasvorton"

#: templates/programs.html:7
msgid "recent"
msgstr "Miaj lastatempaj programoj"

#: templates/programs.html:31 templates/view-program-page.html:7
#, fuzzy
msgid "submitted_header"
msgstr "This is a submitted program and can't be altered."

#: templates/programs.html:36
msgid "title"
msgstr "Titolo"

#: templates/programs.html:39 templates/view-program-page.html:8
#, fuzzy
msgid "last_edited"
msgstr "Last edited"

#: templates/programs.html:57
#, fuzzy
msgid "favourite_confirm"
msgstr "Are you sure you want to set this program as your favourite?"

#: templates/programs.html:65 templates/programs.html:70
msgid "open"
msgstr "Malfermi"

#: templates/programs.html:66 templates/programs.html:74
#, fuzzy
msgid "copy_clipboard"
msgstr "Successfully copied to clipboard"

#: templates/programs.html:73
#, fuzzy
msgid "unshare_confirm"
msgstr "Are you sure you want to make the program private?"

#: templates/programs.html:73
msgid "unshare"
msgstr "Malkunhavigi"

#: templates/programs.html:75
msgid "submit_warning"
msgstr "Ĉu vi certe volas submeti ĉi tiun programon?"

#: templates/programs.html:75
msgid "submit_program"
msgstr "Submeti"

#: templates/programs.html:78
#, fuzzy
msgid "share_confirm"
msgstr "Are you sure you want to make the program public?"

#: templates/programs.html:78
msgid "share"
msgstr "Kunhavigi"

#: templates/programs.html:84
msgid "no_programs"
msgstr "Vi ankoraŭ ne havas programojn."

#: templates/programs.html:86
msgid "write_first_program"
msgstr "Verku vian unuan programon!"

#: templates/public-page.html:20
msgid "certified_teacher"
msgstr ""

#: templates/public-page.html:22
msgid "admin"
msgstr ""

#: templates/public-page.html:24
msgid "distinguished_user"
msgstr ""

#: templates/public-page.html:26
msgid "contributor"
msgstr ""

#: templates/public-page.html:105
#, fuzzy
msgid "no_shared_programs"
msgstr "has no shared programs..."

#: templates/quiz.html:4
msgid "quiz_logo_alt"
msgstr "Emblemo pri kvizo"

#: templates/quiz.html:7
msgid "start_quiz"
msgstr "Komenci kvizon"

#: templates/quiz.html:13
msgid "go_to_first_question"
msgstr "Iri al unua demando"

#: templates/quiz.html:22 templates/quiz.html:24 templates/quiz.html:105
msgid "question"
msgstr "Demando"

#: templates/quiz.html:39
msgid "hint"
msgstr "Ĉu konsileto?"

#: templates/quiz.html:51 templates/quiz.html:59 templates/quiz.html:69
#: templates/quiz.html:77 templates/quiz.html:87 templates/quiz.html:95
msgid "submit_answer"
msgstr "Respondi al demando"

#: templates/quiz.html:112
msgid "feedback_success"
msgstr "Bone!"

#: templates/quiz.html:117
msgid "feedback_failure"
msgstr "Malĝuste!"

#: templates/quiz.html:125
msgid "correct_answer"
msgstr "La ĝusta respondo estas"

#: templates/quiz.html:134
msgid "go_to_question"
msgstr "Iri al demando"

#: templates/quiz.html:137
msgid "go_to_quiz_result"
msgstr "Iri al rezulto de kvizo"

#: templates/quiz.html:144
msgid "end_quiz"
msgstr "Fino de kvizo"

#: templates/quiz.html:145
msgid "score"
msgstr "Poentaro"

#: templates/recover.html:7
#, fuzzy
msgid "recover_password"
msgstr "Request a password reset"

#: templates/recover.html:12
#, fuzzy
msgid "send_password_recovery"
msgstr "Send me a password recovery link"

#: templates/reset.html:7 templates/reset.html:18
#, fuzzy
msgid "reset_password"
msgstr "Reset password"

#: templates/reset.html:13 templates/signup.html:28
msgid "password_repeat"
msgstr "Retajpu pasvorton"

#: templates/signup.html:8
#, fuzzy
msgid "create_account_explanation"
msgstr "Having your own account allows you to save your programs."

#: templates/signup.html:78
#, fuzzy
msgid "programming_experience"
msgstr "Do you have programming experience?"

#: templates/signup.html:92
msgid "languages"
msgstr "Kiujn el ĉi tiuj programlingvoj vi uzis antaŭe?"

#: templates/signup.html:103
msgid "other_block"
msgstr "Alia bloka lingvo"

#: templates/signup.html:115
msgid "other_text"
msgstr "Alia teksta lingvo"

#: templates/signup.html:123
msgid "request_teacher"
msgstr "Ĉu vi volas peti instruistan konton?"

#: templates/signup.html:127
#, fuzzy
msgid "subscribe_newsletter"
msgstr "Subscribe to the newsletter"

#: templates/signup.html:131
msgid "agree_with"
msgstr "Mi konsentas al la"

#: templates/signup.html:131
msgid "privacy_terms"
msgstr "kondiĉoj pri privateco"

#: templates/signup.html:137
#, fuzzy
msgid "agree_third_party"
msgstr ""
"I consent to being contacted by partners of Leiden University with sales "
"opportunities (optional)"

#: templates/signup.html:145
msgid "already_account"
msgstr "Ĉu vi jam havas konton?"

#: templates/teacher-invitation.html:5
#, fuzzy
msgid "teacher_invitation_require_login"
msgstr ""
"To set up your profile as a teacher, we will need you to log in. If you "
"don't have an account, please create one."

#: templates/view-program-page.html:13
msgid "by"
msgstr "far"

#: website/achievements.py:170
#, fuzzy
msgid "percentage_achieved"
msgstr "Achieved by {percentage}% of the users"

#: website/admin.py:18 website/admin.py:84 website/admin.py:105
#: website/admin.py:124 website/admin.py:131 website/admin.py:138
#: website/admin.py:162
msgid "title_admin"
msgstr "Hedy - Paĝo por administranto"

#: website/auth.py:187 website/auth.py:201 website/auth.py:289
#: website/auth.py:428 website/auth.py:433 website/auth.py:481
#: website/auth.py:653 website/auth.py:662 website/auth.py:695
#: website/auth.py:745 website/auth.py:752 website/auth.py:772
#: website/teacher.py:357 website/teacher.py:398
msgid "username_invalid"
msgstr "Via salutnomo ne validas."

#: website/auth.py:189 website/auth.py:203
msgid "username_special"
msgstr "Salutnomo ne povas enhavi `:` aŭ `@`."

#: website/auth.py:191 website/auth.py:205
#, fuzzy
msgid "username_three"
msgstr "Username must contain at least three characters."

#: website/auth.py:193 website/auth.py:209 website/auth.py:291
#: website/auth.py:483 website/auth.py:506 website/auth.py:518
#: website/auth.py:699
msgid "password_invalid"
msgstr "Via pasvorto ne validas."

#: website/auth.py:195 website/auth.py:211
#, fuzzy
msgid "passwords_six"
msgstr "All passwords need to be six characters or longer."

#: website/auth.py:207 website/auth.py:548 website/auth.py:774
#: website/auth.py:779
msgid "email_invalid"
msgstr "Bonvolu tajpi validan retpoŝtan adreson."

#: website/auth.py:261 website/auth.py:528 website/auth.py:684
#: website/auth.py:727 website/auth.py:796
#, fuzzy
msgid "mail_error_change_processed"
msgstr ""
"Something went wrong when sending a validation mail, the changes are "
"still correctly processed."

#: website/auth.py:300
msgid "invalid_username_password"
msgstr "Nevalida salutnomo aŭ pasvorto."

#: website/auth.py:351 website/auth.py:508 website/auth.py:512
#: website/auth.py:703
#, fuzzy
msgid "repeat_match_password"
msgstr "The repeated password does not match."

#: website/auth.py:353 website/auth.py:539
msgid "language_invalid"
msgstr "Bonvolu elekti validan lingvon."

#: website/auth.py:355
#, fuzzy
msgid "agree_invalid"
msgstr "You have to agree with the privacy terms."

#: website/auth.py:357 website/auth.py:542
#, fuzzy
msgid "keyword_language_invalid"
msgstr ""
"Please select a valid keyword language (select English or your own "
"language)."

#: website/auth.py:365 website/auth.py:367 website/auth.py:556
#: website/auth.py:558
msgid "year_invalid"
msgstr "Bonvolu tajpi jaron inter 1900 kaj {current_year}."

#: website/auth.py:370 website/auth.py:561
msgid "gender_invalid"
msgstr "Bonvolu elekti validan sekson, unu el «Ina», «Vira», «Alia»."

#: website/auth.py:373 website/auth.py:564
msgid "country_invalid"
msgstr "Bonvolu elekti validan landon."

#: website/auth.py:375 website/auth.py:378
#, fuzzy
msgid "experience_invalid"
msgstr "Please select a valid experience, choose (Yes, No)."

#: website/auth.py:381
#, fuzzy
msgid "programming_invalid"
msgstr "Please select a valid programming language."

#: website/auth.py:384
#, fuzzy
msgid "exists_username"
msgstr "That username is already in use."

#: website/auth.py:386 website/auth.py:572
#, fuzzy
msgid "exists_email"
msgstr "That email is already in use."

#: website/auth.py:426 website/auth.py:441 website/auth.py:697
#: website/auth.py:707
msgid "token_invalid"
msgstr "Via ĵetono ne validas."

#: website/auth.py:485 website/auth.py:510 website/auth.py:701
#, fuzzy
msgid "password_six"
msgstr "Your password must contain at least six characters."

#: website/auth.py:488 website/auth.py:491
#, fuzzy
msgid "password_change_not_allowed"
msgstr "You're not allowed to change the password of this user."

#: website/auth.py:496
#, fuzzy
msgid "password_change_success"
msgstr "Password of your student is successfully changed."

#: website/auth.py:530
msgid "password_updated"
msgstr "Pasvorto ŝanĝiĝis."

#: website/auth.py:619
#, fuzzy
msgid "profile_updated_reload"
msgstr "Profile updated, page will be re-loaded."

#: website/auth.py:622
msgid "profile_updated"
msgstr "Profilo modifiĝis."

#: website/auth.py:686
#, fuzzy
msgid "sent_password_recovery"
msgstr ""
"You should soon receive an email with instructions on how to reset your "
"password."

#: website/auth.py:729
#, fuzzy
msgid "password_resetted"
msgstr ""
"Your password has been successfully reset. You are being redirected to "
"the login page."

#: website/auth.py:747
#, fuzzy
msgid "teacher_invalid"
msgstr "Your teacher value is invalid."

#: website/auth.py:838
#, fuzzy
msgid "mail_welcome_verify_body"
msgstr ""
"Your Hedy account has been created successfully. Welcome!\n"
"Please click on this link to verify your email address: {link}"

#: website/auth.py:840
#, fuzzy
msgid "mail_change_password_body"
msgstr ""
"Your Hedy password has been changed. If you did this, all is good.\n"
"If you didn't change your password, please contact us immediately by "
"replying to this email."

#: website/auth.py:842
#, fuzzy
msgid "mail_recover_password_body"
msgstr ""
"By clicking on this link, you can set a new Hedy password. This link is "
"valid for <b>4</b> hours.\n"
"If you haven't required a password reset, please ignore this email: {link}"

#: website/auth.py:844
#, fuzzy
msgid "mail_reset_password_body"
msgstr ""
"Your Hedy password has been reset to a new one. If you did this, all is "
"good.\n"
"If you didn't change your password, please contact us immediately by "
"replying to this email."

#: website/auth.py:846
#, fuzzy
msgid "mail_welcome_teacher_body"
msgstr ""
"<strong>Welcome!</strong>\n"
"Congratulations on your brand new Hedy teachers account. Welcome to the "
"world wide community of Hedy teachers!\n"
"\n"
"<strong>What teachers accounts can do</strong>\n"
"With your teacher account, you have the option to create classes. Your "
"students can than join your classes and you can see their progress. "
"Classes are made and managed though the for <a "
"href=\"https://hedycode.com/for-teachers\">teachers page</a>.\n"
"\n"
"<strong>How to share ideas</strong>\n"
"If you are using Hedy in class, you probably have ideas for improvements!"
" You can share those ideas with us on the <a "
"href=\"https://github.com/Felienne/hedy/discussions/categories/ideas\">Ideas"
" Discussion</a>.\n"
"\n"
"<strong>How to ask for help</strong>\n"
"If anything is unclear, you can post in the <a "
"href=\"https://github.com/Felienne/hedy/discussions/categories/q-a\">Q&A "
"discussion</a>, or <a href=\"mailto: hello@hedy.org\">send us an "
"email</a>.\n"
"\n"
"Keep programming!"

#: website/auth.py:852
msgid "mail_welcome_verify_subject"
msgstr "Bonvenon al Hedy"

#: website/auth.py:854
#, fuzzy
msgid "mail_change_password_subject"
msgstr "Your Hedy password has been changed"

#: website/auth.py:856
#, fuzzy
msgid "mail_recover_password_subject"
msgstr "Request a password reset."

#: website/auth.py:858
#, fuzzy
msgid "mail_reset_password_subject"
msgstr "Your Hedy password has been reset"

#: website/auth.py:860
#, fuzzy
msgid "mail_welcome_teacher_subject"
msgstr "Your Hedy teacher account is ready"

#: website/auth.py:864
msgid "user"
msgstr "uzanto"

#: website/auth.py:869
msgid "mail_hello"
msgstr "Saluton {username}!"

#: website/auth.py:871
msgid "mail_goodbye"
msgstr ""
"Dankon!\n"
"La teamo Hedy"

#: website/auth.py:879
#, fuzzy
msgid "copy_mail_link"
msgstr "Please copy and paste this link into a new tab:"

#: website/auth.py:880
msgid "link"
msgstr "Ligo"

#: website/parsons.py:20
#, fuzzy
msgid "exercise_doesnt_exist"
msgstr "This exercise doesn't exist"

#: website/programs.py:41
#, fuzzy
msgid "delete_success"
msgstr "Program deleted successfully."

#: website/programs.py:55
#, fuzzy
msgid "save_prompt"
msgstr ""
"You need to have an account to save your program. Would you like to login"
" now?"

#: website/programs.py:60
#, fuzzy
msgid "overwrite_warning"
msgstr ""
"You already have a program with this name, saving this program will "
"replace the old one. Are you sure?"

#: website/programs.py:87
#, fuzzy
msgid "save_parse_warning"
msgstr "This program contains an error, are you sure you want to save it?"

#: website/programs.py:131 website/programs.py:132
#, fuzzy
msgid "save_success_detail"
msgstr "Program saved successfully."

#: website/programs.py:160
#, fuzzy
msgid "share_success_detail"
msgstr "Program shared successfully."

#: website/programs.py:162
#, fuzzy
msgid "unshare_success_detail"
msgstr "Program unshared successfully."

#: website/programs.py:202
#, fuzzy
msgid "favourite_success"
msgstr "Your program is set as favourite."

#: website/programs.py:238
msgid "report_failure"
msgstr ""

#: website/programs.py:244
msgid "report_success"
msgstr ""

#: website/quiz.py:45 website/quiz.py:71 website/teacher.py:526
msgid "level_invalid"
msgstr "Jen nevalida nivelo."

#: website/quiz.py:60 website/quiz.py:86
msgid "question_doesnt_exist"
msgstr ""

#: website/quiz.py:73
#, fuzzy
msgid "question_invalid"
msgstr "Your token is invalid."

#: website/quiz.py:75
#, fuzzy
msgid "answer_invalid"
msgstr "Your password is invalid."

#: website/quiz.py:83
msgid "too_many_attempts"
msgstr ""

#: website/statistics.py:37 website/statistics.py:51 website/teacher.py:27
#: website/teacher.py:35 website/teacher.py:266 website/teacher.py:288
#: website/teacher.py:300 website/teacher.py:367 website/teacher.py:406
#, fuzzy
msgid "retrieve_class_error"
msgstr "Only teachers can retrieve classes"

#: website/statistics.py:41 website/statistics.py:55 website/teacher.py:38
#: website/teacher.py:131 website/teacher.py:150 website/teacher.py:175
#: website/teacher.py:269 website/teacher.py:291 website/teacher.py:303
#: website/teacher.py:370 website/teacher.py:409 website/teacher.py:421
msgid "no_such_class"
msgstr "Klaso ne ekzistas."

#: website/statistics.py:45
msgid "title_class statistics"
msgstr "Miaj statistikoj"

#: website/statistics.py:59
#, fuzzy
msgid "title_class logs"
msgstr "Hedy - Join class"

#: website/teacher.py:74
msgid "title_class-overview"
msgstr "Hedy - Superrigardo pri klaso"

#: website/teacher.py:83 website/teacher.py:162
#, fuzzy
msgid "only_teacher_create_class"
msgstr "Only teachers are allowed to create classes!"

#: website/teacher.py:90 website/teacher.py:125 website/teacher.py:169
msgid "class_name_invalid"
msgstr "Jen nevalida nomo de klaso."

#: website/teacher.py:92 website/teacher.py:127 website/teacher.py:171
msgid "class_name_empty"
msgstr "Vi ne tajpis nomon de klaso!"

#: website/teacher.py:98 website/teacher.py:182
#, fuzzy
msgid "class_name_duplicate"
msgstr "You already have a class with this name."

#: website/teacher.py:213 website/teacher.py:229 website/teacher.py:635
#, fuzzy
msgid "invalid_class_link"
msgstr "Invalid link for joining the class."

#: website/teacher.py:217 website/teacher.py:219
msgid "title_join-class"
msgstr "Hedy - Aliĝi al klaso"

#: website/teacher.py:279
msgid "title_customize-class"
msgstr "Hedy - Adapti klason"

#: website/teacher.py:294
#, fuzzy
msgid "customization_deleted"
msgstr "Customizations successfully deleted."

#: website/teacher.py:347
#, fuzzy
msgid "class_customize_success"
msgstr "Class successfully customized."

#: website/teacher.py:361
msgid "username_empty"
msgstr "Vi ne tajpis salutnomon!"

#: website/teacher.py:374
msgid "student_not_existing"
msgstr "Jen neekzistanta salutnomo."

#: website/teacher.py:376
msgid "student_already_in_class"
msgstr "Ĉi tiu lernanto jam estas en via klaso."

#: website/teacher.py:378
#, fuzzy
msgid "student_already_invite"
msgstr "This student already has a pending invitation."

#: website/teacher.py:439
msgid "no_accounts"
msgstr "Mankas kreotaj kontoj."

#: website/teacher.py:449
#, fuzzy
msgid "unique_usernames"
msgstr "All usernames need to be unique."

#: website/teacher.py:458
#, fuzzy
msgid "usernames_exist"
msgstr "One or more usernames is already in use."

#: website/teacher.py:469
#, fuzzy
msgid "accounts_created"
msgstr "Accounts where successfully created."

#: website/teacher.py:475 website/teacher.py:480 website/teacher.py:493
#: website/teacher.py:537 website/teacher.py:582
#, fuzzy
msgid "retrieve_adventure_error"
msgstr "You're not allowed to view this adventure!"

#: website/teacher.py:487
msgid "title_view-adventure"
msgstr "Hedy - Vidi aventuron"

#: website/teacher.py:510
msgid "title_customize-adventure"
msgstr "Hedy - Adapti aventuron"

#: website/teacher.py:522
msgid "adventure_id_invalid"
msgstr "Jen nevalida identigilo de aventuro."

#: website/teacher.py:524 website/teacher.py:610
msgid "adventure_name_invalid"
msgstr "Jen nevalida nomo de aventuro."

#: website/teacher.py:528
msgid "content_invalid"
msgstr "Jen nevalida aventuro."

#: website/teacher.py:530
msgid "adventure_length"
msgstr "Via aventuro devas enhavi almenaŭ 20 skribsignojn."

#: website/teacher.py:532
#, fuzzy
msgid "public_invalid"
msgstr "This agreement selection is invalid"

#: website/teacher.py:534
#, fuzzy
msgid "classes_invalid"
msgstr "The list of selected classes is invalid"

#: website/teacher.py:545 website/teacher.py:617
msgid "adventure_duplicate"
msgstr "Aventuro de tiu nomo jam ekzistas."

#: website/teacher.py:552 website/teacher.py:596
#, fuzzy
msgid "something_went_wrong_keyword_parsing"
msgstr ""

#: website/teacher.py:576
msgid "adventure_updated"
msgstr "La aventuro modifiĝis!"

#: website/teacher.py:612
msgid "adventure_empty"
msgstr "Vi ne tajpis nomon de aventuro!"

#~ msgid "not_user"
#~ msgstr "Looks like you are not logged in!"

#~ msgid "landing_page_intro"
#~ msgstr "Welcome to the wonderful world of Hedy!"

#~ msgid "landing_page_teacher"
#~ msgstr ""
#~ "If you haven't used Hedy before, "
#~ "we advise you to start with the"
#~ " teacher tutorial."

#~ msgid "landing_page_student"
#~ msgstr ""
#~ "If you haven't used Hedy before, "
#~ "we advise you to start with the"
#~ " Hedy tutorial."

#~ msgid "tutorial_code_output"
#~ msgstr ""
#~ "print Hello world!\n"
#~ "print I'm learning Hedy with the tutorial!"

#~ msgid "end"
#~ msgstr "Fino"

#~ msgid "quiz_description"
#~ msgstr "This is the end of the level! Take the quiz now to test your knowledge."

#~ msgid "go_to_quiz"
#~ msgstr "Iri al kvizo"

#~ msgid "go_to_level"
#~ msgstr "Go to level"

#~ msgid "results_quiz"
#~ msgstr "Rezultoj de kvizo"

#~ msgid "correct"
#~ msgstr "Correct"

#~ msgid "incorrect"
#~ msgstr "Incorrect!"

#~ msgid "attempt"
#~ msgstr "Provo"

#~ msgid "go_to_answer"
#~ msgstr "Go to answer"

#~ msgid "minutes"
#~ msgstr "minutoj"

#~ msgid "hours"
#~ msgstr "horoj"

#~ msgid "days"
#~ msgstr "tagoj"

#~ msgid "ago"
#~ msgstr "antaŭ {time}"

#~ msgid "visible_columns"
#~ msgstr "Visible columns"

#~ msgid "latest_shared_program"
#~ msgstr "Latest shared program"

#~ msgid "remove_student"
#~ msgstr "Remove student"

#~ msgid "rename_class"
#~ msgstr "Rename class"

#~ msgid "remove_invite"
#~ msgstr "Remove invite"

#~ msgid "class_link"
#~ msgstr "Link to join class"

#~ msgid "invite_student"
#~ msgstr "Invite student"

#~ msgid "start_parsons"
#~ msgstr "Ekprogrami"

#~ msgid "go_to_first_exercise"
#~ msgstr "Go to question 1"

#~ msgid "select_class"
#~ msgstr "Select class"

#~ msgid "your_country"
#~ msgstr "Via profilo?"

#~ msgid "public_profile_visit"
#~ msgstr "You can visit your public profile! Click"

#~ msgid "public_profile_link"
#~ msgstr "here"

#~ msgid "email_repeat"
#~ msgstr "Repeat email"

#~ msgid "repeat_match_email"
#~ msgstr "The repeated email does not match."

#~ msgid "hello_world_snippet"
#~ msgstr "`{print}` Saluton mondo!"

#~ msgid "current_password"
#~ msgstr "Aktuala pasvorto"
<<<<<<< HEAD
=======

#: content/error-messages.txt:9
#, fuzzy
msgid "Access Before Assign"
msgstr ""
"You tried to use the variable {name} on line {access_line_number}, but you "
"set it on line {definition_line_number}. Set a variable before using it."
#~ msgid "tutorial_start_title"
#~ msgstr "Bonvenon al Hedy!"

#~ msgid "tutorial_start_message"
#~ msgstr "In this tutorial we will explain all the Hedy features step-by-step."

#~ msgid "tutorial_editor_title"
#~ msgstr "La kodredaktilo"

#~ msgid "tutorial_editor_message"
#~ msgstr "In this window you write all the code, try typing something!"

#~ msgid "tutorial_output_title"
#~ msgstr "La eliga fenestro"

#~ msgid "tutorial_output_message"
#~ msgstr "The result of the code you execute will be shown here"

#~ msgid "tutorial_run_title"
#~ msgstr "La butono «Ruli»"

#~ msgid "tutorial_run_message"
#~ msgstr "With this button you can run your program! Shall we give it a try?"

#~ msgid "tutorial_tryit_title"
#~ msgstr "Provu ĝin!"

#~ msgid "tutorial_tryit_message"
#~ msgstr "Run the program, click 'next step' when you're done."

#~ msgid "tutorial_speakaloud_title"
#~ msgstr "Laŭtlegi vian programon"

#~ msgid "tutorial_speakaloud_message"
#~ msgstr "Click on 'next step' to really start coding with Hedy!"

#~ msgid "tutorial_speakaloud_run_title"
#~ msgstr "Ruli & aŭskulti"

#~ msgid "tutorial_speakaloud_run_message"
#~ msgstr "Click on 'next step' to really start coding with Hedy!"

#~ msgid "tutorial_nextlevel_title"
#~ msgstr "Al la sekva nivelo"

#~ msgid "tutorial_nextlevel_message"
#~ msgstr ""
#~ "When you think you understand everything"
#~ " and have practiced enough you can"
#~ " continue with the next level. When"
#~ " there is also a previous level "
#~ "there will be a button next to "
#~ "it to go back."

#~ msgid "tutorial_leveldefault_title"
#~ msgstr "Klarigo pri nivelo"

#~ msgid "tutorial_leveldefault_message"
#~ msgstr ""
#~ "The first tab always contains the "
#~ "level explanation. In each level new "
#~ "commands will be explained here."

#~ msgid "tutorial_adventures_title"
#~ msgstr "Aventuroj"

#~ msgid "tutorial_adventures_message"
#~ msgstr ""
#~ "The other tabs contain adventures, which"
#~ " you can code for each level. "
#~ "They go from easy to hard."

#~ msgid "tutorial_quiz_title"
#~ msgstr "Kvizo"

#~ msgid "tutorial_quiz_message"
#~ msgstr ""
#~ "At the end of each level you "
#~ "can make the quiz. This way you"
#~ " can verify if you understand "
#~ "everything."

#~ msgid "tutorial_saveshare_title"
#~ msgstr "Saving & sharing"

#~ msgid "tutorial_saveshare_message"
#~ msgstr "You can save and share all your created programs with other Hedy users."

#~ msgid "tutorial_cheatsheet_title"
#~ msgstr "Resumo"

#~ msgid "tutorial_cheatsheet_message"
#~ msgstr ""
#~ "Se vi forgesis komandon, vi ĉiam "
#~ "povas uzi la resumon. Ĝi montras "
#~ "liston de ĉiuj komandoj, kiujn vi "
#~ "povas uzi en la aktuala nivelo."

#~ msgid "tutorial_end_title"
#~ msgstr "Fino!"

#~ msgid "tutorial_end_message"
#~ msgstr "Click on 'next step' to really start coding with Hedy!"

#~ msgid "teacher_tutorial_start_message"
#~ msgstr "In this tutorial we will explain all the Hedy features step-by-step."

#~ msgid "tutorial_class_title"
#~ msgstr ""

#~ msgid "tutorial_class_message"
#~ msgstr ""
#~ "As a teacher you can created "
#~ "classes and invite student or let "
#~ "them join through a link. You can"
#~ " view the programs and statistics of"
#~ " all your students."

#~ msgid "tutorial_customize_class_title"
#~ msgstr "Adapti klasojn"

#~ msgid "tutorial_customize_class_message"
#~ msgstr ""
#~ "You can customize classes by hiding "
#~ "specific levels and/or adventures as "
#~ "well as making them available on a"
#~ " specific date."

#~ msgid "tutorial_own_adventures_title"
#~ msgstr "Krei aventurojn"

#~ msgid "tutorial_own_adventures_message"
#~ msgstr ""
#~ "You can create your own adventures "
#~ "and use them as assignments for "
#~ "your students. Create them here and "
#~ "add them to your classes in the"
#~ " class customization section."

#~ msgid "tutorial_accounts_title"
#~ msgstr "Krei kontojn"

#~ msgid "tutorial_accounts_message"
#~ msgstr ""
#~ "You can create multiple accounts at "
#~ "once, only needing to provide an "
#~ "username and password. You can also "
#~ "directly add these accounts to one "
#~ "of your classes."

#~ msgid "tutorial_documentation_title"
#~ msgstr "Dokumentaro pri Hedy"

#~ msgid "tutorial_documentation_message"
#~ msgstr ""

#~ msgid "teacher_tutorial_end_message"
#~ msgstr "Click on 'next step' to get started as a Hedy teacher!"
>>>>>>> d1ff5f26
<|MERGE_RESOLUTION|>--- conflicted
+++ resolved
@@ -3,14 +3,10 @@
 msgstr ""
 "Project-Id-Version: PROJECT VERSION\n"
 "Report-Msgid-Bugs-To: EMAIL@ADDRESS\n"
-<<<<<<< HEAD
-"POT-Creation-Date: 2022-08-16 12:15+0200\n"
-"PO-Revision-Date: 2022-08-10 08:50+0000\n"
-=======
 "POT-Creation-Date: 2022-08-10 09:32+0200\n"
 "PO-Revision-Date: 2022-08-18 09:00+0000\n"
->>>>>>> d1ff5f26
 "Last-Translator: Anonymous <noreply@weblate.org>\n"
+"Language-Team: none\n"
 "Language: eo\n"
 "Language-Team: none\n"
 "Plural-Forms: nplurals=2; plural=n != 1;\n"
@@ -19,17 +15,6 @@
 "Content-Transfer-Encoding: 8bit\n"
 "Generated-By: Babel 2.10.1\n"
 
-<<<<<<< HEAD
-#: app.py:421
-msgid "program_contains_error"
-msgstr "Ĉi tiu programo enhavas eraron. Ĉu vi certas, ke vi volas kunhavigi ĝin?"
-
-#: app.py:631
-msgid "title_achievements"
-msgstr "Hedy - Miaj premioj"
-
-#: app.py:648 app.py:752 app.py:1116 website/teacher.py:418
-=======
 #: app.py:425
 msgid "program_contains_error"
 msgstr "Ĉi tiu programo enhavas eraron. Ĉu vi certas, ke vi volas kunhavigi ĝin?"
@@ -39,22 +24,10 @@
 msgstr "Hedy - Miaj premioj"
 
 #: app.py:652 app.py:756 app.py:1120 website/teacher.py:418
->>>>>>> d1ff5f26
 #: website/teacher.py:429
 msgid "not_teacher"
 msgstr "Ŝajne vi ne estas instruisto!"
 
-<<<<<<< HEAD
-#: app.py:651
-msgid "not_enrolled"
-msgstr "Ŝajne vi ne apartenas al ĉi tiu klaso!"
-
-#: app.py:688
-msgid "title_programs"
-msgstr "Hedy - Miaj programoj"
-
-#: app.py:698 app.py:708 app.py:712 app.py:727 app.py:1023 app.py:1614
-=======
 #: app.py:655
 msgid "not_enrolled"
 msgstr "Ŝajne vi ne apartenas al ĉi tiu klaso!"
@@ -64,7 +37,6 @@
 msgstr "Hedy - Miaj programoj"
 
 #: app.py:702 app.py:712 app.py:716 app.py:731 app.py:1027 app.py:1552
->>>>>>> d1ff5f26
 #: website/admin.py:17 website/admin.py:24 website/admin.py:92
 #: website/admin.py:111 website/admin.py:130 website/admin.py:137
 #: website/admin.py:145 website/auth.py:737 website/auth.py:764
@@ -72,21 +44,6 @@
 msgid "unauthorized"
 msgstr "Al vi mankas la rajto atingi ĉi tiun paĝon"
 
-<<<<<<< HEAD
-#: app.py:766 app.py:1133
-msgid "title_for-teacher"
-msgstr "Hedy - Por instruistoj"
-
-#: app.py:783 app.py:785 app.py:941 app.py:963 app.py:965
-msgid "no_such_level"
-msgstr "Nivelo ne ekzistas!"
-
-#: app.py:793 app.py:800 app.py:895 app.py:901
-msgid "no_such_program"
-msgstr "Programo ne ekzistas!"
-
-#: app.py:829
-=======
 #: app.py:770 app.py:1137
 msgid "title_for-teacher"
 msgstr "Hedy - Por instruistoj"
@@ -100,67 +57,15 @@
 msgstr "Programo ne ekzistas!"
 
 #: app.py:833
->>>>>>> d1ff5f26
 #, fuzzy
 msgid "level_not_class"
 msgstr "Ĉi tiu nivelo ankoraŭ ne estas disponebla por via klaso"
 
-<<<<<<< HEAD
-#: app.py:946 website/teacher.py:478 website/teacher.py:496
-=======
 #: app.py:950 website/teacher.py:478 website/teacher.py:496
->>>>>>> d1ff5f26
 #: website/teacher.py:540 website/teacher.py:585
 msgid "no_such_adventure"
 msgstr "Aventuro ne ekzistas!"
 
-<<<<<<< HEAD
-#: app.py:974 app.py:1235
-msgid "page_not_found"
-msgstr "Paĝo ne ekzistas!"
-
-#: app.py:994
-msgid "title_signup"
-msgstr "Hedy - Krei konton"
-
-#: app.py:1001
-msgid "title_login"
-msgstr "Hedy - Saluti"
-
-#: app.py:1008
-msgid "title_recover"
-msgstr "Hedy - Reakiri konton"
-
-#: app.py:1024
-msgid "title_reset"
-msgstr "Hedy - Restarigi pasvorton"
-
-#: app.py:1054
-msgid "title_my-profile"
-msgstr "Hedy - Mia konto"
-
-#: app.py:1074
-msgid "title_learn-more"
-msgstr "Hedy - Lerni plu"
-
-#: app.py:1080
-msgid "title_privacy"
-msgstr "Hedy - Kondiĉoj pri privateco"
-
-#: app.py:1090
-msgid "title_start"
-msgstr "Hedy - Laŭgrada programlingvo"
-
-#: app.py:1108
-msgid "title_landing-page"
-msgstr "Bonvenon al Hedy!"
-
-#: app.py:1226
-msgid "title_explore"
-msgstr "Hedy - Esplori"
-
-#: app.py:1248 app.py:1253
-=======
 #: app.py:978 app.py:1239
 msgid "page_not_found"
 msgstr "Paĝo ne ekzistas!"
@@ -206,29 +111,16 @@
 msgstr "Hedy - Esplori"
 
 #: app.py:1252 app.py:1257
->>>>>>> d1ff5f26
 #, fuzzy
 msgid "no_such_highscore"
 msgstr "Nivelo ne ekzistas!"
 
-<<<<<<< HEAD
-#: app.py:1283 app.py:1285
-=======
 #: app.py:1287 app.py:1289
->>>>>>> d1ff5f26
 msgid "translate_error"
 msgstr ""
 "Io misfunkciis dum tradukado de la kodo. Provu ruli la kodon por "
 "kontroli, ĉu ĝi havas eraron. Kodo enhavanta erarojn ne estas tradukebla."
 
-<<<<<<< HEAD
-#: app.py:1290 app.py:1324
-msgid "tutorial_start_title"
-msgstr "Bonvenon al Hedy!"
-
-#: app.py:1290
-#, fuzzy
-=======
 #: app.py:1338
 msgid "tutorial_code_snippet"
 msgstr ""
@@ -240,70 +132,69 @@
 msgstr "Bonvenon al Hedy!"
 
 #: app.py:1282
->>>>>>> d1ff5f26
 msgid "tutorial_start_message"
 msgstr ""
 "En ĉi tiu lernilo, ni klarigos ĉiujn funkciojn de Hedy unu post la alia."
 
-#: app.py:1292
+#: app.py:1284
 msgid "tutorial_editor_title"
 msgstr "La kodredaktilo"
 
-#: app.py:1292
+#: app.py:1284
 #, fuzzy
 msgid "tutorial_editor_message"
 msgstr "In this window you write all the code, try typing something!"
 
-#: app.py:1294
+#: app.py:1286
 msgid "tutorial_output_title"
 msgstr "La eliga fenestro"
 
-#: app.py:1294
+#: app.py:1286
 #, fuzzy
 msgid "tutorial_output_message"
 msgstr "The result of the code you execute will be shown here"
 
-#: app.py:1296
+#: app.py:1288
 msgid "tutorial_run_title"
 msgstr "La butono «Ruli»"
 
-#: app.py:1296
+#: app.py:1288
 #, fuzzy
 msgid "tutorial_run_message"
 msgstr "With this button you can run your program! Shall we give it a try?"
 
-#: app.py:1298
+#: app.py:1290
 msgid "tutorial_tryit_title"
 msgstr "Provu ĝin!"
 
-#: app.py:1298
+#: app.py:1290
 #, fuzzy
 msgid "tutorial_tryit_message"
 msgstr "Run the program, click 'next step' when you're done."
 
-#: app.py:1300
+#: app.py:1292
 msgid "tutorial_speakaloud_title"
 msgstr "Laŭtlegi vian programon"
 
-#: app.py:1300
+#: app.py:1292
 #, fuzzy
 msgid "tutorial_speakaloud_message"
 msgstr "Click on 'next step' to really start coding with Hedy!"
 
-#: app.py:1302
+#: app.py:1294
 msgid "tutorial_speakaloud_run_title"
 msgstr "Ruli & aŭskulti"
 
-#: app.py:1302
+#: app.py:1294
 #, fuzzy
 msgid "tutorial_speakaloud_run_message"
 msgstr "Click on 'next step' to really start coding with Hedy!"
 
-#: app.py:1304
+#: app.py:1296
 msgid "tutorial_nextlevel_title"
 msgstr "Al la sekva nivelo"
 
-#: app.py:1304
+#: app.py:1296
 #, fuzzy
 msgid "tutorial_nextlevel_message"
 msgstr ""
@@ -311,71 +202,36 @@
 "can continue with the next level. When there is also a previous level "
 "there will be a button next to it to go back."
 
-#: app.py:1306
+#: app.py:1298
 msgid "tutorial_leveldefault_title"
 msgstr "Klarigo pri nivelo"
 
-#: app.py:1306
+#: app.py:1298
 #, fuzzy
 msgid "tutorial_leveldefault_message"
 msgstr ""
 "The first tab always contains the level explanation. In each level new "
 "commands will be explained here."
 
-#: app.py:1308
+#: app.py:1300
 msgid "tutorial_adventures_title"
 msgstr "Aventuroj"
 
-#: app.py:1308
+#: app.py:1300
 #, fuzzy
 msgid "tutorial_adventures_message"
 msgstr ""
 "The other tabs contain adventures, which you can code for each level. "
 "They go from easy to hard."
 
-#: app.py:1310
+#: app.py:1302
 msgid "tutorial_quiz_title"
 msgstr "Kvizo"
 
-#: app.py:1310
+#: app.py:1302
 #, fuzzy
 msgid "tutorial_quiz_message"
 msgstr ""
-<<<<<<< HEAD
-"At the end of each level you can make the quiz. This way you can verify "
-"if you understand everything."
-
-#: app.py:1312
-#, fuzzy
-msgid "tutorial_saveshare_title"
-msgstr "Saving & sharing"
-
-#: app.py:1312
-#, fuzzy
-msgid "tutorial_saveshare_message"
-msgstr "You can save and share all your created programs with other Hedy users."
-
-#: app.py:1314
-msgid "tutorial_cheatsheet_title"
-msgstr "Resumo"
-
-#: app.py:1314
-msgid "tutorial_cheatsheet_message"
-msgstr ""
-"Se vi forgesis komandon, vi ĉiam povas uzi la resumon. Ĝi montras liston "
-"de ĉiuj komandoj, kiujn vi povas uzi en la aktuala nivelo."
-
-#: app.py:1316 app.py:1336
-msgid "tutorial_end_title"
-msgstr "Fino!"
-
-#: app.py:1316
-#, fuzzy
-msgid "tutorial_end_message"
-msgstr "Click on 'next step' to really start coding with Hedy!"
-
-#: app.py:1318 app.py:1338
-=======
 "`{print}` Saluton mondo!\n"
 "`{print}` Mi lernas Hedy!"
 
@@ -384,99 +240,15 @@
 msgstr ""
 
 #: app.py:1305
->>>>>>> d1ff5f26
 #, fuzzy
 msgid "tutorial_title_not_found"
 msgstr "We couldn't find that page!"
 
-<<<<<<< HEAD
-#: app.py:1318 app.py:1338
-msgid "tutorial_message_not_found"
-msgstr ""
-
-#: app.py:1324
-#, fuzzy
-msgid "teacher_tutorial_start_message"
-msgstr "In this tutorial we will explain all the Hedy features step-by-step."
-
-#: app.py:1326
-msgid "tutorial_class_title"
-msgstr ""
-
-#: app.py:1326
-#, fuzzy
-msgid "tutorial_class_message"
-msgstr ""
-"As a teacher you can created classes and invite student or let them join "
-"through a link. You can view the programs and statistics of all your "
-"students."
-
-#: app.py:1328
-msgid "tutorial_customize_class_title"
-msgstr "Adapti klasojn"
-
-#: app.py:1328
-#, fuzzy
-msgid "tutorial_customize_class_message"
-msgstr ""
-"You can customize classes by hiding specific levels and/or adventures as "
-"well as making them available on a specific date."
-
-#: app.py:1330
-msgid "tutorial_own_adventures_title"
-msgstr "Krei aventurojn"
-
-#: app.py:1330
-#, fuzzy
-msgid "tutorial_own_adventures_message"
-msgstr ""
-"You can create your own adventures and use them as assignments for your "
-"students. Create them here and add them to your classes in the class "
-"customization section."
-
-#: app.py:1332
-msgid "tutorial_accounts_title"
-msgstr "Krei kontojn"
-
-#: app.py:1332
-#, fuzzy
-msgid "tutorial_accounts_message"
-msgstr ""
-"You can create multiple accounts at once, only needing to provide an "
-"username and password. You can also directly add these accounts to one of"
-" your classes."
-
-#: app.py:1334
-msgid "tutorial_documentation_title"
-msgstr "Dokumentaro pri Hedy"
-
-#: app.py:1334
-msgid "tutorial_documentation_message"
-msgstr ""
-
-#: app.py:1336
-#, fuzzy
-msgid "teacher_tutorial_end_message"
-msgstr "Click on 'next step' to get started as a Hedy teacher!"
-
-#: app.py:1346
-msgid "tutorial_code_snippet"
-msgstr ""
-"`{print}` Saluton mondo!\n"
-"`{print}` Mi lernas Hedy!"
-
-#: app.py:1350 app.py:1360
-msgid "invalid_tutorial_step"
-msgstr ""
-
-#: app.py:1549 website/auth.py:287 website/auth.py:342 website/auth.py:479
-=======
 #: app.py:1305
 msgid "tutorial_message_not_found"
 msgstr ""
 
 #: app.py:1493 website/auth.py:287 website/auth.py:342 website/auth.py:479
->>>>>>> d1ff5f26
 #: website/auth.py:504 website/auth.py:537 website/auth.py:651
 #: website/auth.py:693 website/auth.py:743 website/auth.py:770
 #: website/quiz.py:43 website/quiz.py:69 website/teacher.py:88
@@ -486,17 +258,6 @@
 msgid "ajax_error"
 msgstr "Okazis eraro; bonvolu reprovi."
 
-<<<<<<< HEAD
-#: app.py:1552
-msgid "image_invalid"
-msgstr "La elektita bildo ne validas."
-
-#: app.py:1554
-msgid "personal_text_invalid"
-msgstr "Via persona teksto ne validas."
-
-#: app.py:1556 app.py:1562
-=======
 #: app.py:1496
 msgid "image_invalid"
 msgstr "La elektita bildo ne validas."
@@ -506,33 +267,20 @@
 msgstr "Via persona teksto ne validas."
 
 #: app.py:1500 app.py:1506
->>>>>>> d1ff5f26
 #, fuzzy
 msgid "favourite_program_invalid"
 msgstr "Your chosen favourite program is invalid."
 
-<<<<<<< HEAD
-#: app.py:1580 app.py:1581
-msgid "public_profile_updated"
-msgstr "Publika profilo modifiĝis."
-
-#: app.py:1618 app.py:1643
-=======
 #: app.py:1518 app.py:1519
 msgid "public_profile_updated"
 msgstr "Publika profilo modifiĝis."
 
 #: app.py:1556 app.py:1581
->>>>>>> d1ff5f26
 #, fuzzy
 msgid "user_not_private"
 msgstr "This user either doesn't exist or doesn't have a public profile"
 
-<<<<<<< HEAD
-#: app.py:1651
-=======
 #: app.py:1589
->>>>>>> d1ff5f26
 msgid "invalid_teacher_invitation_code"
 msgstr ""
 "La invitkodo por instruisto ne validas. Por fariĝi instruisto, kontaktu "
@@ -828,7 +576,6 @@
 msgstr "Programoj submetitaj"
 
 #: templates/achievements.html:13 templates/achievements.html:26
-#: templates/public-page.html:18
 msgid "teacher"
 msgstr "Instruisto"
 
@@ -842,7 +589,7 @@
 
 #: templates/achievements.html:37 templates/achievements.html:51
 #: templates/landing-page.html:89 templates/layout.html:92
-#: templates/public-page.html:71
+#: templates/public-page.html:51
 msgid "achievements_logo_alt"
 msgstr "Emblemo pri premioj"
 
@@ -1437,7 +1184,7 @@
 msgstr "Via klaso"
 
 #: templates/highscores.html:38 templates/landing-page.html:52
-#: templates/public-page.html:35
+#: templates/public-page.html:16
 msgid "achievements"
 msgstr "premioj"
 
@@ -1446,7 +1193,7 @@
 msgstr "Lando"
 
 #: templates/highscores.html:40 templates/landing-page.html:88
-#: templates/public-page.html:70
+#: templates/public-page.html:50
 msgid "last_achievement"
 msgstr "Laste gajnita premio"
 
@@ -1557,7 +1304,7 @@
 msgid "nav_learn_more"
 msgstr "Lerni plu"
 
-#: templates/incl-menubar.html:13 templates/public-page.html:76
+#: templates/incl-menubar.html:13 templates/public-page.html:56
 msgid "program_header"
 msgstr "Miaj programoj"
 
@@ -1649,17 +1396,17 @@
 msgstr "Teksto mankas en via publika profilo…"
 
 #: templates/landing-page.html:66 templates/landing-page.html:68
-#: templates/public-page.html:47 templates/public-page.html:49
+#: templates/public-page.html:28 templates/public-page.html:30
 msgid "amount_created"
 msgstr "programoj kreitaj"
 
 #: templates/landing-page.html:72 templates/landing-page.html:74
-#: templates/public-page.html:53 templates/public-page.html:55
+#: templates/public-page.html:34 templates/public-page.html:36
 msgid "amount_saved"
 msgstr "programoj konservitaj"
 
 #: templates/landing-page.html:78 templates/landing-page.html:80
-#: templates/public-page.html:59 templates/public-page.html:61
+#: templates/public-page.html:40 templates/public-page.html:42
 msgid "amount_submitted"
 msgstr "programoj submetitaj"
 
@@ -1984,23 +1731,7 @@
 msgid "write_first_program"
 msgstr "Verku vian unuan programon!"
 
-#: templates/public-page.html:20
-msgid "certified_teacher"
-msgstr ""
-
-#: templates/public-page.html:22
-msgid "admin"
-msgstr ""
-
-#: templates/public-page.html:24
-msgid "distinguished_user"
-msgstr ""
-
-#: templates/public-page.html:26
-msgid "contributor"
-msgstr ""
-
-#: templates/public-page.html:105
+#: templates/public-page.html:85
 #, fuzzy
 msgid "no_shared_programs"
 msgstr "has no shared programs..."
@@ -2760,8 +2491,6 @@
 
 #~ msgid "current_password"
 #~ msgstr "Aktuala pasvorto"
-<<<<<<< HEAD
-=======
 
 #: content/error-messages.txt:9
 #, fuzzy
@@ -2926,5 +2655,4 @@
 #~ msgstr ""
 
 #~ msgid "teacher_tutorial_end_message"
-#~ msgstr "Click on 'next step' to get started as a Hedy teacher!"
->>>>>>> d1ff5f26
+#~ msgstr "Click on 'next step' to get started as a Hedy teacher!"