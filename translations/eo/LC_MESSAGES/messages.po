msgid ""
msgstr ""
"Project-Id-Version: PROJECT VERSION\n"
"Report-Msgid-Bugs-To: EMAIL@ADDRESS\n"
<<<<<<< HEAD
"POT-Creation-Date: 2022-07-19 10:34+0200\n"
"PO-Revision-Date: 2022-07-20 14:39+0000\n"
"Last-Translator: Anonymous <noreply@weblate.org>\n"
=======
"POT-Creation-Date: 2022-07-21 11:34+0200\n"
"PO-Revision-Date: 2022-07-17 10:21+0000\n"
"Last-Translator: phlostically <phlostically@mailinator.com>\n"
"Language: eo\n"
>>>>>>> 4ab8fa05
"Language-Team: none\n"
"Language: eo\n"
"MIME-Version: 1.0\n"
"Content-Type: text/plain; charset=utf-8\n"
"Content-Transfer-Encoding: 8bit\n"
"Plural-Forms: nplurals=2; plural=n != 1;\n"
"X-Generator: Weblate 4.14-dev\n"
"Generated-By: Babel 2.10.1\n"

#: app.py:418
#, fuzzy
msgid "program_contains_error"
msgstr "This program contains an error, are you sure you want to share it?"

#: app.py:628
msgid "title_achievements"
msgstr "Hedy - Miaj premioj"

#: app.py:645 app.py:747 app.py:1099 website/teacher.py:361
#: website/teacher.py:372
msgid "not_teacher"
msgstr "Ŝajne vi ne estas instruisto!"

#: app.py:648
msgid "not_enrolled"
msgstr "Ŝajne vi ne apartenas al ĉi tiu klaso!"

#: app.py:685
msgid "title_programs"
msgstr "Hedy - Miaj programoj"

#: app.py:695 app.py:705 app.py:709 app.py:724 app.py:1010 app.py:1565
#: website/admin.py:17 website/admin.py:24 website/admin.py:92
#: website/admin.py:111 website/admin.py:130 website/admin.py:137
#: website/admin.py:145 website/auth.py:736 website/auth.py:763
#: website/programs.py:210 website/statistics.py:100
msgid "unauthorized"
msgstr "Al vi mankas la rajto atingi ĉi tiun paĝon"

#: app.py:761 app.py:1116
msgid "title_for-teacher"
msgstr "Hedy - Por instruistoj"

#: app.py:778 app.py:780 app.py:928 app.py:950 app.py:952
msgid "no_such_level"
msgstr "Nivelo ne ekzistas!"

#: app.py:788 app.py:795 app.py:882 app.py:888
msgid "no_such_program"
msgstr "Programo ne ekzistas!"

#: app.py:818
#, fuzzy
msgid "level_not_class"
msgstr "This level has not been made available in your class yet"

#: app.py:933 website/teacher.py:421 website/teacher.py:439
#: website/teacher.py:468 website/teacher.py:499
msgid "no_such_adventure"
msgstr "Aventuro ne ekzistas!"

#: app.py:961 app.py:1218
msgid "page_not_found"
msgstr "Paĝo ne ekzistas!"

#: app.py:981
msgid "title_signup"
msgstr "Hedy - Krei konton"

#: app.py:988
msgid "title_login"
msgstr "Hedy - Saluti"

#: app.py:995
msgid "title_recover"
msgstr "Hedy - Reakiri konton"

#: app.py:1011
msgid "title_reset"
msgstr "Hedy - Restarigi pasvorton"

#: app.py:1037
msgid "title_my-profile"
msgstr "Hedy - Mia konto"

#: app.py:1057
msgid "title_learn-more"
msgstr "Hedy - Lerni plu"

#: app.py:1063
msgid "title_privacy"
msgstr "Hedy - Kondiĉoj pri privateco"

#: app.py:1073
msgid "title_start"
msgstr "Hedy - Laŭgrada programlingvo"

#: app.py:1091
msgid "title_landing-page"
msgstr "Bonvenon al Hedy!"

#: app.py:1209
msgid "title_explore"
msgstr "Hedy - Esplori"

#: app.py:1231 app.py:1236
#, fuzzy
msgid "no_such_highscore"
msgstr "Nivelo ne ekzistas!"

#: app.py:1266 app.py:1268
msgid "translate_error"
msgstr ""
"Io misfunkciis dum tradukado de la kodo. Provu ruli la kodon por "
"kontroli, ĉu ĝi havas eraron. Kodo enhavanta erarojn ne estas tradukebla."

#: app.py:1273 app.py:1307
msgid "tutorial_start_title"
msgstr "Bonvenon al Hedy!"

#: app.py:1273
#, fuzzy
msgid "tutorial_start_message"
msgstr "In this tutorial we will explain all the Hedy features step-by-step."

#: app.py:1275
msgid "tutorial_editor_title"
msgstr "La kodredaktilo"

#: app.py:1275
#, fuzzy
msgid "tutorial_editor_message"
msgstr "In this window you write all the code, try typing something!"

#: app.py:1277
msgid "tutorial_output_title"
msgstr "La eliga fenestro"

#: app.py:1277
#, fuzzy
msgid "tutorial_output_message"
msgstr "The result of the code you execute will be shown here"

#: app.py:1279
msgid "tutorial_run_title"
msgstr "La butono «Ruli»"

#: app.py:1279
#, fuzzy
msgid "tutorial_run_message"
msgstr "With this button you can run your program! Shall we give it a try?"

#: app.py:1281
msgid "tutorial_tryit_title"
msgstr "Provu ĝin!"

#: app.py:1281
#, fuzzy
msgid "tutorial_tryit_message"
msgstr "Run the program, click 'next step' when you're done."

#: app.py:1283
msgid "tutorial_speakaloud_title"
msgstr "Laŭtlegi vian programon"

#: app.py:1283
#, fuzzy
msgid "tutorial_speakaloud_message"
msgstr "Click on 'next step' to really start coding with Hedy!"

#: app.py:1285
msgid "tutorial_speakaloud_run_title"
msgstr "Ruli & aŭskulti"

#: app.py:1285
#, fuzzy
msgid "tutorial_speakaloud_run_message"
msgstr "Click on 'next step' to really start coding with Hedy!"

#: app.py:1287
msgid "tutorial_nextlevel_title"
msgstr "Al la sekva nivelo"

#: app.py:1287
#, fuzzy
msgid "tutorial_nextlevel_message"
msgstr ""
"When you think you understand everything and have practiced enough you "
"can continue with the next level. When there is also a previous level "
"there will be a button next to it to go back."

#: app.py:1289
msgid "tutorial_leveldefault_title"
msgstr "Klarigo pri nivelo"

#: app.py:1289
#, fuzzy
msgid "tutorial_leveldefault_message"
msgstr ""
"The first tab always contains the level explanation. In each level new "
"commands will be explained here."

#: app.py:1291
msgid "tutorial_adventures_title"
msgstr "Aventuroj"

#: app.py:1291
#, fuzzy
msgid "tutorial_adventures_message"
msgstr ""
"The other tabs contain adventures, which you can code for each level. "
"They go from easy to hard."

#: app.py:1293
msgid "tutorial_quiz_title"
msgstr "Kvizo"

#: app.py:1293
#, fuzzy
msgid "tutorial_quiz_message"
msgstr ""
"At the end of each level you can make the quiz. This way you can verify "
"if you understand everything."

#: app.py:1295
#, fuzzy
msgid "tutorial_saveshare_title"
msgstr "Saving & sharing"

#: app.py:1295
#, fuzzy
msgid "tutorial_saveshare_message"
msgstr "You can save and share all your created programs with other Hedy users."

#: app.py:1297
msgid "tutorial_cheatsheet_title"
msgstr "Resumo"

#: app.py:1297
msgid "tutorial_cheatsheet_message"
msgstr ""
"Se vi forgesis komandon, vi ĉiam povas uzi la resumon. Ĝi montras liston "
"de ĉiuj komandoj, kiujn vi povas uzi en la aktuala nivelo."

#: app.py:1299 app.py:1319
msgid "tutorial_end_title"
msgstr "Fino!"

#: app.py:1299
#, fuzzy
msgid "tutorial_end_message"
msgstr "Click on 'next step' to really start coding with Hedy!"

#: app.py:1301 app.py:1321
#, fuzzy
msgid "tutorial_title_not_found"
msgstr "We couldn't find that page!"

#: app.py:1301 app.py:1321
msgid "tutorial_message_not_found"
msgstr ""

#: app.py:1307
#, fuzzy
msgid "teacher_tutorial_start_message"
msgstr "In this tutorial we will explain all the Hedy features step-by-step."

#: app.py:1309
msgid "tutorial_class_title"
msgstr ""

#: app.py:1309
#, fuzzy
msgid "tutorial_class_message"
msgstr ""
"As a teacher you can created classes and invite student or let them join "
"through a link. You can view the programs and statistics of all your "
"students."

#: app.py:1311
msgid "tutorial_customize_class_title"
msgstr "Adapti klasojn"

#: app.py:1311
#, fuzzy
msgid "tutorial_customize_class_message"
msgstr ""
"You can customize classes by hiding specific levels and/or adventures as "
"well as making them available on a specific date."

#: app.py:1313
msgid "tutorial_own_adventures_title"
msgstr "Krei aventurojn"

#: app.py:1313
#, fuzzy
msgid "tutorial_own_adventures_message"
msgstr ""
"You can create your own adventures and use them as assignments for your "
"students. Create them here and add them to your classes in the class "
"customization section."

#: app.py:1315
msgid "tutorial_accounts_title"
msgstr "Krei kontojn"

#: app.py:1315
#, fuzzy
msgid "tutorial_accounts_message"
msgstr ""
"You can create multiple accounts at once, only needing to provide an "
"username and password. You can also directly add these accounts to one of"
" your classes."

#: app.py:1317
msgid "tutorial_documentation_title"
msgstr "Dokumentaro pri Hedy"

#: app.py:1317
msgid "tutorial_documentation_message"
msgstr ""

#: app.py:1319
#, fuzzy
msgid "teacher_tutorial_end_message"
msgstr "Click on 'next step' to get started as a Hedy teacher!"

#: app.py:1329
msgid "tutorial_code_snippet"
msgstr ""
"`{print}` Saluton mondo!\n"
"`{print}` Mi lernas Hedy!"

#: app.py:1333 app.py:1343
msgid "invalid_tutorial_step"
msgstr ""

#: app.py:1504 website/auth.py:286 website/auth.py:341 website/auth.py:473
#: website/auth.py:498 website/auth.py:531 website/auth.py:650
#: website/auth.py:692 website/auth.py:742 website/auth.py:769
#: website/quiz.py:43 website/quiz.py:69 website/teacher.py:88
#: website/teacher.py:123 website/teacher.py:195 website/teacher.py:251
#: website/teacher.py:298 website/teacher.py:339 website/teacher.py:377
#: website/teacher.py:450 website/teacher.py:522
msgid "ajax_error"
msgstr "Okazis eraro; bonvolu reprovi."

#: app.py:1507
msgid "image_invalid"
msgstr "La elektita bildo ne validas."

#: app.py:1509
msgid "personal_text_invalid"
msgstr "Via persona teksto ne validas."

#: app.py:1511 app.py:1517
#, fuzzy
msgid "favourite_program_invalid"
msgstr "Your chosen favourite program is invalid."

#: app.py:1531 app.py:1532
msgid "public_profile_updated"
msgstr "Publika profilo modifiĝis."

#: app.py:1569 app.py:1594
#, fuzzy
msgid "user_not_private"
msgstr "This user either doesn't exist or doesn't have a public profile"

#: app.py:1602
msgid "invalid_teacher_invitation_code"
msgstr ""
"La invitkodo por instruisto ne validas. Por fariĝi instruisto, kontaktu "
"nin ĉe hedy@felienne.com."

#: utils.py:292
msgid "default_404"
msgstr "La paĝo ne troviĝis…"

#: utils.py:294
msgid "default_403"
msgstr "Ŝajnas, ke vi ne estas rajtigita…"

#: utils.py:296
msgid "default_500"
msgstr "Io fiaskis…"

#: content/error-messages.txt:1
#, fuzzy
msgid "Wrong Level"
msgstr ""
"That was correct Hedy code, but not at the right level. You wrote "
"{offending_keyword} for level {working_level}. Tip: {tip}"

#: content/error-messages.txt:2
#, fuzzy
msgid "Incomplete"
msgstr ""
"Oops! You forgot a bit of code! On line {line_number}, you need to enter "
"text behind {incomplete_command}."

#: content/error-messages.txt:3
#, fuzzy
msgid "Invalid"
msgstr ""
"{invalid_command} is not a Hedy level {level} command. Did you mean "
"{guessed_command}?"

#: content/error-messages.txt:4
#, fuzzy
msgid "Invalid Space"
msgstr ""
"Oops! You started a line with a space on line {line_number}. Spaces "
"confuse computers, can you remove it?"

#: content/error-messages.txt:5
#, fuzzy
msgid "Has Blanks"
msgstr ""
"Your code is incomplete. It contains blanks that you have to replace with"
" code."

#: content/error-messages.txt:6
#, fuzzy
msgid "No Indentation"
msgstr ""
"You used too few spaces in line {line_number}. You used {leading_spaces} "
"spaces, which is not enough. Start every new block with {indent_size} "
"spaces more than the line before."

#: content/error-messages.txt:7
msgid "Unexpected Indentation"
msgstr ""
"Vi uzis tro da spacetoj en linio {line_number}. Vi uzis {leading_spaces} "
"spacetojn, kiom estas tro multe. Komencu ĉiun novan blokon per "
"{indent_size} spacetoj pli ol la antaŭa linio."

#: content/error-messages.txt:8
#, fuzzy
msgid "Parse"
msgstr ""
"The code you entered is not valid Hedy code. There is a mistake on line "
"{location[0]}, at position {location[1]}. You typed {character_found}, "
"but that is not allowed."

#: content/error-messages.txt:9
#, fuzzy
msgid "Unquoted Text"
msgstr ""
"Be careful. If you ask or print something, the text should start and "
"finish with a quotation mark. You forgot one somewhere."

#: content/error-messages.txt:10
#, fuzzy
msgid "Unquoted Assignment"
msgstr ""
"From this level, you need to place texts to the right of the `is` between"
" quotes. You forgot that for the text {text}."

#: content/error-messages.txt:11
#, fuzzy
msgid "Unquoted Equality Check"
msgstr ""
"If you want to check if a variable is equal to multiple words, the words "
"should be surrounded by quotation marks!"

#: content/error-messages.txt:12
#, fuzzy
msgid "Var Undefined"
msgstr ""
"You tried to use the variable {name}, but you didn't set it. It is also "
"possible that you were trying to use the word {name} but forgot quotation"
" marks."

#: content/error-messages.txt:13
#, fuzzy
msgid "Cyclic Var Definition"
msgstr ""
"The name {variable} needs to be set before you can use it on the right-"
"hand side of the is command."

#: content/error-messages.txt:14
#, fuzzy
msgid "Lonely Echo"
msgstr ""
"You used an echo before an ask, or an echo without an ask. First ask for "
"input, then echo."

#: content/error-messages.txt:15
#, fuzzy
msgid "Too Big"
msgstr ""
"Wow! Your program has an impressive {lines_of_code} lines of code! But we"
" can only process {max_lines} lines in this level. Make your program "
"smaller and try again."

#: content/error-messages.txt:16
#, fuzzy
msgid "Invalid Argument Type"
msgstr ""
"You cannot use {command} with {invalid_argument} because it is "
"{invalid_type}. Try changing {invalid_argument} to {allowed_types}."

#: content/error-messages.txt:17
#, fuzzy
msgid "Invalid Argument"
msgstr ""
"You cannot use the command {command} with {invalid_argument}. Try "
"changing {invalid_argument} to {allowed_types}."

#: content/error-messages.txt:18
#, fuzzy
msgid "Invalid Type Combination"
msgstr ""
"You cannot use {invalid_argument} and {invalid_argument_2} with {command}"
" because one is {invalid_type} and the other is {invalid_type_2}. Try "
"changing {invalid_argument} to {invalid_type_2} or {invalid_argument_2} "
"to {invalid_type}."

#: content/error-messages.txt:19
#, fuzzy
msgid "Unsupported Float"
msgstr ""
"Non-integer numbers are not supported yet but they will be in a few "
"levels. For now change {value} to an integer."

#: content/error-messages.txt:20
#, fuzzy
msgid "Locked Language Feature"
msgstr ""
"You are using {concept}! That is awesome, but {concept} is not unlocked "
"yet! It will be unlocked in a later level."

#: content/error-messages.txt:21
#, fuzzy
msgid "Missing Command"
msgstr "It looks like you forgot to use a command on line {line_number}."

#: content/error-messages.txt:22
#, fuzzy
msgid "Missing Inner Command"
msgstr ""
"It looks like you forgot to use a command with the {command} statement "
"you used on line {line_number}."

#: content/error-messages.txt:23
#, fuzzy
msgid "Incomplete Repeat"
msgstr ""
"It looks like you forgot to use {command} with the repeat command you "
"used on line {line_number}."

#: content/error-messages.txt:24
msgid "Unsupported String Value"
msgstr "Teksta valoro ne povas enhavi la jenon: {invalid_value}."

#: content/error-messages.txt:25
#, fuzzy
msgid "ask_needs_var"
msgstr ""
"Starting in level 2, ask needs to be used with a variable. Example: name "
"is ask What are you called?"

#: content/error-messages.txt:26
#, fuzzy
msgid "echo_out"
msgstr ""
"Starting in level 2 echo is no longer needed. You can repeat an answer "
"with ask and print now. Example: name is ask What are you called? "
"printhello name"

#: content/error-messages.txt:27
msgid "space"
msgstr "spaceto"

#: content/error-messages.txt:28
msgid "comma"
msgstr "komo"

#: content/error-messages.txt:29
msgid "question mark"
msgstr "demandosigno"

#: content/error-messages.txt:30
msgid "newline"
msgstr "linifino"

#: content/error-messages.txt:31
msgid "period"
msgstr "punkto"

#: content/error-messages.txt:32
msgid "exclamation mark"
msgstr "krisigno"

#: content/error-messages.txt:33
msgid "dash"
msgstr "streketo"

#: content/error-messages.txt:34
msgid "star"
msgstr "asterisko"

#: content/error-messages.txt:35
msgid "single quotes"
msgstr "unuobla citilo"

#: content/error-messages.txt:36
msgid "double quotes"
msgstr "duobla citilo"

#: content/error-messages.txt:37
msgid "slash"
msgstr "suprenstreko"

#: content/error-messages.txt:38
msgid "string"
msgstr "teksto"

#: content/error-messages.txt:39
msgid "nested blocks"
msgstr "bloko en bloko"

#: content/error-messages.txt:40
msgid "or"
msgstr "aŭ"

#: content/error-messages.txt:41
msgid "number"
msgstr "nombro"

#: content/error-messages.txt:42
msgid "integer"
msgstr "nombro"

#: content/error-messages.txt:43
msgid "float"
msgstr "nombro"

#: content/error-messages.txt:44
msgid "list"
msgstr "listo"

#: content/error-messages.txt:45
#, fuzzy
msgid "input"
msgstr "input from ask"

#: templates/achievements.html:5
msgid "general"
msgstr "Ĝenerala"

#: templates/achievements.html:9
msgid "programs_created"
msgstr "Programoj kreitaj"

#: templates/achievements.html:10
msgid "programs_saved"
msgstr "Programoj konservitaj"

#: templates/achievements.html:11
msgid "programs_submitted"
msgstr "Programoj submetitaj"

#: templates/achievements.html:13 templates/achievements.html:26
msgid "teacher"
msgstr "Instruisto"

#: templates/achievements.html:16 templates/achievements.html:54
msgid "hidden"
msgstr "Kaŝita"

#: templates/achievements.html:23
msgid "hedy_achievements"
msgstr "Premioj pri Hedy"

#: templates/achievements.html:37 templates/achievements.html:51
#: templates/landing-page.html:89 templates/layout.html:92
#: templates/public-page.html:51
msgid "achievements_logo_alt"
msgstr "Emblemo pri premioj"

#: templates/achievements.html:38
msgid "achievements_check_icon_alt"
msgstr "Piktogramo pri premio"

#: templates/cheatsheet.html:14
msgid "cheatsheet_title"
msgstr "Resumo"

#: templates/cheatsheet.html:15 templates/incl-menubar.html:4
msgid "hedy_logo_alt"
msgstr "Emblemo de Hedy"

#: templates/class-logs.html:10 templates/class-stats.html:22
#: templates/create-accounts.html:41 templates/customize-class.html:166
msgid "back_to_class"
msgstr "Reen al klaso"

#: templates/class-overview.html:14 templates/for-teachers.html:39
msgid "class_name_prompt"
msgstr "Bonvolu tajpi la nomon de la klaso"

#: templates/class-overview.html:20 templates/class-overview.html:70
#: templates/create-accounts.html:16 templates/highscores.html:37
#: templates/login.html:10 templates/profile.html:89 templates/recover.html:9
#: templates/signup.html:10
msgid "username"
msgstr "Salutnomo"

#: templates/class-overview.html:21
msgid "last_login"
msgstr "Lasta saluto"

#: templates/class-overview.html:22
#, fuzzy
msgid "highest_level_reached"
msgstr "Highest level reached"

#: templates/class-overview.html:23
msgid "number_programs"
msgstr "Nombro de programoj"

#: templates/class-overview.html:24
msgid "programs"
msgstr "Programoj"

#: templates/class-overview.html:25 templates/create-accounts.html:17
#: templates/login.html:14 templates/reset.html:9 templates/signup.html:18
msgid "password"
msgstr "Pasvorto"

#: templates/class-overview.html:26 templates/class-overview.html:73
#: templates/customize-adventure.html:52 templates/for-teachers.html:24
#: templates/for-teachers.html:52
msgid "remove"
msgstr "Forigi"

#: templates/class-overview.html:36
msgid "page"
msgstr "paĝo"

#: templates/class-overview.html:37
msgid "enter_password"
msgstr "Tajpu novan pasvorton por"

#: templates/class-overview.html:37
msgid "password_change_prompt"
msgstr "Ĉu vi certe volas ŝanĝi ĉi tiun pasvorton?"

#: templates/class-overview.html:38
#, fuzzy
msgid "remove_student_prompt"
msgstr "Are you sure you want to remove the student from the class?"

#: templates/class-overview.html:46
msgid "add_students"
msgstr "Aldoni lernantojn"

#: templates/class-overview.html:47 templates/customize-class.html:5
msgid "customize_class"
msgstr "Adapti klason"

#: templates/class-overview.html:48
msgid "class_stats"
msgstr "Statistikoj pri klaso"

#: templates/class-overview.html:49
msgid "class_logs"
msgstr "Protokoloj"

#: templates/class-overview.html:52 templates/customize-adventure.html:59
msgid "back_to_teachers_page"
msgstr "Reen al instruista paĝo"

#: templates/class-overview.html:56
msgid "add_students_options"
msgstr "Krei kontojn de lernantoj"

#: templates/class-overview.html:58
#, fuzzy
msgid "copy_link_success"
msgstr "Copy link to share"

#: templates/class-overview.html:58
#, fuzzy
msgid "copy_join_link"
msgstr "Please copy and paste this link into a new tab:"

#: templates/class-overview.html:59
msgid "invite_prompt"
msgstr "Tajpu salutnomon"

#: templates/class-overview.html:59
msgid "invite_by_username"
msgstr "Inviti per salutnomo"

#: templates/class-overview.html:60 templates/create-accounts.html:45
msgid "create_accounts"
msgstr "Krei kontojn"

#: templates/class-overview.html:65
#, fuzzy
msgid "pending_invites"
msgstr "Pending invites"

#: templates/class-overview.html:71
msgid "invite_date"
msgstr "Dato de invito"

#: templates/class-overview.html:72
msgid "expiration_date"
msgstr "Dato de eksvalidiĝo"

#: templates/class-overview.html:82 templates/profile.html:16
#, fuzzy
msgid "delete_invite_prompt"
msgstr "Are you sure you want to remove this class invitation?"

#: templates/class-prejoin.html:7
msgid "class_already_joined"
msgstr "Vi jam estas lernanto en klaso"

#: templates/class-prejoin.html:9 templates/error-page.html:6
msgid "error_logo_alt"
msgstr "Emblemo pri eraro"

#: templates/class-prejoin.html:11
msgid "goto_profile"
msgstr "Al mia profilo"

#: templates/class-prejoin.html:15 templates/profile.html:13
msgid "prompt_join_class"
msgstr "Ĉu aliĝi al ĉi tiu klaso?"

#: templates/class-prejoin.html:17 website/teacher.py:181
#, fuzzy
msgid "join_prompt"
msgstr "You need to have an account to join a class. Would you like to login now?"

#: templates/class-prejoin.html:17 templates/profile.html:15
msgid "join_class"
msgstr "Aliĝi al klaso"

#: templates/code-page.html:8 templates/for-teachers.html:9
msgid "next_step_tutorial"
msgstr "Sekva paŝo >>>"

#: templates/code-page.html:34 templates/code-page.html:44
#: templates/customize-class.html:28 templates/customize-class.html:64
#: templates/customize-class.html:71 templates/customize-class.html:95
#: templates/level-page.html:6 templates/level-page.html:11
#: templates/quiz.html:8 templates/view-program-page.html:12
#: templates/view-program-page.html:28
msgid "level_title"
msgstr "Nivelo"

#: templates/create-accounts.html:5
msgid "create_multiple_accounts"
msgstr "Krei plurajn kontojn"

#: templates/create-accounts.html:7
#, fuzzy
msgid "accounts_intro"
msgstr ""
"On this page you can create accounts for multiple students at the same "
"time. It's also possible to directly add them to one of your classes. By "
"pressing the green + on the bottom right of the page you can add extra "
"rows. You can delete a row by pressing the corresponding red cross. Make "
"sure no rows are empty when you press \"Create accounts\". Please keep in"
" mind that every username and mail address needs to be unique and the "
"password needs to be <b>at least</b> 6 characters."

#: templates/create-accounts.html:10
msgid "create_accounts_prompt"
msgstr "Ĉu vi certe volas krei tiujn kontojn?"

#: templates/create-accounts.html:25
#, fuzzy
msgid "download_login_credentials"
msgstr ""

#: templates/create-accounts.html:29 templates/layout.html:22
#: templates/signup.html:66
msgid "yes"
msgstr "Jes"

#: templates/create-accounts.html:33 templates/layout.html:23
#: templates/signup.html:70
msgid "no"
msgstr "Ne"

#: templates/create-accounts.html:44 templates/programs.html:23
#, fuzzy
msgid "reset_view"
msgstr "Reset"

#: templates/customize-adventure.html:5
msgid "customize_adventure"
msgstr "Adapti aventuron"

#: templates/customize-adventure.html:7
msgid "update_adventure_prompt"
msgstr "Ĉu vi certas, ke vi volas modifi ĉi tiun aventuron?"

#: templates/customize-adventure.html:10
msgid "general_settings"
msgstr "Ĝeneralaj agordoj"

#: templates/customize-adventure.html:12 templates/for-teachers.html:20
#: templates/for-teachers.html:47
msgid "name"
msgstr "Nomo"

#: templates/customize-adventure.html:16 templates/customize-adventure.html:18
#: templates/explore.html:28 templates/explore.html:57
#: templates/explore.html:85 templates/for-teachers.html:48
#: templates/programs.html:12 templates/programs.html:37
#: templates/programs.html:45
msgid "level"
msgstr "Nivelo"

#: templates/customize-adventure.html:25
#, fuzzy
msgid "adventure_exp_1"
msgstr ""
"Type your adventure of choice on the right-hand side. After creating your"
" adventure you can include it in one of your classes under "
"\"customizations\". If you want to include a command in your adventure "
"please use code anchors like this:"

#: templates/customize-adventure.html:31
#, fuzzy
msgid "adventure_exp_2"
msgstr ""
"If you want to show actual code snippets, for example to give student a "
"template or example of the code. Please use pre anchors like this:"

<<<<<<< HEAD
#: templates/customize-adventure.html:36
#, fuzzy
=======
#: templates/customize-adventure.html:33 templates/customize-adventure.html:36
>>>>>>> 4ab8fa05
msgid "hello_world"
msgstr "Hello world!"

#: templates/customize-adventure.html:39
#, fuzzy
msgid "adventure_exp_3"
msgstr ""
"You can use the \"preview\" button to view a styled version of your "
"adventure. To view the adventure on a dedicated page, select \"view\" "
"from the teachers page."

#: templates/customize-adventure.html:43 templates/customize-class.html:28
#: templates/customize-class.html:94 templates/explore.html:22
#: templates/programs.html:18 templates/programs.html:38
#: templates/view-adventure.html:6
msgid "adventure"
msgstr "Aventuro"

#: templates/customize-adventure.html:44
#, fuzzy
msgid "template_code"
msgstr ""
"This is the explanation of my adventure!\n"
"\n"
"This way I can show a command: <code>print</code>\n"
"\n"
"But sometimes I might want to show a piece of code, like this:\n"
"<pre>\n"
"ask What's your name?\n"
"echo so your name is \n"
"</pre>"

#: templates/customize-adventure.html:47
#, fuzzy
msgid "adventure_terms"
msgstr "I agree that my adventure might be made publicly available on Hedy."

#: templates/customize-adventure.html:50
msgid "preview"
msgstr "Antaŭrigardi"

#: templates/customize-adventure.html:51 templates/customize-class.html:161
msgid "save"
msgstr "Konservi"

#: templates/customize-adventure.html:52 templates/for-teachers.html:63
msgid "delete_adventure_prompt"
msgstr "Ĉu vi certas, ke vi volas forviŝi ĉi tiun aventuron?"

#: templates/customize-class.html:7
#, fuzzy
msgid "customize_class_exp_1"
msgstr ""
"Hi! On this page you can customize your class. By selecting levels and "
"adventures you can choose what your student can see. You can also add "
"your own created adventures to levels. All levels and default adventures "
"will be selected by default. <b>Notice:</b> Not every adventure is "
"available for every level! Settings up your customizations goes as "
"follows:"

#: templates/customize-class.html:10
#, fuzzy
msgid "customize_class_step_1"
msgstr "Select levels for your class by pressing the \"level buttons\""

#: templates/customize-class.html:11
#, fuzzy
msgid "customize_class_step_2"
msgstr ""
"\"Checkboxes\" will appear for the adventures available for the chosen "
"levels"

#: templates/customize-class.html:12
#, fuzzy
msgid "customize_class_step_3"
msgstr "Select the adventures you want to make available"

#: templates/customize-class.html:13
#, fuzzy
msgid "customize_class_step_4"
msgstr "Click the name of an adventure to (de)select for all levels"

#: templates/customize-class.html:14
msgid "customize_class_step_5"
msgstr "Aldoni personajn aventurojn"

#: templates/customize-class.html:15
#, fuzzy
msgid "customize_class_step_6"
msgstr "Selecting an opening date for each level (you can also leave it empty)"

#: templates/customize-class.html:16
#, fuzzy
msgid "customize_class_step_7"
msgstr "Selection other settings"

#: templates/customize-class.html:17
msgid "customize_class_step_8"
msgstr "Elektu «Konservi»; kaj jen finite!"

#: templates/customize-class.html:20
#, fuzzy
msgid "customize_class_exp_2"
msgstr ""
"You can always change these settings later on. For example, you can make "
"specific adventures or levels available while teaching a class. This way "
"it's easy for you to determine which level and adventures your students "
"will be working on. If you want to make everything available for your "
"class it is easiest to remove the customization all together."

#: templates/customize-class.html:23
msgid "select_adventures"
msgstr "Elekti aventurojn"

#: templates/customize-class.html:59
msgid "opening_dates"
msgstr "Datoj de komenco"

#: templates/customize-class.html:65
msgid "opening_date"
msgstr "Dato de komenco"

#: templates/customize-class.html:75 templates/customize-class.html:77
msgid "directly_available"
msgstr "Rekte malfermi"

#: templates/customize-class.html:89
#, fuzzy
msgid "select_own_adventures"
msgstr "Select own adventures"

#: templates/customize-class.html:96 templates/customize-class.html:120
#: templates/profile.html:50 templates/profile.html:124
#: templates/profile.html:133 templates/signup.html:24 templates/signup.html:46
#: templates/signup.html:55
msgid "select"
msgstr "Elekti"

#: templates/customize-class.html:114
msgid "other_settings"
msgstr "Aliaj agordoj"

#: templates/customize-class.html:119
msgid "option"
msgstr "Opcio"

#: templates/customize-class.html:125
#, fuzzy
msgid "mandatory_mode"
msgstr "Mandatory developer's mode"

#: templates/customize-class.html:131
msgid "hide_cheatsheet"
msgstr "Kaŝi resumon"

#: templates/customize-class.html:137
#, fuzzy
msgid "hide_keyword_switcher"
msgstr "Hide keyword switcher"

#: templates/customize-class.html:143
msgid "hide_quiz"
msgstr "Fino de kvizo"

#: templates/customize-class.html:149
#, fuzzy
msgid "hide_parsons"
msgstr "Hide parsons"

#: templates/customize-class.html:160
#, fuzzy
msgid "reset_adventure_prompt"
msgstr "Are you sure you want to reset all selected adventures?"

#: templates/customize-class.html:160
#, fuzzy
msgid "reset_adventures"
msgstr "Reset selected adventures"

#: templates/customize-class.html:164
#, fuzzy
msgid "remove_customizations_prompt"
msgstr "Are you sure you want to remove this class's customizations?"

#: templates/customize-class.html:165
#, fuzzy
msgid "remove_customization"
msgstr "Remove customization"

#: templates/customize-class.html:182
#, fuzzy
msgid "unsaved_class_changes"
msgstr "There are unsaved changes, are you sure you want to leave this page?"

#: templates/error-page.html:12
msgid "go_back_to_main"
msgstr "Reen al ĉefpaĝo"

#: templates/explore.html:12 templates/landing-page.html:33
msgid "explore_programs"
msgstr "Esplori programojn"

#: templates/explore.html:15
#, fuzzy
msgid "explore_explanation"
msgstr ""
"On this page you can look through programs created by other Hedy users. "
"You can filter on both a Hedy level and adventure. Click on \"View "
"program\" to open a program and run it. Programs with a red header "
"contain a mistake. You can still open the program, but running it will "
"result in an error. You can of course try to fix it! If the creator has a"
" public profile you can click their username to visit their profile. "
"There you will find all their shared programs and much more!"

#: templates/explore.html:34
msgid "language"
msgstr "Lingvo"

#: templates/explore.html:41 templates/programs.html:24
msgid "search_button"
msgstr "Serĉi"

#: templates/explore.html:48
#, fuzzy
msgid "hedy_choice_title"
msgstr "Hedy's Choice"

#: templates/explore.html:60 templates/explore.html:88
msgid "creator"
msgstr "Kreinto"

#: templates/explore.html:66 templates/explore.html:94
msgid "view_program"
msgstr "Vidi programon"

#: templates/for-teachers.html:15 templates/profile.html:71
#: templates/profile.html:73
msgid "my_classes"
msgstr "Miaj klasoj"

#: templates/for-teachers.html:22
msgid "students"
msgstr "lernantoj"

#: templates/for-teachers.html:23 templates/for-teachers.html:32
#: templates/for-teachers.html:50 templates/for-teachers.html:61
msgid "view"
msgstr "Vidi"

#: templates/for-teachers.html:33
msgid "delete_class_prompt"
msgstr "Ĉu vi certe volas forviŝi ĉi tiun klason?"

#: templates/for-teachers.html:39
msgid "create_class"
msgstr "Krei novan klason"

#: templates/for-teachers.html:42
msgid "my_adventures"
msgstr "Miaj aventuroj"

#: templates/for-teachers.html:49
msgid "last_update"
msgstr "Lasta ĝisdatigo"

#: templates/for-teachers.html:51
msgid "edit"
msgstr ""

#: templates/for-teachers.html:69
msgid "adventure_prompt"
msgstr "Bonvolu tajpi la nomon de la aventuro"

#: templates/for-teachers.html:69 website/teacher.py:517
msgid "create_adventure"
msgstr "Krei aventuron"

#: templates/for-teachers.html:127
#, fuzzy
msgid "teacher_welcome"
msgstr ""
"Welcome to Hedy! Your are now the proud owner of a teachers account which"
" allows you to create classes and invite students."

#: templates/highscores.html:5 templates/incl-menubar.html:23
#, fuzzy
msgid "highscores"
msgstr "Score"

#: templates/highscores.html:8
#, fuzzy
msgid "highscore_explanation"
msgstr ""
"On this page you can look through programs created by other Hedy users. "
"You can filter on both a Hedy level and adventure. Click on \"View "
"program\" to open a program and run it. Programs with a red header "
"contain a mistake. You can still open the program, but running it will "
"result in an error. You can of course try to fix it! If the creator has a"
" public profile you can click their username to visit their profile. "
"There you will find all their shared programs and much more!"

#: templates/highscores.html:14
#, fuzzy
msgid "highscore_no_public_profile"
msgstr ""
"You don't have a public profile and are therefore not listed on the "
"highscores. Do you wish to create one?"

#: templates/highscores.html:17
msgid "create_public_profile"
msgstr "Krei publikan profilon"

#: templates/highscores.html:23
msgid "whole_world"
msgstr "La mondo"

#: templates/highscores.html:28
msgid "your_class"
msgstr "Via klaso"

#: templates/highscores.html:38 templates/landing-page.html:52
#: templates/public-page.html:16
msgid "achievements"
msgstr "premioj"

#: templates/highscores.html:39
msgid "country_title"
msgstr "Lando"

#: templates/highscores.html:40 templates/landing-page.html:88
#: templates/public-page.html:50
msgid "last_achievement"
msgstr "Laste gajnita premio"

#: templates/highscores.html:49 templates/programs.html:51
#, fuzzy
msgid "ago"
msgstr "{timestamp} ago"

#: templates/incl-adventure-tabs.html:14
#, fuzzy
msgid "parsons_title"
msgstr "Hedy"

#: templates/incl-adventure-tabs.html:25
msgid "quiz_tab"
msgstr "Fini kvizon"

#: templates/incl-adventure-tabs.html:29
#, fuzzy
msgid "specific_adventure_mode"
msgstr ""
"You're currently in adventure '{adventure}', click on 'Hedy' to view all "
"adventures."

#: templates/incl-adventure-tabs.html:44 templates/incl-adventure-tabs.html:57
msgid "example_code_header"
msgstr "Ekzempla Hedy-kodo"

#: templates/incl-editor-and-output.html:109
msgid "variables"
msgstr "Variabloj"

#: templates/incl-editor-and-output.html:125
msgid "enter_text"
msgstr "Tajpu vian respondon ĉi tie…"

#: templates/incl-editor-and-output.html:126
msgid "enter"
msgstr "Tajpi"

#: templates/incl-editor-and-output.html:136
#, fuzzy
msgid "already_program_running"
msgstr "There is already a program running, finish that one first."

#: templates/incl-editor-and-output.html:136
msgid "run_code_button"
msgstr "Ruli kodon"

#: templates/incl-editor-and-output.html:137
msgid "stop_code_button"
msgstr "Ĉesigi programon"

#: templates/incl-editor-and-output.html:148
#, fuzzy
msgid "next_exercise"
msgstr "Next exercise"

#: templates/incl-editor-and-output.html:150
msgid "edit_code_button"
msgstr "Redakti kodon"

#: templates/incl-editor-and-output.html:152
msgid "repair_program_logo_alt"
msgstr "Piktogramo pri riparado de programo"

#: templates/incl-editor-and-output.html:156
msgid "read_code_label"
msgstr "Laŭtlegi"

#: templates/incl-editor-and-output.html:166
#: templates/incl-editor-and-output.html:175
msgid "regress_button"
msgstr "Reen al nivelo {level}"

#: templates/incl-editor-and-output.html:169
#: templates/incl-editor-and-output.html:178 templates/quiz.html:153
msgid "advance_button"
msgstr "Iri al nivelo {level}"

#: templates/incl-editor-and-output.html:192
msgid "developers_mode"
msgstr "Programista reĝimo"

#: templates/incl-menubar.html:5
msgid "nav_start"
msgstr "Hejmo"

#: templates/incl-menubar.html:6
msgid "nav_hedy"
msgstr "Hedy"

#: templates/incl-menubar.html:7
msgid "nav_explore"
msgstr "Esplori"

#: templates/incl-menubar.html:8
msgid "nav_learn_more"
msgstr "Lerni plu"

#: templates/incl-menubar.html:13 templates/public-page.html:56
msgid "program_header"
msgstr "Miaj programoj"

#: templates/incl-menubar.html:24
msgid "my_achievements"
msgstr "Miaj premioj"

#: templates/incl-menubar.html:25
msgid "my_account"
msgstr "Mia konto"

#: templates/incl-menubar.html:27
msgid "for_teachers"
msgstr "Por instruistoj"

#: templates/incl-menubar.html:29
msgid "logout"
msgstr "Adiaŭi"

#: templates/incl-menubar.html:34 templates/login.html:17
#: templates/signup.html:130
msgid "login"
msgstr "Saluti"

#: templates/incl-menubar.html:46
msgid "search"
msgstr "Serĉi…"

#: templates/incl-menubar.html:51
msgid "keyword_support"
msgstr "Tradukitaj ŝlosilvortoj"

#: templates/incl-menubar.html:59
msgid "non_keyword_support"
msgstr "Tradukita enhavo"

#: templates/landing-page.html:6
msgid "welcome"
msgstr "Bonveno"

#: templates/landing-page.html:6
msgid "welcome_back"
msgstr "Bonvenon ree"

#: templates/landing-page.html:11
#, fuzzy
msgid "teacher_tutorial_logo_alt"
msgstr "Click on 'next step' to get started as a Hedy teacher!"

#: templates/landing-page.html:13
#, fuzzy
msgid "start_teacher_tutorial"
msgstr "Start teacher tutorial"

#: templates/landing-page.html:18
#, fuzzy
msgid "hedy_tutorial_logo_alt"
msgstr "Start hedy tutorial"

#: templates/landing-page.html:20
#, fuzzy
msgid "start_hedy_tutorial"
msgstr "Start hedy tutorial"

#: templates/landing-page.html:25
msgid "start_programming_logo_alt"
msgstr "Piktogramo pri ekprogramado"

#: templates/landing-page.html:27
msgid "start_programming"
msgstr "Ekprogrami"

#: templates/landing-page.html:31
msgid "explore_programs_logo_alt"
msgstr "Piktogramo «esplori programojn»"

#: templates/landing-page.html:39
msgid "your_account"
msgstr "Via profilo"

#: templates/landing-page.html:43 templates/landing-page.html:45
#: templates/profile.html:36 templates/public-page.html:7
#: templates/public-page.html:9
msgid "profile_logo_alt"
msgstr "Piktogramo de profilo."

#: templates/landing-page.html:59
msgid "no_public_profile"
msgstr "Teksto mankas en via publika profilo…"

#: templates/landing-page.html:66 templates/landing-page.html:68
#: templates/public-page.html:28 templates/public-page.html:30
msgid "amount_created"
msgstr "programoj kreitaj"

#: templates/landing-page.html:72 templates/landing-page.html:74
#: templates/public-page.html:34 templates/public-page.html:36
msgid "amount_saved"
msgstr "programoj konservitaj"

#: templates/landing-page.html:78 templates/landing-page.html:80
#: templates/public-page.html:40 templates/public-page.html:42
msgid "amount_submitted"
msgstr "programoj submetitaj"

#: templates/landing-page.html:95
#, fuzzy
msgid "your_last_program"
msgstr "Favourite program"

#: templates/layout.html:31
msgid "ok"
msgstr "Bone"

#: templates/layout.html:32
msgid "cancel"
msgstr "Nuligi"

#: templates/layout.html:45 templates/programs.html:66
#: templates/programs.html:74
#, fuzzy
msgid "copy_link_to_share"
msgstr "Copy link to share"

#: templates/layout.html:91
#, fuzzy
msgid "achievement_earned"
msgstr "You've earned an achievement!"

#: templates/learn-more.html:7
#, fuzzy
msgid "mailing_title"
msgstr "Subscribe to the Hedy newsletter"

#: templates/learn-more.html:9 templates/profile.html:92
#: templates/recover.html:9 templates/signup.html:14
msgid "email"
msgstr "Retpoŝta adreso"

#: templates/learn-more.html:13
msgid "surname"
msgstr "Antaŭnomo"

#: templates/learn-more.html:17
msgid "lastname"
msgstr "Familia nomo"

#: templates/learn-more.html:21 templates/profile.html:131
#: templates/signup.html:53
msgid "country"
msgstr "Lando"

#: templates/learn-more.html:30
msgid "subscribe"
msgstr "Aboni"

#: templates/learn-more.html:31
#, fuzzy
msgid "required_field"
msgstr "Fields marked with an * are required"

#: templates/learn-more.html:33
#, fuzzy
msgid "previous_campaigns"
msgstr "View previous campaigns"

#: templates/level-page.html:8
#, fuzzy
msgid "step_title"
msgstr "Assignment"

#: templates/level-page.html:12
msgid "save_code_button"
msgstr "Konservi kodon"

#: templates/level-page.html:13
#, fuzzy
msgid "share_code_button"
msgstr "Save & share code"

#: templates/level-page.html:30
msgid "try_button"
msgstr "Provi"

#: templates/login.html:8
msgid "login_long"
msgstr "Saluti en vian konton"

#: templates/login.html:21 website/auth.py:299
msgid "no_account"
msgstr "Ĉu konto mankas?"

#: templates/login.html:23 templates/signup.html:7 templates/signup.html:124
msgid "create_account"
msgstr "Krei konton"

#: templates/login.html:28
msgid "forgot_password"
msgstr "Ĉu vi forgesis vian pasvorton?"

#: templates/main-page.html:8
msgid "main_title"
msgstr "Hedy"

#: templates/main-page.html:9
msgid "main_subtitle"
msgstr "Laŭgrada programlingvo"

#: templates/main-page.html:12
msgid "try_it"
msgstr "Provi ĝin"

#: templates/parsons.html:6 templates/parsons.html:8
msgid "exercise"
msgstr "Ekzerco"

#: templates/parsons.html:27
#, fuzzy
msgid "what_should_my_code_do"
msgstr "What should my code do?"

#: templates/profile.html:4
msgid "account_overview"
msgstr "Superrigardo pri konto"

#: templates/profile.html:7 templates/profile.html:9
msgid "my_messages"
msgstr "Miaj mesaĝoj"

#: templates/profile.html:12
#, fuzzy
msgid "invite_message"
msgstr "You have received an invitation to join class"

#: templates/profile.html:13
#, fuzzy
msgid "sent_by"
msgstr "This invitation is sent by"

#: templates/profile.html:16
msgid "delete_invite"
msgstr "Forviŝi inviton"

#: templates/profile.html:22 templates/profile.html:24
msgid "public_profile"
msgstr "Publika profilo"

#: templates/profile.html:26
msgid "visit_own_public_profile"
msgstr "Viziti vian propran profilon"

#: templates/profile.html:30
msgid "profile_picture"
msgstr "Profilbildo"

#: templates/profile.html:43
msgid "personal_text"
msgstr "Persona teksto"

#: templates/profile.html:44
msgid "your_personal_text"
msgstr "Via persona teksto..."

#: templates/profile.html:48
#, fuzzy
msgid "favourite_program"
msgstr "Favourite program"

#: templates/profile.html:59
#, fuzzy
msgid "public_profile_info"
msgstr ""
"By selecting this box I make my profile visible for everyone. Be careful "
"not to share personal information like your name or home address, because"
" everyone will be able to see it!"

#: templates/profile.html:62
msgid "update_public"
msgstr "Ĝisdatigi publikan profilon"

#: templates/profile.html:64 templates/profile.html:143
#, fuzzy
msgid "are_you_sure"
msgstr "Are you sure? You cannot revert this action."

#: templates/profile.html:64
msgid "delete_public"
msgstr "Forviŝi publikan profilon"

#: templates/profile.html:78
#, fuzzy
msgid "self_removal_prompt"
msgstr "Are you sure you want to leave this class?"

#: templates/profile.html:78
msgid "leave_class"
msgstr "Forlasi klason"

#: templates/profile.html:84 templates/profile.html:87
msgid "settings"
msgstr "Miaj personaj agordoj"

#: templates/profile.html:95 templates/signup.html:40
msgid "birth_year"
msgstr "Naskiĝjaro"

#: templates/profile.html:98 templates/signup.html:22
msgid "preferred_language"
msgstr "Preferata lingvo"

#: templates/profile.html:108 templates/signup.html:32
msgid "preferred_keyword_language"
msgstr "Preferata lingvo de la ŝlosilvortoj"

#: templates/profile.html:122 templates/signup.html:44
msgid "gender"
msgstr "Sekso"

#: templates/profile.html:125 templates/signup.html:47
msgid "female"
msgstr "Ina"

#: templates/profile.html:126 templates/signup.html:48
msgid "male"
msgstr "Vira"

#: templates/profile.html:127 templates/signup.html:49
msgid "other"
msgstr "Alia"

#: templates/profile.html:140
msgid "update_profile"
msgstr "Modifi profilon"

#: templates/profile.html:143
msgid "destroy_profile"
msgstr "Forviŝi profilon"

#: templates/profile.html:145 templates/profile.html:147
#: templates/profile.html:160
msgid "change_password"
msgstr "Ŝanĝi pasvorton"

#: templates/profile.html:149
msgid "current_password"
msgstr "Aktuala pasvorto"

#: templates/profile.html:153
msgid "new_password"
msgstr "Nova pasvorto"

#: templates/profile.html:157
msgid "repeat_new_password"
msgstr "Ripetu novan pasvorton"

#: templates/programs.html:7
msgid "recent"
msgstr "Miaj lastatempaj programoj"

#: templates/programs.html:31 templates/view-program-page.html:7
#, fuzzy
msgid "submitted_header"
msgstr "This is a submitted program and can't be altered."

#: templates/programs.html:36
msgid "title"
msgstr "Titolo"

#: templates/programs.html:39 templates/view-program-page.html:8
#, fuzzy
msgid "last_edited"
msgstr "Last edited"

#: templates/programs.html:57
#, fuzzy
msgid "favourite_confirm"
msgstr "Are you sure you want to set this program as your favourite?"

#: templates/programs.html:65 templates/programs.html:70
msgid "open"
msgstr "Malfermi"

#: templates/programs.html:66 templates/programs.html:74
#, fuzzy
msgid "copy_clipboard"
msgstr "Successfully copied to clipboard"

#: templates/programs.html:67 templates/programs.html:71
#, fuzzy
msgid "delete_confirm"
msgstr "Are you sure you want to delete the program?"

#: templates/programs.html:67 templates/programs.html:71
msgid "delete"
msgstr "Forviŝi"

#: templates/programs.html:73
#, fuzzy
msgid "unshare_confirm"
msgstr "Are you sure you want to make the program private?"

#: templates/programs.html:73
#, fuzzy
msgid "unshare"
msgstr "Unshare"

#: templates/programs.html:75
#, fuzzy
msgid "submit_warning"
msgstr "Are you sure you want to submit this program?"

#: templates/programs.html:75
msgid "submit_program"
msgstr "Submeti"

#: templates/programs.html:78
#, fuzzy
msgid "share_confirm"
msgstr "Are you sure you want to make the program public?"

#: templates/programs.html:78
#, fuzzy
msgid "share"
msgstr "Share"

#: templates/programs.html:84
#, fuzzy
msgid "no_programs"
msgstr "You have no programs yet."

#: templates/programs.html:86
#, fuzzy
msgid "write_first_program"
msgstr "Write your first program!"

#: templates/public-page.html:85
#, fuzzy
msgid "no_shared_programs"
msgstr "has no shared programs..."

#: templates/quiz.html:4
msgid "quiz_logo_alt"
msgstr "Emblemo pri kvizo"

#: templates/quiz.html:7
msgid "start_quiz"
msgstr "Komenci kvizon"

#: templates/quiz.html:13
msgid "go_to_first_question"
msgstr "Iri al unua demando"

#: templates/quiz.html:22 templates/quiz.html:24 templates/quiz.html:105
msgid "question"
msgstr "Demando"

#: templates/quiz.html:39
msgid "hint"
msgstr "Ĉu konsileto?"

#: templates/quiz.html:51 templates/quiz.html:59 templates/quiz.html:69
#: templates/quiz.html:77 templates/quiz.html:87 templates/quiz.html:95
msgid "submit_answer"
msgstr "Respondi al demando"

#: templates/quiz.html:112
msgid "feedback_success"
msgstr "Bone!"

#: templates/quiz.html:117
msgid "feedback_failure"
msgstr "Malĝuste!"

#: templates/quiz.html:125
msgid "correct_answer"
msgstr "La ĝusta respondo estas"

#: templates/quiz.html:134
msgid "go_to_question"
msgstr "Iri al demando"

#: templates/quiz.html:137
msgid "go_to_quiz_result"
msgstr "Iri al rezulto de kvizo"

#: templates/quiz.html:144
msgid "end_quiz"
msgstr "Fino de kvizo"

#: templates/quiz.html:145
msgid "score"
msgstr "Poentaro"

#: templates/recover.html:7
#, fuzzy
msgid "recover_password"
msgstr "Request a password reset"

#: templates/recover.html:12
#, fuzzy
msgid "send_password_recovery"
msgstr "Send me a password recovery link"

#: templates/reset.html:7 templates/reset.html:18
#, fuzzy
msgid "reset_password"
msgstr "Reset password"

#: templates/reset.html:13
msgid "password_repeat"
msgstr "Retajpu pasvorton"

#: templates/signup.html:8
#, fuzzy
msgid "create_account_explanation"
msgstr "Having your own account allows you to save your programs."

#: templates/signup.html:62
#, fuzzy
msgid "programming_experience"
msgstr "Do you have programming experience?"

#: templates/signup.html:76
#, fuzzy
msgid "languages"
msgstr "Which of these programming languages have you used before?"

#: templates/signup.html:87
#, fuzzy
msgid "other_block"
msgstr "Another block language"

#: templates/signup.html:99
msgid "other_text"
msgstr "Alia teksta lingvo"

#: templates/signup.html:107
#, fuzzy
msgid "request_teacher"
msgstr "Would you like to apply for a teacher's account?"

#: templates/signup.html:111
#, fuzzy
msgid "subscribe_newsletter"
msgstr "Subscribe to the newsletter"

#: templates/signup.html:115
msgid "agree_with"
msgstr "Mi konsentas al la"

#: templates/signup.html:115
msgid "privacy_terms"
msgstr "kondiĉoj pri privateco"

#: templates/signup.html:121
#, fuzzy
msgid "agree_third_party"
msgstr ""
"I consent to being contacted by partners of Leiden University with sales "
"opportunities (optional)"

#: templates/signup.html:129
msgid "already_account"
msgstr "Ĉu vi jam havas konton?"

#: templates/teacher-invitation.html:5
#, fuzzy
msgid "teacher_invitation_require_login"
msgstr ""
"To set up your profile as a teacher, we will need you to log in. If you "
"don't have an account, please create one."

#: templates/view-program-page.html:13
msgid "by"
msgstr "far"

#: website/achievements.py:170
#, fuzzy
msgid "percentage_achieved"
msgstr "Achieved by {percentage}% of the users"

#: website/admin.py:18 website/admin.py:84 website/admin.py:105
#: website/admin.py:124 website/admin.py:131 website/admin.py:138
#: website/admin.py:162
msgid "title_admin"
msgstr "Hedy - Paĝo por administranto"

#: website/auth.py:186 website/auth.py:200 website/auth.py:288
#: website/auth.py:422 website/auth.py:427 website/auth.py:475
#: website/auth.py:652 website/auth.py:661 website/auth.py:694
#: website/auth.py:744 website/auth.py:751 website/auth.py:771
#: website/teacher.py:300 website/teacher.py:341
msgid "username_invalid"
msgstr "Via salutnomo ne validas."

#: website/auth.py:188 website/auth.py:202
msgid "username_special"
msgstr "Salutnomo ne povas enhavi `:` aŭ `@`."

#: website/auth.py:190 website/auth.py:204
#, fuzzy
msgid "username_three"
msgstr "Username must contain at least three characters."

#: website/auth.py:192 website/auth.py:208 website/auth.py:290
#: website/auth.py:477 website/auth.py:500 website/auth.py:512
#: website/auth.py:698
msgid "password_invalid"
msgstr "Via pasvorto ne validas."

#: website/auth.py:194 website/auth.py:210
#, fuzzy
msgid "passwords_six"
msgstr "All passwords need to be six characters or longer."

#: website/auth.py:206 website/auth.py:542 website/auth.py:773
#: website/auth.py:778
msgid "email_invalid"
msgstr "Bonvolu tajpi validan retpoŝtan adreson."

#: website/auth.py:260 website/auth.py:522 website/auth.py:683
#: website/auth.py:726 website/auth.py:795
#, fuzzy
msgid "mail_error_change_processed"
msgstr ""
"Something went wrong when sending a validation mail, the changes are "
"still correctly processed."

#: website/auth.py:299
msgid "invalid_username_password"
msgstr "Nevalida salutnomo aŭ pasvorto."

#: website/auth.py:350 website/auth.py:502 website/auth.py:506
#: website/auth.py:702
#, fuzzy
msgid "repeat_match_password"
msgstr "The repeated password does not match."

#: website/auth.py:352 website/auth.py:533
msgid "language_invalid"
msgstr "Bonvolu elekti validan lingvon."

#: website/auth.py:354
#, fuzzy
msgid "agree_invalid"
msgstr "You have to agree with the privacy terms."

#: website/auth.py:356 website/auth.py:536
#, fuzzy
msgid "keyword_language_invalid"
msgstr ""
"Please select a valid keyword language (select English or your own "
"language)."

#: website/auth.py:361 website/auth.py:547
msgid "year_invalid"
msgstr "Bonvolu tajpi jaron inter 1900 kaj {year}."

#: website/auth.py:364 website/auth.py:550
msgid "gender_invalid"
msgstr "Bonvolu elekti validan sekson, unu el «Ina», «Vira», «Alia»."

#: website/auth.py:367 website/auth.py:553
msgid "country_invalid"
msgstr "Bonvolu elekti validan landon."

#: website/auth.py:369 website/auth.py:372 website/auth.py:555
#: website/auth.py:558
#, fuzzy
msgid "experience_invalid"
msgstr "Please select a valid experience, choose (Yes, No)."

#: website/auth.py:375 website/auth.py:561
#, fuzzy
msgid "programming_invalid"
msgstr "Please select a valid programming language."

#: website/auth.py:378
#, fuzzy
msgid "exists_username"
msgstr "That username is already in use."

#: website/auth.py:380 website/auth.py:569
#, fuzzy
msgid "exists_email"
msgstr "That email is already in use."

#: website/auth.py:420 website/auth.py:435 website/auth.py:696
#: website/auth.py:706
msgid "token_invalid"
msgstr "Via ĵetono ne validas."

#: website/auth.py:479 website/auth.py:504 website/auth.py:700
#, fuzzy
msgid "password_six"
msgstr "Your password must contain at least six characters."

#: website/auth.py:482 website/auth.py:485
#, fuzzy
msgid "password_change_not_allowed"
msgstr "You're not allowed to change the password of this user."

#: website/auth.py:490
#, fuzzy
msgid "password_change_success"
msgstr "Password of your student is successfully changed."

#: website/auth.py:524
msgid "password_updated"
msgstr "Pasvorto ŝanĝiĝis."

#: website/auth.py:618
msgid "profile_updated"
msgstr "Profilo modifiĝis."

#: website/auth.py:621
#, fuzzy
msgid "profile_updated_reload"
msgstr "Profile updated, page will be re-loaded."

#: website/auth.py:685
#, fuzzy
msgid "sent_password_recovery"
msgstr ""
"You should soon receive an email with instructions on how to reset your "
"password."

#: website/auth.py:728
#, fuzzy
msgid "password_resetted"
msgstr ""
"Your password has been successfully reset. You are being redirected to "
"the login page."

#: website/auth.py:746
#, fuzzy
msgid "teacher_invalid"
msgstr "Your teacher value is invalid."

#: website/auth.py:837
#, fuzzy
msgid "mail_welcome_verify_body"
msgstr ""
"Your Hedy account has been created successfully. Welcome!\n"
"Please click on this link to verify your email address: {link}"

#: website/auth.py:839
#, fuzzy
msgid "mail_change_password_body"
msgstr ""
"Your Hedy password has been changed. If you did this, all is good.\n"
"If you didn't change your password, please contact us immediately by "
"replying to this email."

#: website/auth.py:841
#, fuzzy
msgid "mail_recover_password_body"
msgstr ""
"By clicking on this link, you can set a new Hedy password. This link is "
"valid for <b>4</b> hours.\n"
"If you haven't required a password reset, please ignore this email: {link}"

#: website/auth.py:843
#, fuzzy
msgid "mail_reset_password_body"
msgstr ""
"Your Hedy password has been reset to a new one. If you did this, all is "
"good.\n"
"If you didn't change your password, please contact us immediately by "
"replying to this email."

#: website/auth.py:845
#, fuzzy
msgid "mail_welcome_teacher_body"
msgstr ""
"<strong>Welcome!</strong>\n"
"Congratulations on your brand new Hedy teachers account. Welcome to the "
"world wide community of Hedy teachers!\n"
"\n"
"<strong>What teachers accounts can do</strong>\n"
"With your teacher account, you have the option to create classes. Your "
"students can than join your classes and you can see their progress. "
"Classes are made and managed though the for <a "
"href=\"https://hedycode.com/for-teachers\">teachers page</a>.\n"
"\n"
"<strong>How to share ideas</strong>\n"
"If you are using Hedy in class, you probably have ideas for improvements!"
" You can share those ideas with us on the <a "
"href=\"https://github.com/Felienne/hedy/discussions/categories/ideas\">Ideas"
" Discussion</a>.\n"
"\n"
"<strong>How to ask for help</strong>\n"
"If anything is unclear, you can post in the <a "
"href=\"https://github.com/Felienne/hedy/discussions/categories/q-a\">Q&A "
"discussion</a>, or <a href=\"mailto: hedy@felienne.com\">send us an "
"email</a>.\n"
"\n"
"Keep programming!"

#: website/auth.py:851
msgid "mail_welcome_verify_subject"
msgstr "Bonvenon al Hedy"

#: website/auth.py:853
#, fuzzy
msgid "mail_change_password_subject"
msgstr "Your Hedy password has been changed"

#: website/auth.py:855
#, fuzzy
msgid "mail_recover_password_subject"
msgstr "Request a password reset."

#: website/auth.py:857
#, fuzzy
msgid "mail_reset_password_subject"
msgstr "Your Hedy password has been reset"

#: website/auth.py:859
#, fuzzy
msgid "mail_welcome_teacher_subject"
msgstr "Your Hedy teacher account is ready"

#: website/auth.py:863
msgid "user"
msgstr "uzanto"

#: website/auth.py:868
msgid "mail_hello"
msgstr "Saluton {username}!"

#: website/auth.py:870
msgid "mail_goodbye"
msgstr ""
"Dankon!\n"
"La teamo Hedy"

#: website/auth.py:878
#, fuzzy
msgid "copy_mail_link"
msgstr "Please copy and paste this link into a new tab:"

#: website/auth.py:879
msgid "link"
msgstr "Ligo"

#: website/parsons.py:20
#, fuzzy
msgid "exercise_doesnt_exist"
msgstr "This exercise doesn't exist"

#: website/programs.py:41
#, fuzzy
msgid "delete_success"
msgstr "Program deleted successfully."

#: website/programs.py:55
#, fuzzy
msgid "save_prompt"
msgstr ""
"You need to have an account to save your program. Would you like to login"
" now?"

#: website/programs.py:60
#, fuzzy
msgid "overwrite_warning"
msgstr ""
"You already have a program with this name, saving this program will "
"replace the old one. Are you sure?"

#: website/programs.py:87
#, fuzzy
msgid "save_parse_warning"
msgstr "This program contains an error, are you sure you want to save it?"

#: website/programs.py:131 website/programs.py:132
#, fuzzy
msgid "save_success_detail"
msgstr "Program saved successfully."

#: website/programs.py:160
#, fuzzy
msgid "share_success_detail"
msgstr "Program shared successfully."

#: website/programs.py:162
#, fuzzy
msgid "unshare_success_detail"
msgstr "Program unshared successfully."

#: website/programs.py:202
#, fuzzy
msgid "favourite_success"
msgstr "Your program is set as favourite."

#: website/quiz.py:45 website/quiz.py:71 website/teacher.py:456
msgid "level_invalid"
msgstr "Jen nevalida nivelo."

#: website/quiz.py:60 website/quiz.py:86
msgid "question_doesnt_exist"
msgstr ""

#: website/quiz.py:73
#, fuzzy
msgid "question_invalid"
msgstr "Your token is invalid."

#: website/quiz.py:75
#, fuzzy
msgid "answer_invalid"
msgstr "Your password is invalid."

#: website/quiz.py:83
msgid "too_many_attempts"
msgstr ""

#: website/statistics.py:37 website/statistics.py:51 website/teacher.py:27
#: website/teacher.py:35 website/teacher.py:209 website/teacher.py:231
#: website/teacher.py:243 website/teacher.py:310 website/teacher.py:349
#, fuzzy
msgid "retrieve_class_error"
msgstr "Only teachers can retrieve classes"

#: website/statistics.py:41 website/statistics.py:55 website/teacher.py:38
#: website/teacher.py:131 website/teacher.py:150 website/teacher.py:212
#: website/teacher.py:234 website/teacher.py:246 website/teacher.py:313
#: website/teacher.py:352 website/teacher.py:364
msgid "no_such_class"
msgstr "Klaso ne ekzistas."

#: website/statistics.py:45
msgid "title_class statistics"
msgstr "Miaj statistikoj"

#: website/statistics.py:59
#, fuzzy
msgid "title_class logs"
msgstr "Hedy - Join class"

#: website/teacher.py:74
msgid "title_class-overview"
msgstr "Hedy - Superrigardo pri klaso"

#: website/teacher.py:83
#, fuzzy
msgid "only_teacher_create_class"
msgstr "Only teachers are allowed to create classes!"

#: website/teacher.py:90 website/teacher.py:125
msgid "class_name_invalid"
msgstr "Jen nevalida nomo de klaso."

#: website/teacher.py:92 website/teacher.py:127
msgid "class_name_empty"
msgstr "Vi ne tajpis nomon de klaso!"

#: website/teacher.py:98
#, fuzzy
msgid "class_name_duplicate"
msgstr "You already have a class with this name."

#: website/teacher.py:162 website/teacher.py:178 website/teacher.py:549
#, fuzzy
msgid "invalid_class_link"
msgstr "Invalid link for joining the class."

#: website/teacher.py:166 website/teacher.py:168
msgid "title_join-class"
msgstr "Hedy - Aliĝi al klaso"

#: website/teacher.py:222
msgid "title_customize-class"
msgstr "Hedy - Adapti klason"

#: website/teacher.py:237
#, fuzzy
msgid "customization_deleted"
msgstr "Customizations successfully deleted."

#: website/teacher.py:290
#, fuzzy
msgid "class_customize_success"
msgstr "Class successfully customized."

#: website/teacher.py:304
msgid "username_empty"
msgstr "Vi ne tajpis salutnomon!"

#: website/teacher.py:317
msgid "student_not_existing"
msgstr "Jen neekzistanta salutnomo."

#: website/teacher.py:319
msgid "student_already_in_class"
msgstr "Ĉi tiu lernanto jam estas en via klaso."

#: website/teacher.py:321
#, fuzzy
msgid "student_already_invite"
msgstr "This student already has a pending invitation."

#: website/teacher.py:382
msgid "no_accounts"
msgstr "Mankas kreotaj kontoj."

#: website/teacher.py:392
#, fuzzy
msgid "unique_usernames"
msgstr "All usernames need to be unique."

#: website/teacher.py:401
#, fuzzy
msgid "usernames_exist"
msgstr "One or more usernames is already in use."

#: website/teacher.py:412
#, fuzzy
msgid "accounts_created"
msgstr "Accounts where successfully created."

#: website/teacher.py:418 website/teacher.py:423 website/teacher.py:436
#: website/teacher.py:465 website/teacher.py:496
#, fuzzy
msgid "retrieve_adventure_error"
msgstr "You're not allowed to view this adventure!"

#: website/teacher.py:430
msgid "title_view-adventure"
msgstr "Hedy - Vidi aventuron"

#: website/teacher.py:441
msgid "title_customize-adventure"
msgstr "Hedy - Adapti aventuron"

#: website/teacher.py:452
msgid "adventure_id_invalid"
msgstr "Jen nevalida identigilo de aventuro."

#: website/teacher.py:454 website/teacher.py:524
msgid "adventure_name_invalid"
msgstr "Jen nevalida nomo de aventuro."

#: website/teacher.py:458
msgid "content_invalid"
msgstr "Jen nevalida aventuro."

#: website/teacher.py:460
msgid "adventure_length"
msgstr "Via aventuro devas enhavi almenaŭ 20 skribsignojn."

#: website/teacher.py:462
#, fuzzy
msgid "public_invalid"
msgstr "This agreement selection is invalid"

#: website/teacher.py:473 website/teacher.py:531
msgid "adventure_duplicate"
msgstr "Aventuro de tiu nomo jam ekzistas."

<<<<<<< HEAD
#: website/teacher.py:483
msgid "adventure_updated"
msgstr "La aventuro modifiĝis!"

#: website/teacher.py:503
#, fuzzy
=======
#: website/teacher.py:478 website/teacher.py:510
>>>>>>> 4ab8fa05
msgid "something_went_wrong_keyword_parsing"
msgstr ""
"There is a mistake in your adventure, are all keywords correctly surrounded "
"with { }?"

#: website/teacher.py:490
msgid "adventure_updated"
msgstr "La aventuro modifiĝis!"

#: website/teacher.py:526
msgid "adventure_empty"
msgstr "Vi ne tajpis nomon de aventuro!"

#~ msgid "not_user"
#~ msgstr "Looks like you are not logged in!"

#~ msgid "landing_page_intro"
#~ msgstr "Welcome to the wonderful world of Hedy!"

#~ msgid "landing_page_teacher"
#~ msgstr ""
#~ "If you haven't used Hedy before, "
#~ "we advise you to start with the"
#~ " teacher tutorial."

#~ msgid "landing_page_student"
#~ msgstr ""
#~ "If you haven't used Hedy before, "
#~ "we advise you to start with the"
#~ " Hedy tutorial."

#~ msgid "tutorial_code_output"
#~ msgstr ""
#~ "print Hello world!\n"
#~ "print I'm learning Hedy with the tutorial!"

#~ msgid "end"
#~ msgstr "Fino"

#~ msgid "quiz_description"
#~ msgstr "This is the end of the level! Take the quiz now to test your knowledge."

#~ msgid "go_to_quiz"
#~ msgstr "Iri al kvizo"

#~ msgid "go_to_level"
#~ msgstr "Go to level"

#~ msgid "results_quiz"
#~ msgstr "Rezultoj de kvizo"

#~ msgid "correct"
#~ msgstr "Correct"

#~ msgid "incorrect"
#~ msgstr "Incorrect!"

#~ msgid "attempt"
#~ msgstr "Provo"

#~ msgid "go_to_answer"
#~ msgstr "Go to answer"

#~ msgid "minutes"
#~ msgstr "minutoj"

#~ msgid "hours"
#~ msgstr "horoj"

#~ msgid "days"
#~ msgstr "tagoj"

#~ msgid "ago"
#~ msgstr "antaŭ {time}"

#~ msgid "visible_columns"
#~ msgstr "Visible columns"

#~ msgid "latest_shared_program"
#~ msgstr "Latest shared program"

#~ msgid "remove_student"
#~ msgstr "Remove student"

#~ msgid "rename_class"
#~ msgstr "Rename class"

#~ msgid "remove_invite"
#~ msgstr "Remove invite"

#~ msgid "class_link"
#~ msgstr "Link to join class"

#~ msgid "invite_student"
#~ msgstr "Invite student"

#~ msgid "start_parsons"
#~ msgstr "Ekprogrami"

#~ msgid "go_to_first_exercise"
#~ msgstr "Go to question 1"

#~ msgid "select_class"
#~ msgstr "Select class"

#~ msgid "your_country"
#~ msgstr "Via profilo?"

#~ msgid "public_profile_visit"
#~ msgstr "You can visit your public profile! Click"

#~ msgid "public_profile_link"
#~ msgstr "here"

#~ msgid "email_repeat"
#~ msgstr "Repeat email"

#~ msgid "repeat_match_email"
#~ msgstr "The repeated email does not match."

#~ msgid "hello_world_snippet"
<<<<<<< HEAD
#~ msgstr "`{print}` Saluton mondo!"
=======
#~ msgstr "`{print}` Saluton mondo!"

#~ msgid "delete_class"
#~ msgstr "Forviŝi klason nemalfareble"
>>>>>>> 4ab8fa05
<|MERGE_RESOLUTION|>--- conflicted
+++ resolved
@@ -2,16 +2,9 @@
 msgstr ""
 "Project-Id-Version: PROJECT VERSION\n"
 "Report-Msgid-Bugs-To: EMAIL@ADDRESS\n"
-<<<<<<< HEAD
-"POT-Creation-Date: 2022-07-19 10:34+0200\n"
+"POT-Creation-Date: 2022-07-21 11:34+0200\n"
 "PO-Revision-Date: 2022-07-20 14:39+0000\n"
 "Last-Translator: Anonymous <noreply@weblate.org>\n"
-=======
-"POT-Creation-Date: 2022-07-21 11:34+0200\n"
-"PO-Revision-Date: 2022-07-17 10:21+0000\n"
-"Last-Translator: phlostically <phlostically@mailinator.com>\n"
-"Language: eo\n"
->>>>>>> 4ab8fa05
 "Language-Team: none\n"
 "Language: eo\n"
 "MIME-Version: 1.0\n"
@@ -950,12 +943,8 @@
 "If you want to show actual code snippets, for example to give student a "
 "template or example of the code. Please use pre anchors like this:"
 
-<<<<<<< HEAD
-#: templates/customize-adventure.html:36
-#, fuzzy
-=======
 #: templates/customize-adventure.html:33 templates/customize-adventure.html:36
->>>>>>> 4ab8fa05
+#, fuzzy
 msgid "hello_world"
 msgstr "Hello world!"
 
@@ -2448,26 +2437,22 @@
 msgid "adventure_duplicate"
 msgstr "Aventuro de tiu nomo jam ekzistas."
 
-<<<<<<< HEAD
-#: website/teacher.py:483
-msgid "adventure_updated"
-msgstr "La aventuro modifiĝis!"
-
-#: website/teacher.py:503
-#, fuzzy
-=======
 #: website/teacher.py:478 website/teacher.py:510
->>>>>>> 4ab8fa05
 msgid "something_went_wrong_keyword_parsing"
 msgstr ""
-"There is a mistake in your adventure, are all keywords correctly surrounded "
-"with { }?"
 
 #: website/teacher.py:490
 msgid "adventure_updated"
 msgstr "La aventuro modifiĝis!"
 
-#: website/teacher.py:526
+#: website/teacher.py:503
+#, fuzzy
+msgid "something_went_wrong_keyword_parsing"
+msgstr ""
+"There is a mistake in your adventure, are all keywords correctly surrounded "
+"with { }?"
+
+#: website/teacher.py:520
 msgid "adventure_empty"
 msgstr "Vi ne tajpis nomon de aventuro!"
 
@@ -2579,11 +2564,4 @@
 #~ msgstr "The repeated email does not match."
 
 #~ msgid "hello_world_snippet"
-<<<<<<< HEAD
 #~ msgstr "`{print}` Saluton mondo!"
-=======
-#~ msgstr "`{print}` Saluton mondo!"
-
-#~ msgid "delete_class"
-#~ msgstr "Forviŝi klason nemalfareble"
->>>>>>> 4ab8fa05
