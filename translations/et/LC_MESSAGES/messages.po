# Estonian translations for PROJECT.
# Copyright (C) 2022 ORGANIZATION
# This file is distributed under the same license as the PROJECT project.
# FIRST AUTHOR <EMAIL@ADDRESS>, 2022.
#
msgid ""
msgstr ""
"Project-Id-Version: PROJECT VERSION\n"
"Report-Msgid-Bugs-To: EMAIL@ADDRESS\n"
<<<<<<< HEAD
"POT-Creation-Date: 2022-08-16 12:15+0200\n"
=======
"POT-Creation-Date: 2022-08-17 15:16+0200\n"
>>>>>>> d1ff5f26
"PO-Revision-Date: 2022-08-10 08:50+0000\n"
"Last-Translator: Anonymous <noreply@weblate.org>\n"
"Language: et\n"
"Language-Team: none\n"
"Plural-Forms: nplurals=2; plural=n != 1;\n"
"MIME-Version: 1.0\n"
"Content-Type: text/plain; charset=utf-8\n"
"Content-Transfer-Encoding: 8bit\n"
"Generated-By: Babel 2.10.1\n"

<<<<<<< HEAD
#: app.py:421
msgid "program_contains_error"
msgstr "Selles programmis on viga. Oled sa kindel, et sa tahad seda jagada?"

#: app.py:631
msgid "title_achievements"
msgstr "Hedy - Minu saavutused"

#: app.py:648 app.py:752 app.py:1116 website/teacher.py:418
=======
#: app.py:425
msgid "program_contains_error"
msgstr "Selles programmis on viga. Oled sa kindel, et sa tahad seda jagada?"

#: app.py:635
msgid "title_achievements"
msgstr "Hedy - Minu saavutused"

#: app.py:652 app.py:756 app.py:1120 website/teacher.py:418
>>>>>>> d1ff5f26
#: website/teacher.py:429
msgid "not_teacher"
msgstr "Sa ei ole õpetaja!"

<<<<<<< HEAD
#: app.py:651
msgid "not_enrolled"
msgstr "Sa ei ole selles klassis!"

#: app.py:688
msgid "title_programs"
msgstr "Hedy - Minu programmid"

#: app.py:698 app.py:708 app.py:712 app.py:727 app.py:1023 app.py:1614
=======
#: app.py:655
msgid "not_enrolled"
msgstr "Sa ei ole selles klassis!"

#: app.py:692
msgid "title_programs"
msgstr "Hedy - Minu programmid"

#: app.py:702 app.py:712 app.py:716 app.py:731 app.py:1027 app.py:1552
>>>>>>> d1ff5f26
#: website/admin.py:17 website/admin.py:24 website/admin.py:92
#: website/admin.py:111 website/admin.py:130 website/admin.py:137
#: website/admin.py:145 website/auth.py:737 website/auth.py:764
#: website/programs.py:210 website/statistics.py:100
msgid "unauthorized"
msgstr "Sul ei ole õigust seda lehte vaadata"

<<<<<<< HEAD
#: app.py:766 app.py:1133
msgid "title_for-teacher"
msgstr "Hedy - Õpetajatele"

#: app.py:783 app.py:785 app.py:941 app.py:963 app.py:965
msgid "no_such_level"
msgstr "Sellist taset ei ole!"

#: app.py:793 app.py:800 app.py:895 app.py:901
msgid "no_such_program"
msgstr "Sellist programmi ei ole!"

#: app.py:829
msgid "level_not_class"
msgstr "See tase pole veel sinu klassile avatud"

#: app.py:946 website/teacher.py:478 website/teacher.py:496
=======
#: app.py:770 app.py:1137
msgid "title_for-teacher"
msgstr "Hedy - Õpetajatele"

#: app.py:787 app.py:789 app.py:945 app.py:967 app.py:969
msgid "no_such_level"
msgstr "Sellist taset ei ole!"

#: app.py:797 app.py:804 app.py:899 app.py:905
msgid "no_such_program"
msgstr "Sellist programmi ei ole!"

#: app.py:833
msgid "level_not_class"
msgstr "See tase pole veel sinu klassile avatud"

#: app.py:950 website/teacher.py:478 website/teacher.py:496
>>>>>>> d1ff5f26
#: website/teacher.py:540 website/teacher.py:585
msgid "no_such_adventure"
msgstr "Seda seiklust ei ole olemas!"

<<<<<<< HEAD
#: app.py:974 app.py:1235
msgid "page_not_found"
msgstr "Me ei leidnud seda lehte!"

#: app.py:994
msgid "title_signup"
msgstr "Hedy - Registreeru"

#: app.py:1001
msgid "title_login"
msgstr "Hedy - Logi sisse"

#: app.py:1008
msgid "title_recover"
msgstr "Hedy - Taasta oma konto"

#: app.py:1024
msgid "title_reset"
msgstr "Hedy - Unustasid parooli?"

#: app.py:1054
msgid "title_my-profile"
msgstr "Hedy - Minu konto"

#: app.py:1074
msgid "title_learn-more"
msgstr "Hedy - Rohkem infot"

#: app.py:1080
msgid "title_privacy"
msgstr "Hedy - Privaatsus"

#: app.py:1090
msgid "title_start"
msgstr "Hedy - Astmeline programmeerimiskeel"

#: app.py:1108
msgid "title_landing-page"
msgstr "Tere tulemast Hedy juurde!"

#: app.py:1226
msgid "title_explore"
msgstr "Hedy - Vaata ringi"

#: app.py:1248 app.py:1253
=======
#: app.py:978 app.py:1239
msgid "page_not_found"
msgstr "Me ei leidnud seda lehte!"

#: app.py:998
msgid "title_signup"
msgstr "Hedy - Registreeru"

#: app.py:1005
msgid "title_login"
msgstr "Hedy - Logi sisse"

#: app.py:1012
msgid "title_recover"
msgstr "Hedy - Taasta oma konto"

#: app.py:1028
msgid "title_reset"
msgstr "Hedy - Unustasid parooli?"

#: app.py:1058
msgid "title_my-profile"
msgstr "Hedy - Minu konto"

#: app.py:1078
msgid "title_learn-more"
msgstr "Hedy - Rohkem infot"

#: app.py:1084
msgid "title_privacy"
msgstr "Hedy - Privaatsus"

#: app.py:1094
msgid "title_start"
msgstr "Hedy - Astmeline programmeerimiskeel"

#: app.py:1112
msgid "title_landing-page"
msgstr "Tere tulemast Hedy juurde!"

#: app.py:1230
msgid "title_explore"
msgstr "Hedy - Vaata ringi"

#: app.py:1252 app.py:1257
>>>>>>> d1ff5f26
#, fuzzy
msgid "no_such_highscore"
msgstr "Sellist taset ei ole!"

<<<<<<< HEAD
#: app.py:1283 app.py:1285
=======
#: app.py:1287 app.py:1289
>>>>>>> d1ff5f26
#, fuzzy
msgid "translate_error"
msgstr ""
"Something went wrong while translating the code. Try running the code to "
"see if it has an error. Code with errors can not be translated."

<<<<<<< HEAD
#: app.py:1290 app.py:1324
msgid "tutorial_start_title"
msgstr "Tere tulemast Hedy juurde!"

#: app.py:1290
msgid "tutorial_start_message"
msgstr "Siin me õpetame sulle Hedy't samm-sammu haaval."

#: app.py:1292
msgid "tutorial_editor_title"
msgstr "Programmeerimiskeskkond"

#: app.py:1292
msgid "tutorial_editor_message"
msgstr ""
"Sellesse aknasse kirjutad sa oma koodi. Proovi midagi allkriipsude kohale"
" kirjutada!"

#: app.py:1294
msgid "tutorial_output_title"
msgstr "Väljundi aken"

#: app.py:1294
msgid "tutorial_output_message"
msgstr "Siia ilmub sinu programmi väljund. Selle oled sa just teinud!"

#: app.py:1296
msgid "tutorial_run_title"
msgstr "Programmi käivitamise nupp"

#: app.py:1296
msgid "tutorial_run_message"
msgstr ""
"Selle nupuga saad sa oma programmi käivitada. Kas proovime järgmises "
"ülesandes järgi?"

#: app.py:1298
msgid "tutorial_tryit_title"
msgstr "Proovi järgi!"

#: app.py:1298
msgid "tutorial_tryit_message"
msgstr ""
"Käivita programm ning kui sa valmis oled, siis vajuta nupule 'Järgmine "
"samm'."

#: app.py:1300
msgid "tutorial_speakaloud_title"
msgstr "Lase programm tekst välja lugeda"

#: app.py:1300
msgid "tutorial_speakaloud_message"
msgstr ""
"Kui sa tahad, et sinu programm häälega välja loetakse, siis vali "
"programmi käivitamise nupu alt üks hääl."

#: app.py:1302
msgid "tutorial_speakaloud_run_title"
msgstr "Käivita ja kuula"

#: app.py:1302
msgid "tutorial_speakaloud_run_message"
msgstr ""
"Vali menüüst üks hääl ning käivita oma programm uuesti, et kuulda kuidas "
"see välja loetakse."

#: app.py:1304
msgid "tutorial_nextlevel_title"
msgstr "Järgmisele tasemele"

#: app.py:1304
msgid "tutorial_nextlevel_message"
msgstr ""
"Kui sa arvad, et saad kõigest hästi aru ja et oled piisavalt harjutanud, "
"siis sa saad minna järgmisele tasemele. Kui eelmine tase on olemas, siis "
"on alati olemas ka nupp, et tagasi minna."

#: app.py:1306
msgid "tutorial_leveldefault_title"
msgstr "Taseme seletus"

#: app.py:1306
msgid "tutorial_leveldefault_message"
msgstr ""
"Esimeses vahekaardis on alati taseme seletus. Uusi käske tutvustatakse "
"siin."

#: app.py:1308
msgid "tutorial_adventures_title"
msgstr "Seiklused"

#: app.py:1308
msgid "tutorial_adventures_message"
msgstr ""
"Teistes vahekaartides on seiklused, mida sa igal tasemel teha saad. Nad "
"algavad lihtsamatest ning lähevad raskemaks."

#: app.py:1310
msgid "tutorial_quiz_title"
msgstr "Test"

#: app.py:1310
msgid "tutorial_quiz_message"
msgstr ""
"Iga taseme lõpus saad sa teha testi. See aitab sul näha kas sa oled "
"kõigest õigesti aru saanud."

#: app.py:1312
msgid "tutorial_saveshare_title"
msgstr "Salvesta ja jaga"

#: app.py:1312
msgid "tutorial_saveshare_message"
msgstr ""
"Sa saad kõiki oma kirjutatud programme salvestada ja teiste Hedy "
"kasutajatega jagada."

#: app.py:1314
msgid "tutorial_cheatsheet_title"
msgstr "Spikker"

#: app.py:1314
msgid "tutorial_cheatsheet_message"
=======
#: app.py:1297
#, fuzzy
msgid "tutorial_code_snippet"
msgstr ""
"print Hello world!\n"
"print I'm learning Hedy with the tutorial!"

#: app.py:1301
msgid "invalid_tutorial_step"
>>>>>>> d1ff5f26
msgstr ""

<<<<<<< HEAD
#: app.py:1316 app.py:1336
#, fuzzy
msgid "tutorial_end_title"
msgstr "The end!"

#: app.py:1316
#, fuzzy
msgid "tutorial_end_message"
msgstr "Click on 'next step' to really start coding with Hedy!"

#: app.py:1318 app.py:1338
=======
#: app.py:1305
>>>>>>> d1ff5f26
#, fuzzy
msgid "tutorial_title_not_found"
msgstr "We couldn't find that page!"

<<<<<<< HEAD
#: app.py:1318 app.py:1338
msgid "tutorial_message_not_found"
msgstr ""

#: app.py:1324
#, fuzzy
msgid "teacher_tutorial_start_message"
msgstr "In this tutorial we will explain all the Hedy features step-by-step."

#: app.py:1326
msgid "tutorial_class_title"
msgstr ""

#: app.py:1326
#, fuzzy
msgid "tutorial_class_message"
msgstr ""
"As a teacher you can created classes and invite student or let them join "
"through a link. You can view the programs and statistics of all your "
"students."

#: app.py:1328
#, fuzzy
msgid "tutorial_customize_class_title"
msgstr "Customize classes"

#: app.py:1328
#, fuzzy
msgid "tutorial_customize_class_message"
msgstr ""
"You can customize classes by hiding specific levels and/or adventures as "
"well as making them available on a specific date."

#: app.py:1330
#, fuzzy
msgid "tutorial_own_adventures_title"
msgstr "Creating adventures"

#: app.py:1330
#, fuzzy
msgid "tutorial_own_adventures_message"
msgstr ""
"You can create your own adventures and use them as assignments for your "
"students. Create them here and add them to your classes in the class "
"customization section."

#: app.py:1332
#, fuzzy
msgid "tutorial_accounts_title"
msgstr "Creating accounts"

#: app.py:1332
#, fuzzy
msgid "tutorial_accounts_message"
msgstr ""
"You can create multiple accounts at once, only needing to provide an "
"username and password. You can also directly add these accounts to one of"
" your classes."

#: app.py:1334
#, fuzzy
msgid "tutorial_documentation_title"
msgstr "Hedy documentation"

#: app.py:1334
msgid "tutorial_documentation_message"
msgstr ""

#: app.py:1336
#, fuzzy
msgid "teacher_tutorial_end_message"
msgstr "Click on 'next step' to get started as a Hedy teacher!"

#: app.py:1346
#, fuzzy
msgid "tutorial_code_snippet"
msgstr ""
"print Hello world!\n"
"print I'm learning Hedy with the tutorial!"

#: app.py:1350 app.py:1360
msgid "invalid_tutorial_step"
msgstr ""

#: app.py:1549 website/auth.py:287 website/auth.py:342 website/auth.py:479
=======
#: app.py:1305
msgid "tutorial_message_not_found"
msgstr ""

#: app.py:1493 website/auth.py:287 website/auth.py:342 website/auth.py:479
>>>>>>> d1ff5f26
#: website/auth.py:504 website/auth.py:537 website/auth.py:651
#: website/auth.py:693 website/auth.py:743 website/auth.py:770
#: website/quiz.py:43 website/quiz.py:69 website/teacher.py:88
#: website/teacher.py:123 website/teacher.py:167 website/teacher.py:252
#: website/teacher.py:308 website/teacher.py:355 website/teacher.py:396
#: website/teacher.py:434 website/teacher.py:520 website/teacher.py:608
#, fuzzy
msgid "ajax_error"
msgstr "There was an error, please try again."

<<<<<<< HEAD
#: app.py:1552
=======
#: app.py:1496
>>>>>>> d1ff5f26
#, fuzzy
msgid "image_invalid"
msgstr "The image you chose image is invalid."

<<<<<<< HEAD
#: app.py:1554
=======
#: app.py:1498
>>>>>>> d1ff5f26
#, fuzzy
msgid "personal_text_invalid"
msgstr "Your personal text is invalid."

<<<<<<< HEAD
#: app.py:1556 app.py:1562
=======
#: app.py:1500 app.py:1506
>>>>>>> d1ff5f26
#, fuzzy
msgid "favourite_program_invalid"
msgstr "Your chosen favourite program is invalid."

<<<<<<< HEAD
#: app.py:1580 app.py:1581
=======
#: app.py:1518 app.py:1519
>>>>>>> d1ff5f26
#, fuzzy
msgid "public_profile_updated"
msgstr "Public profile updated."

<<<<<<< HEAD
#: app.py:1618 app.py:1643
=======
#: app.py:1556 app.py:1581
>>>>>>> d1ff5f26
#, fuzzy
msgid "user_not_private"
msgstr "This user either doesn't exist or doesn't have a public profile"

<<<<<<< HEAD
#: app.py:1651
=======
#: app.py:1589
>>>>>>> d1ff5f26
#, fuzzy
msgid "invalid_teacher_invitation_code"
msgstr ""
"The teacher invitation code is invalid. To become a teacher, reach out to"
" hello@hedy.org."

#: utils.py:292
#, fuzzy
msgid "default_404"
msgstr "We could not find that page..."

#: utils.py:294
#, fuzzy
msgid "default_403"
msgstr "Looks like you aren't authorized..."

#: utils.py:296
#, fuzzy
msgid "default_500"
msgstr "Something went wrong..."

#: content/error-messages.txt:1
#, fuzzy
msgid "Wrong Level"
msgstr ""
"That was correct Hedy code, but not at the right level. You wrote "
"{offending_keyword} for level {working_level}. Tip: {tip}"

#: content/error-messages.txt:2
#, fuzzy
msgid "Incomplete"
msgstr ""
"Oops! You forgot a bit of code! On line {line_number}, you need to enter "
"text behind {incomplete_command}."

#: content/error-messages.txt:3
#, fuzzy
msgid "Invalid"
msgstr ""
"{invalid_command} is not a Hedy level {level} command. Did you mean "
"{guessed_command}?"

#: content/error-messages.txt:4
#, fuzzy
msgid "Invalid Space"
msgstr ""
"Oops! You started a line with a space on line {line_number}. Spaces "
"confuse computers, can you remove it?"

#: content/error-messages.txt:5
#, fuzzy
msgid "Has Blanks"
msgstr ""
"Your code is incomplete. It contains blanks that you have to replace with"
" code."

#: content/error-messages.txt:6
#, fuzzy
msgid "No Indentation"
msgstr ""
"You used too few spaces in line {line_number}. You used {leading_spaces} "
"spaces, which is not enough. Start every new block with {indent_size} "
"spaces more than the line before."

#: content/error-messages.txt:7
#, fuzzy
msgid "Unexpected Indentation"
msgstr ""
"You used too many spaces in line {line_number}. You used {leading_spaces}"
" spaces, which is too much. Start every new block with {indent_size} "
"spaces more than the line before."

#: content/error-messages.txt:8
#, fuzzy
msgid "Parse"
msgstr ""
"The code you entered is not valid Hedy code. There is a mistake on line "
"{location[0]}, at position {location[1]}. You typed {character_found}, "
"but that is not allowed."

#: content/error-messages.txt:9
#, fuzzy
msgid "Unquoted Text"
msgstr ""
"Be careful. If you ask or print something, the text should start and "
"finish with a quotation mark. You forgot one somewhere."

#: content/error-messages.txt:10
#, fuzzy
msgid "Unquoted Assignment"
msgstr ""
"From this level, you need to place texts to the right of the `is` between"
" quotes. You forgot that for the text {text}."

#: content/error-messages.txt:11
#, fuzzy
msgid "Unquoted Equality Check"
msgstr ""
"If you want to check if a variable is equal to multiple words, the words "
"should be surrounded by quotation marks!"

#: content/error-messages.txt:12
#, fuzzy
msgid "Var Undefined"
msgstr ""
"You tried to use the variable {name}, but you didn't set it. It is also "
"possible that you were trying to use the word {name} but forgot quotation"
" marks."

#: content/error-messages.txt:13
#, fuzzy
msgid "Cyclic Var Definition"
msgstr ""
"The name {variable} needs to be set before you can use it on the right-"
"hand side of the is command."

#: content/error-messages.txt:14
#, fuzzy
msgid "Lonely Echo"
msgstr ""
"You used an echo before an ask, or an echo without an ask. First ask for "
"input, then echo."

#: content/error-messages.txt:15
#, fuzzy
msgid "Too Big"
msgstr ""
"Wow! Your program has an impressive {lines_of_code} lines of code! But we"
" can only process {max_lines} lines in this level. Make your program "
"smaller and try again."

#: content/error-messages.txt:16
#, fuzzy
msgid "Invalid Argument Type"
msgstr ""
"You cannot use {command} with {invalid_argument} because it is "
"{invalid_type}. Try changing {invalid_argument} to {allowed_types}."

#: content/error-messages.txt:17
#, fuzzy
msgid "Invalid Argument"
msgstr ""
"You cannot use the command {command} with {invalid_argument}. Try "
"changing {invalid_argument} to {allowed_types}."

#: content/error-messages.txt:18
#, fuzzy
msgid "Invalid Type Combination"
msgstr ""
"You cannot use {invalid_argument} and {invalid_argument_2} with {command}"
" because one is {invalid_type} and the other is {invalid_type_2}. Try "
"changing {invalid_argument} to {invalid_type_2} or {invalid_argument_2} "
"to {invalid_type}."

#: content/error-messages.txt:19
#, fuzzy
msgid "Unsupported Float"
msgstr ""
"Non-integer numbers are not supported yet but they will be in a few "
"levels. For now change {value} to an integer."

#: content/error-messages.txt:20
#, fuzzy
msgid "Locked Language Feature"
msgstr ""
"You are using {concept}! That is awesome, but {concept} is not unlocked "
"yet! It will be unlocked in a later level."

#: content/error-messages.txt:21
#, fuzzy
msgid "Missing Command"
msgstr "It looks like you forgot to use a command on line {line_number}."

#: content/error-messages.txt:22
#, fuzzy
msgid "Missing Inner Command"
msgstr ""
"It looks like you forgot to use a command with the {command} statement "
"you used on line {line_number}."

#: content/error-messages.txt:23
#, fuzzy
msgid "Incomplete Repeat"
msgstr ""
"It looks like you forgot to use {command} with the repeat command you "
"used on line {line_number}."

#: content/error-messages.txt:24
#, fuzzy
msgid "Unsupported String Value"
msgstr "Text values cannot contain {invalid_value}."

#: content/error-messages.txt:25
#, fuzzy
msgid "ask_needs_var"
msgstr ""
"Starting in level 2, ask needs to be used with a variable. Example: name "
"is ask What are you called?"

#: content/error-messages.txt:26
#, fuzzy
msgid "echo_out"
msgstr ""
"Starting in level 2 echo is no longer needed. You can repeat an answer "
"with ask and print now. Example: name is ask What are you called? "
"printhello name"

#: content/error-messages.txt:27
#, fuzzy
msgid "space"
msgstr "a space"

#: content/error-messages.txt:28
#, fuzzy
msgid "comma"
msgstr "a comma"

#: content/error-messages.txt:29
#, fuzzy
msgid "question mark"
msgstr "a question mark"

#: content/error-messages.txt:30
#, fuzzy
msgid "newline"
msgstr "a new line"

#: content/error-messages.txt:31
#, fuzzy
msgid "period"
msgstr "a period"

#: content/error-messages.txt:32
#, fuzzy
msgid "exclamation mark"
msgstr "an exclamation mark"

#: content/error-messages.txt:33
#, fuzzy
msgid "dash"
msgstr "a dash"

#: content/error-messages.txt:34
#, fuzzy
msgid "star"
msgstr "a star"

#: content/error-messages.txt:35
#, fuzzy
msgid "single quotes"
msgstr "a single quote"

#: content/error-messages.txt:36
#, fuzzy
msgid "double quotes"
msgstr "double quotes"

#: content/error-messages.txt:37
#, fuzzy
msgid "slash"
msgstr "a slash"

#: content/error-messages.txt:38
#, fuzzy
msgid "string"
msgstr "text"

#: content/error-messages.txt:39
#, fuzzy
msgid "nested blocks"
msgstr "a block in a block"

#: content/error-messages.txt:40
#, fuzzy
msgid "or"
msgstr "or"

#: content/error-messages.txt:41
#, fuzzy
msgid "number"
msgstr "a number"

#: content/error-messages.txt:42
#, fuzzy
msgid "integer"
msgstr "a number"

#: content/error-messages.txt:43
#, fuzzy
msgid "float"
msgstr "a number"

#: content/error-messages.txt:44
#, fuzzy
msgid "list"
msgstr "a list"

#: content/error-messages.txt:45
#, fuzzy
msgid "input"
msgstr "input from ask"

#: templates/achievements.html:5
msgid "general"
msgstr "Üldine"

#: templates/achievements.html:9
#, fuzzy
msgid "programs_created"
msgstr "Programs created"

#: templates/achievements.html:10
#, fuzzy
msgid "programs_saved"
msgstr "Programs saved"

#: templates/achievements.html:11
#, fuzzy
msgid "programs_submitted"
msgstr "Programs submitted"

#: templates/achievements.html:13 templates/achievements.html:26
#: templates/public-page.html:18
msgid "teacher"
msgstr "Õpetaja"

#: templates/achievements.html:16 templates/achievements.html:54
msgid "hidden"
msgstr "Peidetud"

#: templates/achievements.html:23
msgid "hedy_achievements"
msgstr "Hedy saavutused"

#: templates/achievements.html:37 templates/achievements.html:51
#: templates/landing-page.html:89 templates/layout.html:92
#: templates/public-page.html:71
msgid "achievements_logo_alt"
msgstr "Saavutuste logo"

#: templates/achievements.html:38
#, fuzzy
msgid "achievements_check_icon_alt"
msgstr "You've earned an achievement!"

#: templates/cheatsheet.html:14
#, fuzzy
msgid "cheatsheet_title"
msgstr "Cheatsheet"

#: templates/cheatsheet.html:15 templates/incl-menubar.html:4
#, fuzzy
msgid "hedy_logo_alt"
msgstr "Hedy logo"

#: templates/class-logs.html:10 templates/class-stats.html:22
#: templates/create-accounts.html:41 templates/customize-class.html:166
#, fuzzy
msgid "back_to_class"
msgstr "Go back to class"

#: templates/class-overview.html:14 templates/for-teachers.html:34
#: templates/for-teachers.html:41
#, fuzzy
msgid "class_name_prompt"
msgstr "Please enter the name of the class"

#: templates/class-overview.html:20 templates/class-overview.html:70
#: templates/create-accounts.html:16 templates/highscores.html:37
#: templates/login.html:10 templates/profile.html:89 templates/recover.html:9
#: templates/signup.html:10
#, fuzzy
msgid "username"
msgstr "Username"

#: templates/class-overview.html:21
#, fuzzy
msgid "last_login"
msgstr "Last login"

#: templates/class-overview.html:22
#, fuzzy
msgid "highest_level_reached"
msgstr "Highest level reached"

#: templates/class-overview.html:23
#, fuzzy
msgid "number_programs"
msgstr "Number of programs"

#: templates/class-overview.html:24
#, fuzzy
msgid "programs"
msgstr "Programs"

#: templates/class-overview.html:25 templates/create-accounts.html:17
#: templates/login.html:14 templates/reset.html:9 templates/signup.html:18
#, fuzzy
msgid "password"
msgstr "Password"

#: templates/class-overview.html:26 templates/class-overview.html:73
#: templates/customize-adventure.html:69 templates/for-teachers.html:25
#: templates/for-teachers.html:54
#, fuzzy
msgid "remove"
msgstr "Remove"

#: templates/class-overview.html:36
#, fuzzy
msgid "page"
msgstr "page"

#: templates/class-overview.html:37
#, fuzzy
msgid "enter_password"
msgstr "Enter a new password for"

#: templates/class-overview.html:37
#, fuzzy
msgid "password_change_prompt"
msgstr "Are you sure you want to change this password?"

#: templates/class-overview.html:38
#, fuzzy
msgid "remove_student_prompt"
msgstr "Are you sure you want to remove the student from the class?"

#: templates/class-overview.html:46
#, fuzzy
msgid "add_students"
msgstr "students"

#: templates/class-overview.html:47 templates/customize-class.html:5
#, fuzzy
msgid "customize_class"
msgstr "Customize class"

#: templates/class-overview.html:48
#, fuzzy
msgid "class_stats"
msgstr "Class statistics"

#: templates/class-overview.html:49
#, fuzzy
msgid "class_logs"
msgstr "Last login"

#: templates/class-overview.html:52 templates/customize-adventure.html:74
msgid "back_to_teachers_page"
msgstr "Tagasi õpetajate lehele"

#: templates/class-overview.html:56
#, fuzzy
msgid "add_students_options"
msgstr "Create student accounts"

#: templates/class-overview.html:58
#, fuzzy
msgid "copy_link_success"
msgstr "Copy link to share"

#: templates/class-overview.html:58
#, fuzzy
msgid "copy_join_link"
msgstr "Please copy and paste this link into a new tab:"

#: templates/class-overview.html:59
#, fuzzy
msgid "invite_prompt"
msgstr "Enter a username"

#: templates/class-overview.html:59
#, fuzzy
msgid "invite_by_username"
msgstr "All usernames need to be unique."

#: templates/class-overview.html:60 templates/create-accounts.html:45
#, fuzzy
msgid "create_accounts"
msgstr "Create multiple accounts"

#: templates/class-overview.html:65
#, fuzzy
msgid "pending_invites"
msgstr "Pending invites"

#: templates/class-overview.html:71
#, fuzzy
msgid "invite_date"
msgstr "Invite date"

#: templates/class-overview.html:72
#, fuzzy
msgid "expiration_date"
msgstr "Expiration date"

#: templates/class-overview.html:82 templates/profile.html:16
#, fuzzy
msgid "delete_invite_prompt"
msgstr "Are you sure you want to remove this class invitation?"

#: templates/class-prejoin.html:7
#, fuzzy
msgid "class_already_joined"
msgstr "You are already a student of class"

#: templates/class-prejoin.html:9 templates/error-page.html:6
#, fuzzy
msgid "error_logo_alt"
msgstr "Error logo"

#: templates/class-prejoin.html:11
#, fuzzy
msgid "goto_profile"
msgstr "Go to my profile"

#: templates/class-prejoin.html:15 templates/profile.html:13
#, fuzzy
msgid "prompt_join_class"
msgstr "Do you want to join this class?"

#: templates/class-prejoin.html:17 website/teacher.py:232
#, fuzzy
msgid "join_prompt"
msgstr "You need to have an account to join a class. Would you like to login now?"

#: templates/class-prejoin.html:17 templates/profile.html:15
#, fuzzy
msgid "join_class"
msgstr "Join class"

#: templates/code-page.html:8 templates/for-teachers.html:9
#, fuzzy
msgid "next_step_tutorial"
msgstr "Next step >>>"

#: templates/code-page.html:34 templates/code-page.html:44
#: templates/customize-class.html:28 templates/customize-class.html:64
#: templates/customize-class.html:71 templates/customize-class.html:95
#: templates/level-page.html:6 templates/level-page.html:11
#: templates/quiz.html:8 templates/view-program-page.html:12
#: templates/view-program-page.html:28
#, fuzzy
msgid "level_title"
msgstr "Level"

#: templates/create-accounts.html:5
#, fuzzy
msgid "create_multiple_accounts"
msgstr "Create multiple accounts"

#: templates/create-accounts.html:7
#, fuzzy
msgid "accounts_intro"
msgstr ""
"On this page you can create accounts for multiple students at the same "
"time. It's also possible to directly add them to one of your classes. By "
"pressing the green + on the bottom right of the page you can add extra "
"rows. You can delete a row by pressing the corresponding red cross. Make "
"sure no rows are empty when you press \"Create accounts\". Please keep in"
" mind that every username needs to be unique and the password needs to be"
" <b>at least</b> 6 characters."

#: templates/create-accounts.html:10
#, fuzzy
msgid "create_accounts_prompt"
msgstr "Are you sure you want to create these accounts?"

#: templates/create-accounts.html:25
#, fuzzy
msgid "download_login_credentials"
msgstr "Do you want to download the login credentials after the accounts creation?"

#: templates/create-accounts.html:29 templates/layout.html:22
#: templates/signup.html:82
#, fuzzy
msgid "yes"
msgstr "Yes"

#: templates/create-accounts.html:33 templates/layout.html:23
#: templates/signup.html:86
#, fuzzy
msgid "no"
msgstr "No"

#: templates/create-accounts.html:44 templates/programs.html:23
msgid "reset_view"
msgstr "Lähtesta"

#: templates/customize-adventure.html:5
#, fuzzy
msgid "customize_adventure"
msgstr "Customize adventure"

#: templates/customize-adventure.html:7
#, fuzzy
msgid "update_adventure_prompt"
msgstr "Are you sure you want to update this adventure?"

#: templates/customize-adventure.html:10
msgid "general_settings"
msgstr "Üldised seaded"

#: templates/customize-adventure.html:12 templates/for-teachers.html:20
#: templates/for-teachers.html:49
#, fuzzy
msgid "name"
msgstr "Name"

#: templates/customize-adventure.html:16 templates/customize-adventure.html:18
#: templates/explore.html:28 templates/explore.html:57
#: templates/explore.html:86 templates/for-teachers.html:50
#: templates/programs.html:12 templates/programs.html:37
#: templates/programs.html:45
#, fuzzy
msgid "level"
msgstr "Level"

#: templates/customize-adventure.html:25
#, fuzzy
msgid "adventure_exp_1"
msgstr ""
"Type your adventure of choice on the right-hand side. After creating your"
" adventure you can include it in one of your classes under "
"\"customizations\". If you want to include a command in your adventure "
"please use code anchors like this:"

#: templates/customize-adventure.html:31
#, fuzzy
msgid "adventure_exp_2"
msgstr ""
"If you want to show actual code snippets, for example to give student a "
"template or example of the code. Please use pre anchors like this:"

#: templates/customize-adventure.html:33 templates/customize-adventure.html:36
#, fuzzy
msgid "hello_world"
msgstr "Hello world!"

#: templates/customize-adventure.html:39
#, fuzzy
msgid "adventure_exp_3"
msgstr ""
"You can use the \"preview\" button to view a styled version of your "
"adventure. To view the adventure on a dedicated page, select \"view\" "
"from the teachers page."

#: templates/customize-adventure.html:43 templates/customize-class.html:28
#: templates/customize-class.html:94 templates/explore.html:22
#: templates/programs.html:18 templates/programs.html:38
#: templates/view-adventure.html:6
#, fuzzy
msgid "adventure"
msgstr "Adventure"

#: templates/customize-adventure.html:44
#, fuzzy
msgid "template_code"
msgstr ""
"This is the explanation of my adventure!\n"
"\n"
"This way I can show a command: <code>print</code>\n"
"\n"
"But sometimes I might want to show a piece of code, like this:\n"
"<pre>\n"
"ask What's your name?\n"
"echo so your name is \n"
"</pre>"

#: templates/customize-adventure.html:47
#, fuzzy
msgid "adventure_terms"
msgstr "I agree that my adventure might be made publicly available on Hedy."

#: templates/customize-adventure.html:51
#, fuzzy
msgid "directly_add_adventure_to_classes"
msgstr "Do you want to add this adventure directly to one of your classes?"

#: templates/customize-adventure.html:67
#, fuzzy
msgid "preview"
msgstr "Preview"

#: templates/customize-adventure.html:68 templates/customize-class.html:161
#, fuzzy
msgid "save"
msgstr "Save"

#: templates/customize-adventure.html:69 templates/for-teachers.html:65
#, fuzzy
msgid "delete_adventure_prompt"
msgstr "Are you sure you want to remove this adventure?"

#: templates/customize-class.html:7
#, fuzzy
msgid "customize_class_exp_1"
msgstr ""
"Hi! On this page you can customize your class. By selecting levels and "
"adventures you can choose what your student can see. You can also add "
"your own created adventures to levels. All levels and default adventures "
"will be selected by default. <b>Notice:</b> Not every adventure is "
"available for every level! Settings up your customizations goes as "
"follows:"

#: templates/customize-class.html:10
#, fuzzy
msgid "customize_class_step_1"
msgstr "Select levels for your class by pressing the \"level buttons\""

#: templates/customize-class.html:11
#, fuzzy
msgid "customize_class_step_2"
msgstr ""
"\"Checkboxes\" will appear for the adventures available for the chosen "
"levels"

#: templates/customize-class.html:12
#, fuzzy
msgid "customize_class_step_3"
msgstr "Select the adventures you want to make available"

#: templates/customize-class.html:13
#, fuzzy
msgid "customize_class_step_4"
msgstr "Click the name of an adventure to (de)select for all levels"

#: templates/customize-class.html:14
#, fuzzy
msgid "customize_class_step_5"
msgstr "Add personal adventures"

#: templates/customize-class.html:15
#, fuzzy
msgid "customize_class_step_6"
msgstr "Selecting an opening date for each level (you can also leave it empty)"

#: templates/customize-class.html:16
#, fuzzy
msgid "customize_class_step_7"
msgstr "Selection other settings"

#: templates/customize-class.html:17
#, fuzzy
msgid "customize_class_step_8"
msgstr "Choose \"Save\" -> You're done!"

#: templates/customize-class.html:20
#, fuzzy
msgid "customize_class_exp_2"
msgstr ""
"You can always change these settings later on. For example, you can make "
"specific adventures or levels available while teaching a class. This way "
"it's easy for you to determine which level and adventures your students "
"will be working on. If you want to make everything available for your "
"class it is easiest to remove the customization all together."

#: templates/customize-class.html:23
#, fuzzy
msgid "select_adventures"
msgstr "Select adventures"

#: templates/customize-class.html:59
#, fuzzy
msgid "opening_dates"
msgstr "Opening dates"

#: templates/customize-class.html:65
#, fuzzy
msgid "opening_date"
msgstr "Opening date"

#: templates/customize-class.html:75 templates/customize-class.html:77
#, fuzzy
msgid "directly_available"
msgstr "Directly open"

#: templates/customize-class.html:89
#, fuzzy
msgid "select_own_adventures"
msgstr "Select own adventures"

#: templates/customize-class.html:96 templates/customize-class.html:120
#: templates/profile.html:50 templates/profile.html:125
#: templates/profile.html:134 templates/signup.html:40 templates/signup.html:62
#: templates/signup.html:71
#, fuzzy
msgid "select"
msgstr "Select"

#: templates/customize-class.html:114
#, fuzzy
msgid "other_settings"
msgstr "Other settings"

#: templates/customize-class.html:119
#, fuzzy
msgid "option"
msgstr "Option"

#: templates/customize-class.html:125
#, fuzzy
msgid "mandatory_mode"
msgstr "Mandatory developer's mode"

#: templates/customize-class.html:131
#, fuzzy
msgid "hide_cheatsheet"
msgstr "Hide cheatsheet"

#: templates/customize-class.html:137
#, fuzzy
msgid "hide_keyword_switcher"
msgstr "Hide keyword switcher"

#: templates/customize-class.html:143
#, fuzzy
msgid "hide_quiz"
msgstr "Hide quiz"

#: templates/customize-class.html:149
#, fuzzy
msgid "hide_parsons"
msgstr "Hide parsons"

#: templates/customize-class.html:160
msgid "reset_adventure_prompt"
msgstr "Oled sa kindel, et sa tahad valitud seiklused lähtestada?"

#: templates/customize-class.html:160
msgid "reset_adventures"
msgstr "Lähtesta valitud seiklused"

#: templates/customize-class.html:164
#, fuzzy
msgid "remove_customizations_prompt"
msgstr "Are you sure you want to remove this class's customizations?"

#: templates/customize-class.html:165
#, fuzzy
msgid "remove_customization"
msgstr "Remove customization"

#: templates/customize-class.html:182
#, fuzzy
msgid "unsaved_class_changes"
msgstr "There are unsaved changes, are you sure you want to leave this page?"

#: templates/error-page.html:12
#, fuzzy
msgid "go_back_to_main"
msgstr "Go back to main page"

#: templates/explore.html:12 templates/landing-page.html:33
#, fuzzy
msgid "explore_programs"
msgstr "Explore programs"

#: templates/explore.html:15
#, fuzzy
msgid "explore_explanation"
msgstr ""
"On this page you can look through programs created by other Hedy users. "
"You can filter on both a Hedy level and adventure. Click on \"View "
"program\" to open a program and run it. Programs with a red header "
"contain a mistake. You can still open the program, but running it will "
"result in an error. You can of course try to fix it! If the creator has a"
" public profile you can click their username to visit their profile. "
"There you will find all their shared programs and much more!"

#: templates/explore.html:34
#, fuzzy
msgid "language"
msgstr "Language"

#: templates/explore.html:41 templates/programs.html:24
#, fuzzy
msgid "search_button"
msgstr "Search"

#: templates/explore.html:48
#, fuzzy
msgid "hedy_choice_title"
msgstr "Hedy's Choice"

#: templates/explore.html:60 templates/explore.html:89
#, fuzzy
msgid "creator"
msgstr "Creator"

#: templates/explore.html:66 templates/explore.html:95
#, fuzzy
msgid "view_program"
msgstr "View program"

#: templates/explore.html:67 templates/explore.html:96
msgid "report_program"
msgstr ""

#: templates/for-teachers.html:15 templates/profile.html:71
#: templates/profile.html:73
#, fuzzy
msgid "my_classes"
msgstr "My classes"

#: templates/for-teachers.html:22
#, fuzzy
msgid "students"
msgstr "students"

#: templates/for-teachers.html:23 templates/for-teachers.html:52
#, fuzzy
msgid "view"
msgstr "View"

#: templates/for-teachers.html:24
#, fuzzy
msgid "duplicate"
msgstr "Duplicate"

#: templates/for-teachers.html:35
#, fuzzy
msgid "delete_class_prompt"
msgstr "Are you sure you want to delete the class?"

#: templates/for-teachers.html:41
#, fuzzy
msgid "create_class"
msgstr "Create a new class"

#: templates/for-teachers.html:44
#, fuzzy
msgid "my_adventures"
msgstr "My adventures"

#: templates/for-teachers.html:51
#, fuzzy
msgid "last_update"
msgstr "Last update"

#: templates/for-teachers.html:53
#, fuzzy
msgid "edit"
msgstr "Edit"

#: templates/for-teachers.html:71
#, fuzzy
msgid "adventure_prompt"
msgstr "Please enter the name of the adventure"

#: templates/for-teachers.html:71 website/teacher.py:603
#, fuzzy
msgid "create_adventure"
msgstr "Create adventure"

#: templates/for-teachers.html:129
msgid "teacher_welcome"
msgstr ""
"Tere tulemast Hedy juurde! Sul on nüüd õpetaja konto. See annab sulle "
"võimaluse klasse luua ja õpilasi ühinema kutsuda."

#: templates/highscores.html:5 templates/incl-menubar.html:23
#, fuzzy
msgid "highscores"
msgstr "Score"

#: templates/highscores.html:8
#, fuzzy
msgid "highscore_explanation"
msgstr ""
"On this page you can look through programs created by other Hedy users. "
"You can filter on both a Hedy level and adventure. Click on \"View "
"program\" to open a program and run it. Programs with a red header "
"contain a mistake. You can still open the program, but running it will "
"result in an error. You can of course try to fix it! If the creator has a"
" public profile you can click their username to visit their profile. "
"There you will find all their shared programs and much more!"

#: templates/highscores.html:14
#, fuzzy
msgid "highscore_no_public_profile"
msgstr ""
"You don't have a public profile and are therefore not listed on the "
"highscores. Do you wish to create one?"

#: templates/highscores.html:17
#, fuzzy
msgid "create_public_profile"
msgstr "Create public profile"

#: templates/highscores.html:23
#, fuzzy
msgid "whole_world"
msgstr "The world"

#: templates/highscores.html:28
#, fuzzy
msgid "your_class"
msgstr "My classes"

#: templates/highscores.html:38 templates/landing-page.html:52
#: templates/public-page.html:35
msgid "achievements"
msgstr "saavutused"

#: templates/highscores.html:39
#, fuzzy
msgid "country_title"
msgstr "Please select a valid country."

#: templates/highscores.html:40 templates/landing-page.html:88
#: templates/public-page.html:70
#, fuzzy
msgid "last_achievement"
msgstr "Last earned achievement"

#: templates/highscores.html:49 templates/programs.html:51
#, fuzzy
msgid "ago"
msgstr "{timestamp} ago"

#: templates/incl-adventure-tabs.html:14
#, fuzzy
msgid "parsons_title"
msgstr "Dragging"

#: templates/incl-adventure-tabs.html:25
#, fuzzy
msgid "quiz_tab"
msgstr "End quiz"

#: templates/incl-adventure-tabs.html:29
#, fuzzy
msgid "specific_adventure_mode"
msgstr ""
"You're currently in adventure '{adventure}', click on 'Hedy' to view all "
"adventures."

#: templates/incl-adventure-tabs.html:44 templates/incl-adventure-tabs.html:57
msgid "example_code_header"
msgstr "Example Hedy Code"

#: templates/incl-editor-and-output.html:109
#, fuzzy
msgid "variables"
msgstr "Variables"

#: templates/incl-editor-and-output.html:125
#, fuzzy
msgid "enter_text"
msgstr "Enter your answer here..."

#: templates/incl-editor-and-output.html:126
#, fuzzy
msgid "enter"
msgstr "Enter"

#: templates/incl-editor-and-output.html:136
#, fuzzy
msgid "already_program_running"
msgstr "There is already a program running, finish that one first."

#: templates/incl-editor-and-output.html:136
#, fuzzy
msgid "run_code_button"
msgstr "Run code"

#: templates/incl-editor-and-output.html:137
#, fuzzy
msgid "stop_code_button"
msgstr "Stop program"

#: templates/incl-editor-and-output.html:148
#, fuzzy
msgid "next_exercise"
msgstr "Next exercise"

#: templates/incl-editor-and-output.html:150
#, fuzzy
msgid "edit_code_button"
msgstr "Edit code"

#: templates/incl-editor-and-output.html:152
#, fuzzy
msgid "repair_program_logo_alt"
msgstr "Repair program icon"

#: templates/incl-editor-and-output.html:155 templates/programs.html:67
#: templates/programs.html:71
#, fuzzy
msgid "delete_confirm"
msgstr "Are you sure you want to delete the program?"

#: templates/incl-editor-and-output.html:155 templates/programs.html:67
#: templates/programs.html:71
#, fuzzy
msgid "delete"
msgstr "Delete"

#: templates/incl-editor-and-output.html:159
#, fuzzy
msgid "read_code_label"
msgstr "Read aloud"

#: templates/incl-editor-and-output.html:169
#: templates/incl-editor-and-output.html:178
#, fuzzy
msgid "regress_button"
msgstr "Go back to level {level}"

#: templates/incl-editor-and-output.html:172
#: templates/incl-editor-and-output.html:181 templates/quiz.html:153
#, fuzzy
msgid "advance_button"
msgstr "Go to level {level}"

#: templates/incl-editor-and-output.html:195
#, fuzzy
msgid "developers_mode"
msgstr "Programmer's mode"

#: templates/incl-menubar.html:5
#, fuzzy
msgid "nav_start"
msgstr "Home"

#: templates/incl-menubar.html:6
#, fuzzy
msgid "nav_hedy"
msgstr "Hedy"

#: templates/incl-menubar.html:7
#, fuzzy
msgid "nav_explore"
msgstr "Explore"

#: templates/incl-menubar.html:8
#, fuzzy
msgid "nav_learn_more"
msgstr "Learn more"

#: templates/incl-menubar.html:13 templates/public-page.html:76
#, fuzzy
msgid "program_header"
msgstr "My programs"

#: templates/incl-menubar.html:24
#, fuzzy
msgid "my_achievements"
msgstr "My achievements"

#: templates/incl-menubar.html:25
#, fuzzy
msgid "my_account"
msgstr "My account"

#: templates/incl-menubar.html:27
msgid "for_teachers"
msgstr "Õpetajatele"

#: templates/incl-menubar.html:29
#, fuzzy
msgid "logout"
msgstr "Log out"

#: templates/incl-menubar.html:34 templates/login.html:17
#: templates/signup.html:146
#, fuzzy
msgid "login"
msgstr "Log in"

#: templates/incl-menubar.html:46
#, fuzzy
msgid "search"
msgstr "Search..."

#: templates/incl-menubar.html:51
#, fuzzy
msgid "keyword_support"
msgstr "Translated keywords"

#: templates/incl-menubar.html:59
#, fuzzy
msgid "non_keyword_support"
msgstr "Translated content"

#: templates/landing-page.html:6
#, fuzzy
msgid "welcome"
msgstr "Welcome"

#: templates/landing-page.html:6
#, fuzzy
msgid "welcome_back"
msgstr "Welcome back"

#: templates/landing-page.html:11
msgid "teacher_tutorial_logo_alt"
msgstr "Õpetajate juhendi ikoon"

#: templates/landing-page.html:13
msgid "start_teacher_tutorial"
msgstr "Alusta õpetajate juhendi läbi käimist"

#: templates/landing-page.html:18
#, fuzzy
msgid "hedy_tutorial_logo_alt"
msgstr "Start hedy tutorial"

#: templates/landing-page.html:20
#, fuzzy
msgid "start_hedy_tutorial"
msgstr "Start hedy tutorial"

#: templates/landing-page.html:25
#, fuzzy
msgid "start_programming_logo_alt"
msgstr "Start programming"

#: templates/landing-page.html:27
#, fuzzy
msgid "start_programming"
msgstr "Start programming"

#: templates/landing-page.html:31
#, fuzzy
msgid "explore_programs_logo_alt"
msgstr "Explore programs"

#: templates/landing-page.html:39
#, fuzzy
msgid "your_account"
msgstr "Your profile"

#: templates/landing-page.html:43 templates/landing-page.html:45
#: templates/profile.html:36 templates/public-page.html:7
#: templates/public-page.html:9
#, fuzzy
msgid "profile_logo_alt"
msgstr "Profile updated."

#: templates/landing-page.html:59
#, fuzzy
msgid "no_public_profile"
msgstr "You don't have a public profile text yet..."

#: templates/landing-page.html:66 templates/landing-page.html:68
#: templates/public-page.html:47 templates/public-page.html:49
#, fuzzy
msgid "amount_created"
msgstr "programs created"

#: templates/landing-page.html:72 templates/landing-page.html:74
#: templates/public-page.html:53 templates/public-page.html:55
#, fuzzy
msgid "amount_saved"
msgstr "programs saved"

#: templates/landing-page.html:78 templates/landing-page.html:80
#: templates/public-page.html:59 templates/public-page.html:61
#, fuzzy
msgid "amount_submitted"
msgstr "programs submitted"

#: templates/landing-page.html:95
#, fuzzy
msgid "your_last_program"
msgstr "Your last saved program"

#: templates/layout.html:31
#, fuzzy
msgid "ok"
msgstr "OK"

#: templates/layout.html:32
#, fuzzy
msgid "cancel"
msgstr "Cancel"

#: templates/layout.html:45 templates/programs.html:66
#: templates/programs.html:74
#, fuzzy
msgid "copy_link_to_share"
msgstr "Copy link to share"

#: templates/layout.html:91
#, fuzzy
msgid "achievement_earned"
msgstr "You've earned an achievement!"

#: templates/learn-more.html:7
#, fuzzy
msgid "mailing_title"
msgstr "Subscribe to the Hedy newsletter"

#: templates/learn-more.html:9 templates/profile.html:92
#: templates/recover.html:9 templates/signup.html:14
#, fuzzy
msgid "email"
msgstr "Email"

#: templates/learn-more.html:13
#, fuzzy
msgid "surname"
msgstr "First Name"

#: templates/learn-more.html:17
#, fuzzy
msgid "lastname"
msgstr "Last Name"

#: templates/learn-more.html:21 templates/profile.html:132
#: templates/signup.html:69
#, fuzzy
msgid "country"
msgstr "Country"

#: templates/learn-more.html:30
#, fuzzy
msgid "subscribe"
msgstr "Subscribe"

#: templates/learn-more.html:31
#, fuzzy
msgid "required_field"
msgstr "Fields marked with an * are required"

#: templates/learn-more.html:33
#, fuzzy
msgid "previous_campaigns"
msgstr "View previous campaigns"

#: templates/level-page.html:8
#, fuzzy
msgid "step_title"
msgstr "Assignment"

#: templates/level-page.html:12
#, fuzzy
msgid "save_code_button"
msgstr "Save code"

#: templates/level-page.html:13
#, fuzzy
msgid "share_code_button"
msgstr "Save & share code"

#: templates/level-page.html:30
#, fuzzy
msgid "try_button"
msgstr "Try"

#: templates/level-page.html:44
#, fuzzy
msgid "commands"
msgstr "Commands"

#: templates/level-page.html:49
#, fuzzy
msgid "english"
msgstr "English"

#: templates/login.html:8
#, fuzzy
msgid "login_long"
msgstr "Log in to your account"

#: templates/login.html:21 website/auth.py:300
#, fuzzy
msgid "no_account"
msgstr "No account?"

#: templates/login.html:23 templates/signup.html:7 templates/signup.html:140
#, fuzzy
msgid "create_account"
msgstr "Create account"

#: templates/login.html:28
#, fuzzy
msgid "forgot_password"
msgstr "Forgot your password?"

#: templates/main-page.html:8
#, fuzzy
msgid "main_title"
msgstr "Hedy"

#: templates/main-page.html:9
#, fuzzy
msgid "main_subtitle"
msgstr "A gradual programming language"

#: templates/main-page.html:12
#, fuzzy
msgid "try_it"
msgstr "Try it"

#: templates/parsons.html:6 templates/parsons.html:8
#, fuzzy
msgid "exercise"
msgstr "Exercise"

#: templates/parsons.html:27
#, fuzzy
msgid "what_should_my_code_do"
msgstr "What should my code do?"

#: templates/profile.html:4
#, fuzzy
msgid "account_overview"
msgstr "Account overview"

#: templates/profile.html:7 templates/profile.html:9
#, fuzzy
msgid "my_messages"
msgstr "My messages"

#: templates/profile.html:12
#, fuzzy
msgid "invite_message"
msgstr "You have received an invitation to join class"

#: templates/profile.html:13
#, fuzzy
msgid "sent_by"
msgstr "This invitation is sent by"

#: templates/profile.html:16
#, fuzzy
msgid "delete_invite"
msgstr "Delete invitation"

#: templates/profile.html:22 templates/profile.html:24
#, fuzzy
msgid "public_profile"
msgstr "Public profile"

#: templates/profile.html:26
#, fuzzy
msgid "visit_own_public_profile"
msgstr "You don't have a public profile text yet..."

#: templates/profile.html:30
#, fuzzy
msgid "profile_picture"
msgstr "Profile picture"

#: templates/profile.html:43
#, fuzzy
msgid "personal_text"
msgstr "Personal text"

#: templates/profile.html:44
#, fuzzy
msgid "your_personal_text"
msgstr "Your personal text..."

#: templates/profile.html:48
#, fuzzy
msgid "favourite_program"
msgstr "Favourite program"

#: templates/profile.html:59
#, fuzzy
msgid "public_profile_info"
msgstr ""
"By selecting this box I make my profile visible for everyone. Be careful "
"not to share personal information like your name or home address, because"
" everyone will be able to see it!"

#: templates/profile.html:62
#, fuzzy
msgid "update_public"
msgstr "Update public profile"

#: templates/profile.html:64 templates/profile.html:144
#, fuzzy
msgid "are_you_sure"
msgstr "Are you sure? You cannot revert this action."

#: templates/profile.html:64
#, fuzzy
msgid "delete_public"
msgstr "Delete public profile"

#: templates/profile.html:78
#, fuzzy
msgid "self_removal_prompt"
msgstr "Are you sure you want to leave this class?"

#: templates/profile.html:78
#, fuzzy
msgid "leave_class"
msgstr "Leave class"

#: templates/profile.html:84 templates/profile.html:87
#, fuzzy
msgid "settings"
msgstr "My personal settings"

#: templates/profile.html:95 templates/signup.html:56
#, fuzzy
msgid "birth_year"
msgstr "Birth year"

#: templates/profile.html:99 templates/signup.html:38
#, fuzzy
msgid "preferred_language"
msgstr "Preferred language"

#: templates/profile.html:109 templates/signup.html:48
#, fuzzy
msgid "preferred_keyword_language"
msgstr "Preferred keyword language"

#: templates/profile.html:123 templates/signup.html:60
#, fuzzy
msgid "gender"
msgstr "Gender"

#: templates/profile.html:126 templates/signup.html:63
#, fuzzy
msgid "female"
msgstr "Female"

#: templates/profile.html:127 templates/signup.html:64
#, fuzzy
msgid "male"
msgstr "Male"

#: templates/profile.html:128 templates/signup.html:65
#, fuzzy
msgid "other"
msgstr "Other"

#: templates/profile.html:141
#, fuzzy
msgid "update_profile"
msgstr "Update profile"

#: templates/profile.html:144
#, fuzzy
msgid "destroy_profile"
msgstr "Delete profile"

#: templates/profile.html:146 templates/profile.html:149
#: templates/profile.html:162
#, fuzzy
msgid "change_password"
msgstr "Change password"

#: templates/profile.html:151 templates/profile.html:155
#, fuzzy
msgid "new_password"
msgstr "New password"

#: templates/profile.html:159
#, fuzzy
msgid "repeat_new_password"
msgstr "Repeat new password"

#: templates/programs.html:7
#, fuzzy
msgid "recent"
msgstr "My recent programs"

#: templates/programs.html:31 templates/view-program-page.html:7
#, fuzzy
msgid "submitted_header"
msgstr "This is a submitted program and can't be altered."

#: templates/programs.html:36
#, fuzzy
msgid "title"
msgstr "Title"

#: templates/programs.html:39 templates/view-program-page.html:8
#, fuzzy
msgid "last_edited"
msgstr "Last edited"

#: templates/programs.html:57
#, fuzzy
msgid "favourite_confirm"
msgstr "Are you sure you want to set this program as your favourite?"

#: templates/programs.html:65 templates/programs.html:70
#, fuzzy
msgid "open"
msgstr "Open"

#: templates/programs.html:66 templates/programs.html:74
#, fuzzy
msgid "copy_clipboard"
msgstr "Successfully copied to clipboard"

#: templates/programs.html:73
#, fuzzy
msgid "unshare_confirm"
msgstr "Are you sure you want to make the program private?"

#: templates/programs.html:73
#, fuzzy
msgid "unshare"
msgstr "Unshare"

#: templates/programs.html:75
#, fuzzy
msgid "submit_warning"
msgstr "Are you sure you want to submit this program?"

#: templates/programs.html:75
#, fuzzy
msgid "submit_program"
msgstr "Submit"

#: templates/programs.html:78
#, fuzzy
msgid "share_confirm"
msgstr "Are you sure you want to make the program public?"

#: templates/programs.html:78
#, fuzzy
msgid "share"
msgstr "Share"

#: templates/programs.html:84
#, fuzzy
msgid "no_programs"
msgstr "You have no programs yet."

#: templates/programs.html:86
#, fuzzy
msgid "write_first_program"
msgstr "Write your first program!"

#: templates/public-page.html:20
msgid "certified_teacher"
msgstr ""

#: templates/public-page.html:22
msgid "admin"
msgstr ""

#: templates/public-page.html:24
msgid "distinguished_user"
msgstr ""

#: templates/public-page.html:26
msgid "contributor"
msgstr ""

#: templates/public-page.html:105
#, fuzzy
msgid "no_shared_programs"
msgstr "has no shared programs..."

#: templates/quiz.html:4
#, fuzzy
msgid "quiz_logo_alt"
msgstr "Quiz logo"

#: templates/quiz.html:7
#, fuzzy
msgid "start_quiz"
msgstr "Start quiz"

#: templates/quiz.html:13
#, fuzzy
msgid "go_to_first_question"
msgstr "Go to question 1"

#: templates/quiz.html:22 templates/quiz.html:24 templates/quiz.html:105
#, fuzzy
msgid "question"
msgstr "Question"

#: templates/quiz.html:39
#, fuzzy
msgid "hint"
msgstr "Hint?"

#: templates/quiz.html:51 templates/quiz.html:59 templates/quiz.html:69
#: templates/quiz.html:77 templates/quiz.html:87 templates/quiz.html:95
#, fuzzy
msgid "submit_answer"
msgstr "Answer question"

#: templates/quiz.html:112
#, fuzzy
msgid "feedback_success"
msgstr "Good!"

#: templates/quiz.html:117
#, fuzzy
msgid "feedback_failure"
msgstr "Wrong!"

#: templates/quiz.html:125
#, fuzzy
msgid "correct_answer"
msgstr "The correct answer is"

#: templates/quiz.html:134
#, fuzzy
msgid "go_to_question"
msgstr "Go to question"

#: templates/quiz.html:137
#, fuzzy
msgid "go_to_quiz_result"
msgstr "Go to quiz result"

#: templates/quiz.html:144
#, fuzzy
msgid "end_quiz"
msgstr "Quiz end"

#: templates/quiz.html:145
#, fuzzy
msgid "score"
msgstr "Score"

#: templates/recover.html:7
#, fuzzy
msgid "recover_password"
msgstr "Request a password reset"

#: templates/recover.html:12
#, fuzzy
msgid "send_password_recovery"
msgstr "Send me a password recovery link"

#: templates/reset.html:7 templates/reset.html:18
msgid "reset_password"
msgstr "Lähtesta salasõna"

#: templates/reset.html:13 templates/signup.html:28
#, fuzzy
msgid "password_repeat"
msgstr "Repeat password"

#: templates/signup.html:8
#, fuzzy
msgid "create_account_explanation"
msgstr "Having your own account allows you to save your programs."

#: templates/signup.html:78
#, fuzzy
msgid "programming_experience"
msgstr "Do you have programming experience?"

#: templates/signup.html:92
#, fuzzy
msgid "languages"
msgstr "Which of these programming languages have you used before?"

#: templates/signup.html:103
#, fuzzy
msgid "other_block"
msgstr "Another block language"

#: templates/signup.html:115
#, fuzzy
msgid "other_text"
msgstr "Another text language"

#: templates/signup.html:123
#, fuzzy
msgid "request_teacher"
msgstr "Would you like to apply for a teacher's account?"

#: templates/signup.html:127
#, fuzzy
msgid "subscribe_newsletter"
msgstr "Subscribe to the newsletter"

#: templates/signup.html:131
#, fuzzy
msgid "agree_with"
msgstr "I agree to the"

#: templates/signup.html:131
#, fuzzy
msgid "privacy_terms"
msgstr "privacy terms"

#: templates/signup.html:137
#, fuzzy
msgid "agree_third_party"
msgstr ""
"I consent to being contacted by partners of Leiden University with sales "
"opportunities (optional)"

#: templates/signup.html:145
#, fuzzy
msgid "already_account"
msgstr "Already have an account?"

#: templates/teacher-invitation.html:5
#, fuzzy
msgid "teacher_invitation_require_login"
msgstr ""
"To set up your profile as a teacher, we will need you to log in. If you "
"don't have an account, please create one."

#: templates/view-program-page.html:13
#, fuzzy
msgid "by"
msgstr "by"

#: website/achievements.py:170
#, fuzzy
msgid "percentage_achieved"
msgstr "Achieved by {percentage}% of the users"

#: website/admin.py:18 website/admin.py:84 website/admin.py:105
#: website/admin.py:124 website/admin.py:131 website/admin.py:138
#: website/admin.py:162
#, fuzzy
msgid "title_admin"
msgstr "Hedy - Administrator page"

#: website/auth.py:187 website/auth.py:201 website/auth.py:289
#: website/auth.py:428 website/auth.py:433 website/auth.py:481
#: website/auth.py:653 website/auth.py:662 website/auth.py:695
#: website/auth.py:745 website/auth.py:752 website/auth.py:772
#: website/teacher.py:357 website/teacher.py:398
#, fuzzy
msgid "username_invalid"
msgstr "Your username is invalid."

#: website/auth.py:189 website/auth.py:203
#, fuzzy
msgid "username_special"
msgstr "Username cannot contain `:` or `@`."

#: website/auth.py:191 website/auth.py:205
#, fuzzy
msgid "username_three"
msgstr "Username must contain at least three characters."

#: website/auth.py:193 website/auth.py:209 website/auth.py:291
#: website/auth.py:483 website/auth.py:506 website/auth.py:518
#: website/auth.py:699
#, fuzzy
msgid "password_invalid"
msgstr "Your password is invalid."

#: website/auth.py:195 website/auth.py:211
#, fuzzy
msgid "passwords_six"
msgstr "All passwords need to be six characters or longer."

#: website/auth.py:207 website/auth.py:548 website/auth.py:774
#: website/auth.py:779
#, fuzzy
msgid "email_invalid"
msgstr "Please enter a valid email."

#: website/auth.py:261 website/auth.py:528 website/auth.py:684
#: website/auth.py:727 website/auth.py:796
#, fuzzy
msgid "mail_error_change_processed"
msgstr ""
"Something went wrong when sending a validation mail, the changes are "
"still correctly processed."

#: website/auth.py:300
#, fuzzy
msgid "invalid_username_password"
msgstr "Invalid username/password."

#: website/auth.py:351 website/auth.py:508 website/auth.py:512
#: website/auth.py:703
#, fuzzy
msgid "repeat_match_password"
msgstr "The repeated password does not match."

#: website/auth.py:353 website/auth.py:539
#, fuzzy
msgid "language_invalid"
msgstr "Please select a valid language."

#: website/auth.py:355
#, fuzzy
msgid "agree_invalid"
msgstr "You have to agree with the privacy terms."

#: website/auth.py:357 website/auth.py:542
#, fuzzy
msgid "keyword_language_invalid"
msgstr ""
"Please select a valid keyword language (select English or your own "
"language)."

#: website/auth.py:365 website/auth.py:367 website/auth.py:556
#: website/auth.py:558
#, fuzzy
msgid "year_invalid"
msgstr "Please enter a year between 1900 and {current_year}."

#: website/auth.py:370 website/auth.py:561
#, fuzzy
msgid "gender_invalid"
msgstr "Please select a valid gender, choose (Female, Male, Other)."

#: website/auth.py:373 website/auth.py:564
#, fuzzy
msgid "country_invalid"
msgstr "Please select a valid country."

#: website/auth.py:375 website/auth.py:378
#, fuzzy
msgid "experience_invalid"
msgstr "Please select a valid experience, choose (Yes, No)."

#: website/auth.py:381
#, fuzzy
msgid "programming_invalid"
msgstr "Please select a valid programming language."

#: website/auth.py:384
#, fuzzy
msgid "exists_username"
msgstr "That username is already in use."

#: website/auth.py:386 website/auth.py:572
#, fuzzy
msgid "exists_email"
msgstr "That email is already in use."

#: website/auth.py:426 website/auth.py:441 website/auth.py:697
#: website/auth.py:707
#, fuzzy
msgid "token_invalid"
msgstr "Your token is invalid."

#: website/auth.py:485 website/auth.py:510 website/auth.py:701
#, fuzzy
msgid "password_six"
msgstr "Your password must contain at least six characters."

#: website/auth.py:488 website/auth.py:491
#, fuzzy
msgid "password_change_not_allowed"
msgstr "You're not allowed to change the password of this user."

#: website/auth.py:496
#, fuzzy
msgid "password_change_success"
msgstr "Password of your student is successfully changed."

#: website/auth.py:530
#, fuzzy
msgid "password_updated"
msgstr "Password updated."

#: website/auth.py:619
#, fuzzy
msgid "profile_updated_reload"
msgstr "Profile updated, page will be re-loaded."

#: website/auth.py:622
#, fuzzy
msgid "profile_updated"
msgstr "Profile updated."

#: website/auth.py:686
#, fuzzy
msgid "sent_password_recovery"
msgstr ""
"You should soon receive an email with instructions on how to reset your "
"password."

#: website/auth.py:729
#, fuzzy
msgid "password_resetted"
msgstr ""
"Your password has been successfully reset. You are being redirected to "
"the login page."

#: website/auth.py:747
#, fuzzy
msgid "teacher_invalid"
msgstr "Your teacher value is invalid."

#: website/auth.py:838
#, fuzzy
msgid "mail_welcome_verify_body"
msgstr ""
"Your Hedy account has been created successfully. Welcome!\n"
"Please click on this link to verify your email address: {link}"

#: website/auth.py:840
#, fuzzy
msgid "mail_change_password_body"
msgstr ""
"Your Hedy password has been changed. If you did this, all is good.\n"
"If you didn't change your password, please contact us immediately by "
"replying to this email."

#: website/auth.py:842
#, fuzzy
msgid "mail_recover_password_body"
msgstr ""
"By clicking on this link, you can set a new Hedy password. This link is "
"valid for <b>4</b> hours.\n"
"If you haven't required a password reset, please ignore this email: {link}"

#: website/auth.py:844
#, fuzzy
msgid "mail_reset_password_body"
msgstr ""
"Your Hedy password has been reset to a new one. If you did this, all is "
"good.\n"
"If you didn't change your password, please contact us immediately by "
"replying to this email."

#: website/auth.py:846
#, fuzzy
msgid "mail_welcome_teacher_body"
msgstr ""
"<strong>Welcome!</strong>\n"
"Congratulations on your brand new Hedy teachers account. Welcome to the "
"world wide community of Hedy teachers!\n"
"\n"
"<strong>What teachers accounts can do</strong>\n"
"With your teacher account, you have the option to create classes. Your "
"students can than join your classes and you can see their progress. "
"Classes are made and managed though the for <a "
"href=\"https://hedycode.com/for-teachers\">teachers page</a>.\n"
"\n"
"<strong>How to share ideas</strong>\n"
"If you are using Hedy in class, you probably have ideas for improvements!"
" You can share those ideas with us on the <a "
"href=\"https://github.com/Felienne/hedy/discussions/categories/ideas\">Ideas"
" Discussion</a>.\n"
"\n"
"<strong>How to ask for help</strong>\n"
"If anything is unclear, you can post in the <a "
"href=\"https://github.com/Felienne/hedy/discussions/categories/q-a\">Q&A "
"discussion</a>, or <a href=\"mailto: hello@hedy.org\">send us an "
"email</a>.\n"
"\n"
"Keep programming!"

#: website/auth.py:852
#, fuzzy
msgid "mail_welcome_verify_subject"
msgstr "Welcome to Hedy"

#: website/auth.py:854
#, fuzzy
msgid "mail_change_password_subject"
msgstr "Your Hedy password has been changed"

#: website/auth.py:856
#, fuzzy
msgid "mail_recover_password_subject"
msgstr "Request a password reset."

#: website/auth.py:858
msgid "mail_reset_password_subject"
msgstr "Sinu Hedy salasõna on lähtestatud"

#: website/auth.py:860
#, fuzzy
msgid "mail_welcome_teacher_subject"
msgstr "Your Hedy teacher account is ready"

#: website/auth.py:864
#, fuzzy
msgid "user"
msgstr "user"

#: website/auth.py:869
#, fuzzy
msgid "mail_hello"
msgstr "Hi {username}!"

#: website/auth.py:871
#, fuzzy
msgid "mail_goodbye"
msgstr ""
"Thank you!\n"
"The Hedy team"

#: website/auth.py:879
#, fuzzy
msgid "copy_mail_link"
msgstr "Please copy and paste this link into a new tab:"

#: website/auth.py:880
#, fuzzy
msgid "link"
msgstr "Link"

#: website/parsons.py:20
#, fuzzy
msgid "exercise_doesnt_exist"
msgstr "This exercise doesn't exist"

#: website/programs.py:41
#, fuzzy
msgid "delete_success"
msgstr "Program deleted successfully."

#: website/programs.py:55
#, fuzzy
msgid "save_prompt"
msgstr ""
"You need to have an account to save your program. Would you like to login"
" now?"

#: website/programs.py:60
#, fuzzy
msgid "overwrite_warning"
msgstr ""
"You already have a program with this name, saving this program will "
"replace the old one. Are you sure?"

#: website/programs.py:87
#, fuzzy
msgid "save_parse_warning"
msgstr "This program contains an error, are you sure you want to save it?"

#: website/programs.py:131 website/programs.py:132
#, fuzzy
msgid "save_success_detail"
msgstr "Program saved successfully."

#: website/programs.py:160
#, fuzzy
msgid "share_success_detail"
msgstr "Program shared successfully."

#: website/programs.py:162
#, fuzzy
msgid "unshare_success_detail"
msgstr "Program unshared successfully."

#: website/programs.py:202
#, fuzzy
msgid "favourite_success"
msgstr "Your program is set as favourite."

#: website/programs.py:238
msgid "report_failure"
msgstr ""

#: website/programs.py:244
msgid "report_success"
msgstr ""

#: website/quiz.py:45 website/quiz.py:71 website/teacher.py:526
#, fuzzy
msgid "level_invalid"
msgstr "This Hedy level in invalid."

#: website/quiz.py:60 website/quiz.py:86
msgid "question_doesnt_exist"
msgstr ""

#: website/quiz.py:73
msgid "question_invalid"
msgstr ""

#: website/quiz.py:75
msgid "answer_invalid"
msgstr ""

#: website/quiz.py:83
msgid "too_many_attempts"
msgstr ""

#: website/statistics.py:37 website/statistics.py:51 website/teacher.py:27
#: website/teacher.py:35 website/teacher.py:266 website/teacher.py:288
#: website/teacher.py:300 website/teacher.py:367 website/teacher.py:406
#, fuzzy
msgid "retrieve_class_error"
msgstr "Only teachers can retrieve classes"

#: website/statistics.py:41 website/statistics.py:55 website/teacher.py:38
#: website/teacher.py:131 website/teacher.py:150 website/teacher.py:175
#: website/teacher.py:269 website/teacher.py:291 website/teacher.py:303
#: website/teacher.py:370 website/teacher.py:409 website/teacher.py:421
#, fuzzy
msgid "no_such_class"
msgstr "No such Hedy class."

#: website/statistics.py:45
#, fuzzy
msgid "title_class statistics"
msgstr "My statistics"

#: website/statistics.py:59
#, fuzzy
msgid "title_class logs"
msgstr "Hedy - Join class"

#: website/teacher.py:74
#, fuzzy
msgid "title_class-overview"
msgstr "Hedy - Class overview"

#: website/teacher.py:83 website/teacher.py:162
#, fuzzy
msgid "only_teacher_create_class"
msgstr "Only teachers are allowed to create classes!"

#: website/teacher.py:90 website/teacher.py:125 website/teacher.py:169
#, fuzzy
msgid "class_name_invalid"
msgstr "This class name is invalid."

#: website/teacher.py:92 website/teacher.py:127 website/teacher.py:171
#, fuzzy
msgid "class_name_empty"
msgstr "You didn't enter a class name!"

#: website/teacher.py:98 website/teacher.py:182
#, fuzzy
msgid "class_name_duplicate"
msgstr "You already have a class with this name."

#: website/teacher.py:213 website/teacher.py:229 website/teacher.py:635
#, fuzzy
msgid "invalid_class_link"
msgstr "Invalid link for joining the class."

#: website/teacher.py:217 website/teacher.py:219
#, fuzzy
msgid "title_join-class"
msgstr "Hedy - Join class"

#: website/teacher.py:279
#, fuzzy
msgid "title_customize-class"
msgstr "Hedy - Customize class"

#: website/teacher.py:294
#, fuzzy
msgid "customization_deleted"
msgstr "Customizations successfully deleted."

#: website/teacher.py:347
#, fuzzy
msgid "class_customize_success"
msgstr "Class successfully customized."

#: website/teacher.py:361
#, fuzzy
msgid "username_empty"
msgstr "You didn't enter an username!"

#: website/teacher.py:374
#, fuzzy
msgid "student_not_existing"
msgstr "This username doesn't exist."

#: website/teacher.py:376
#, fuzzy
msgid "student_already_in_class"
msgstr "This student is already in your class."

#: website/teacher.py:378
#, fuzzy
msgid "student_already_invite"
msgstr "This student already has a pending invitation."

#: website/teacher.py:439
#, fuzzy
msgid "no_accounts"
msgstr "There are no accounts to create."

#: website/teacher.py:449
#, fuzzy
msgid "unique_usernames"
msgstr "All usernames need to be unique."

#: website/teacher.py:458
#, fuzzy
msgid "usernames_exist"
msgstr "One or more usernames is already in use."

#: website/teacher.py:469
#, fuzzy
msgid "accounts_created"
msgstr "Accounts where successfully created."

#: website/teacher.py:475 website/teacher.py:480 website/teacher.py:493
#: website/teacher.py:537 website/teacher.py:582
#, fuzzy
msgid "retrieve_adventure_error"
msgstr "You're not allowed to view this adventure!"

#: website/teacher.py:487
#, fuzzy
msgid "title_view-adventure"
msgstr "Hedy - View adventure"

#: website/teacher.py:510
#, fuzzy
msgid "title_customize-adventure"
msgstr "Hedy - Customize adventure"

#: website/teacher.py:522
#, fuzzy
msgid "adventure_id_invalid"
msgstr "This adventure id is invalid."

#: website/teacher.py:524 website/teacher.py:610
#, fuzzy
msgid "adventure_name_invalid"
msgstr "This adventure name is invalid."

#: website/teacher.py:528
#, fuzzy
msgid "content_invalid"
msgstr "This adventure is invalid."

#: website/teacher.py:530
#, fuzzy
msgid "adventure_length"
msgstr "Your adventure has to be at least 20 characters."

#: website/teacher.py:532
#, fuzzy
msgid "public_invalid"
msgstr "This agreement selection is invalid"

#: website/teacher.py:534
#, fuzzy
msgid "classes_invalid"
msgstr "The list of selected classes is invalid"

#: website/teacher.py:545 website/teacher.py:617
#, fuzzy
msgid "adventure_duplicate"
msgstr "You already have an adventure with this name."

#: website/teacher.py:552 website/teacher.py:596
#, fuzzy
msgid "something_went_wrong_keyword_parsing"
msgstr ""

#: website/teacher.py:576
#, fuzzy
msgid "adventure_updated"
msgstr "The adventure has been updated!"

#: website/teacher.py:612
#, fuzzy
msgid "adventure_empty"
msgstr "You didn't enter an adventure name!"

#~ msgid "class_link"
#~ msgstr "Link to join class"

#~ msgid "invite_student"
#~ msgstr "Invite student"

#~ msgid "start_parsons"
#~ msgstr "Start dragging puzzles"

#~ msgid "go_to_first_exercise"
#~ msgstr "Go to exercise 1"

#~ msgid "select_class"
#~ msgstr "Select class"

#~ msgid "your_country"
#~ msgstr "Your profile"

#~ msgid "public_profile_visit"
#~ msgstr "You can visit your public profile! Click"

#~ msgid "public_profile_link"
#~ msgstr "here"

#~ msgid "email_repeat"
#~ msgstr "Repeat email"

#~ msgid "repeat_match_email"
#~ msgstr "The repeated email does not match."

#~ msgid "hello_world_snippet"
#~ msgstr "print Hello world!"

#~ msgid "current_password"
#~ msgstr "Current password"
<<<<<<< HEAD
=======

#: content/error-messages.txt:9
#, fuzzy
msgid "Access Before Assign"
msgstr ""
"You tried to use the variable {name} on line {access_line_number}, but you "
"set it on line {definition_line_number}. Set a variable before using it."
#~ msgid "tutorial_start_title"
#~ msgstr "Tere tulemast Hedy juurde!"

#~ msgid "tutorial_start_message"
#~ msgstr "Siin me õpetame sulle Hedy't samm-sammu haaval."

#~ msgid "tutorial_editor_title"
#~ msgstr "Programmeerimiskeskkond"

#~ msgid "tutorial_editor_message"
#~ msgstr ""
#~ "Sellesse aknasse kirjutad sa oma koodi."
#~ " Proovi midagi allkriipsude kohale "
#~ "kirjutada!"

#~ msgid "tutorial_output_title"
#~ msgstr "Väljundi aken"

#~ msgid "tutorial_output_message"
#~ msgstr "Siia ilmub sinu programmi väljund. Selle oled sa just teinud!"

#~ msgid "tutorial_run_title"
#~ msgstr "Programmi käivitamise nupp"

#~ msgid "tutorial_run_message"
#~ msgstr ""
#~ "Selle nupuga saad sa oma programmi "
#~ "käivitada. Kas proovime järgmises ülesandes"
#~ " järgi?"

#~ msgid "tutorial_tryit_title"
#~ msgstr "Proovi järgi!"

#~ msgid "tutorial_tryit_message"
#~ msgstr ""
#~ "Käivita programm ning kui sa valmis "
#~ "oled, siis vajuta nupule 'Järgmine "
#~ "samm'."

#~ msgid "tutorial_speakaloud_title"
#~ msgstr "Lase programm tekst välja lugeda"

#~ msgid "tutorial_speakaloud_message"
#~ msgstr ""
#~ "Kui sa tahad, et sinu programm "
#~ "häälega välja loetakse, siis vali "
#~ "programmi käivitamise nupu alt üks hääl."

#~ msgid "tutorial_speakaloud_run_title"
#~ msgstr "Käivita ja kuula"

#~ msgid "tutorial_speakaloud_run_message"
#~ msgstr ""
#~ "Vali menüüst üks hääl ning käivita "
#~ "oma programm uuesti, et kuulda kuidas"
#~ " see välja loetakse."

#~ msgid "tutorial_nextlevel_title"
#~ msgstr "Järgmisele tasemele"

#~ msgid "tutorial_nextlevel_message"
#~ msgstr ""
#~ "Kui sa arvad, et saad kõigest "
#~ "hästi aru ja et oled piisavalt "
#~ "harjutanud, siis sa saad minna "
#~ "järgmisele tasemele. Kui eelmine tase on"
#~ " olemas, siis on alati olemas ka "
#~ "nupp, et tagasi minna."

#~ msgid "tutorial_leveldefault_title"
#~ msgstr "Taseme seletus"

#~ msgid "tutorial_leveldefault_message"
#~ msgstr ""
#~ "Esimeses vahekaardis on alati taseme "
#~ "seletus. Uusi käske tutvustatakse siin."

#~ msgid "tutorial_adventures_title"
#~ msgstr "Seiklused"

#~ msgid "tutorial_adventures_message"
#~ msgstr ""
#~ "Teistes vahekaartides on seiklused, mida "
#~ "sa igal tasemel teha saad. Nad "
#~ "algavad lihtsamatest ning lähevad raskemaks."

#~ msgid "tutorial_quiz_title"
#~ msgstr "Test"

#~ msgid "tutorial_quiz_message"
#~ msgstr ""
#~ "Iga taseme lõpus saad sa teha "
#~ "testi. See aitab sul näha kas sa"
#~ " oled kõigest õigesti aru saanud."

#~ msgid "tutorial_saveshare_title"
#~ msgstr "Salvesta ja jaga"

#~ msgid "tutorial_saveshare_message"
#~ msgstr ""
#~ "Sa saad kõiki oma kirjutatud programme"
#~ " salvestada ja teiste Hedy kasutajatega "
#~ "jagada."

#~ msgid "tutorial_cheatsheet_title"
#~ msgstr "Spikker"

#~ msgid "tutorial_cheatsheet_message"
#~ msgstr ""
#~ "Kui sa oled mingi käsu ära "
#~ "unustanud, siis sa saad alati spikrit"
#~ " kasutada. Spikker näitab kõiki käske, "
#~ "mida sa sellel tasemel kasutada saad."

#~ msgid "tutorial_end_title"
#~ msgstr "The end!"

#~ msgid "tutorial_end_message"
#~ msgstr "Click on 'next step' to really start coding with Hedy!"

#~ msgid "teacher_tutorial_start_message"
#~ msgstr "In this tutorial we will explain all the Hedy features step-by-step."

#~ msgid "tutorial_class_title"
#~ msgstr ""

#~ msgid "tutorial_class_message"
#~ msgstr ""
#~ "As a teacher you can created "
#~ "classes and invite student or let "
#~ "them join through a link. You can"
#~ " view the programs and statistics of"
#~ " all your students."

#~ msgid "tutorial_customize_class_title"
#~ msgstr "Customize classes"

#~ msgid "tutorial_customize_class_message"
#~ msgstr ""
#~ "You can customize classes by hiding "
#~ "specific levels and/or adventures as "
#~ "well as making them available on a"
#~ " specific date."

#~ msgid "tutorial_own_adventures_title"
#~ msgstr "Creating adventures"

#~ msgid "tutorial_own_adventures_message"
#~ msgstr ""
#~ "You can create your own adventures "
#~ "and use them as assignments for "
#~ "your students. Create them here and "
#~ "add them to your classes in the"
#~ " class customization section."

#~ msgid "tutorial_accounts_title"
#~ msgstr "Creating accounts"

#~ msgid "tutorial_accounts_message"
#~ msgstr ""
#~ "You can create multiple accounts at "
#~ "once, only needing to provide an "
#~ "username and password. You can also "
#~ "directly add these accounts to one "
#~ "of your classes."

#~ msgid "tutorial_documentation_title"
#~ msgstr "Hedy documentation"

#~ msgid "tutorial_documentation_message"
#~ msgstr ""

#~ msgid "teacher_tutorial_end_message"
#~ msgstr "Click on 'next step' to get started as a Hedy teacher!"
>>>>>>> d1ff5f26
<|MERGE_RESOLUTION|>--- conflicted
+++ resolved
@@ -7,11 +7,7 @@
 msgstr ""
 "Project-Id-Version: PROJECT VERSION\n"
 "Report-Msgid-Bugs-To: EMAIL@ADDRESS\n"
-<<<<<<< HEAD
-"POT-Creation-Date: 2022-08-16 12:15+0200\n"
-=======
 "POT-Creation-Date: 2022-08-17 15:16+0200\n"
->>>>>>> d1ff5f26
 "PO-Revision-Date: 2022-08-10 08:50+0000\n"
 "Last-Translator: Anonymous <noreply@weblate.org>\n"
 "Language: et\n"
@@ -22,17 +18,6 @@
 "Content-Transfer-Encoding: 8bit\n"
 "Generated-By: Babel 2.10.1\n"
 
-<<<<<<< HEAD
-#: app.py:421
-msgid "program_contains_error"
-msgstr "Selles programmis on viga. Oled sa kindel, et sa tahad seda jagada?"
-
-#: app.py:631
-msgid "title_achievements"
-msgstr "Hedy - Minu saavutused"
-
-#: app.py:648 app.py:752 app.py:1116 website/teacher.py:418
-=======
 #: app.py:425
 msgid "program_contains_error"
 msgstr "Selles programmis on viga. Oled sa kindel, et sa tahad seda jagada?"
@@ -42,22 +27,10 @@
 msgstr "Hedy - Minu saavutused"
 
 #: app.py:652 app.py:756 app.py:1120 website/teacher.py:418
->>>>>>> d1ff5f26
 #: website/teacher.py:429
 msgid "not_teacher"
 msgstr "Sa ei ole õpetaja!"
 
-<<<<<<< HEAD
-#: app.py:651
-msgid "not_enrolled"
-msgstr "Sa ei ole selles klassis!"
-
-#: app.py:688
-msgid "title_programs"
-msgstr "Hedy - Minu programmid"
-
-#: app.py:698 app.py:708 app.py:712 app.py:727 app.py:1023 app.py:1614
-=======
 #: app.py:655
 msgid "not_enrolled"
 msgstr "Sa ei ole selles klassis!"
@@ -67,7 +40,6 @@
 msgstr "Hedy - Minu programmid"
 
 #: app.py:702 app.py:712 app.py:716 app.py:731 app.py:1027 app.py:1552
->>>>>>> d1ff5f26
 #: website/admin.py:17 website/admin.py:24 website/admin.py:92
 #: website/admin.py:111 website/admin.py:130 website/admin.py:137
 #: website/admin.py:145 website/auth.py:737 website/auth.py:764
@@ -75,25 +47,6 @@
 msgid "unauthorized"
 msgstr "Sul ei ole õigust seda lehte vaadata"
 
-<<<<<<< HEAD
-#: app.py:766 app.py:1133
-msgid "title_for-teacher"
-msgstr "Hedy - Õpetajatele"
-
-#: app.py:783 app.py:785 app.py:941 app.py:963 app.py:965
-msgid "no_such_level"
-msgstr "Sellist taset ei ole!"
-
-#: app.py:793 app.py:800 app.py:895 app.py:901
-msgid "no_such_program"
-msgstr "Sellist programmi ei ole!"
-
-#: app.py:829
-msgid "level_not_class"
-msgstr "See tase pole veel sinu klassile avatud"
-
-#: app.py:946 website/teacher.py:478 website/teacher.py:496
-=======
 #: app.py:770 app.py:1137
 msgid "title_for-teacher"
 msgstr "Hedy - Õpetajatele"
@@ -111,58 +64,10 @@
 msgstr "See tase pole veel sinu klassile avatud"
 
 #: app.py:950 website/teacher.py:478 website/teacher.py:496
->>>>>>> d1ff5f26
 #: website/teacher.py:540 website/teacher.py:585
 msgid "no_such_adventure"
 msgstr "Seda seiklust ei ole olemas!"
 
-<<<<<<< HEAD
-#: app.py:974 app.py:1235
-msgid "page_not_found"
-msgstr "Me ei leidnud seda lehte!"
-
-#: app.py:994
-msgid "title_signup"
-msgstr "Hedy - Registreeru"
-
-#: app.py:1001
-msgid "title_login"
-msgstr "Hedy - Logi sisse"
-
-#: app.py:1008
-msgid "title_recover"
-msgstr "Hedy - Taasta oma konto"
-
-#: app.py:1024
-msgid "title_reset"
-msgstr "Hedy - Unustasid parooli?"
-
-#: app.py:1054
-msgid "title_my-profile"
-msgstr "Hedy - Minu konto"
-
-#: app.py:1074
-msgid "title_learn-more"
-msgstr "Hedy - Rohkem infot"
-
-#: app.py:1080
-msgid "title_privacy"
-msgstr "Hedy - Privaatsus"
-
-#: app.py:1090
-msgid "title_start"
-msgstr "Hedy - Astmeline programmeerimiskeel"
-
-#: app.py:1108
-msgid "title_landing-page"
-msgstr "Tere tulemast Hedy juurde!"
-
-#: app.py:1226
-msgid "title_explore"
-msgstr "Hedy - Vaata ringi"
-
-#: app.py:1248 app.py:1253
-=======
 #: app.py:978 app.py:1239
 msgid "page_not_found"
 msgstr "Me ei leidnud seda lehte!"
@@ -208,147 +113,17 @@
 msgstr "Hedy - Vaata ringi"
 
 #: app.py:1252 app.py:1257
->>>>>>> d1ff5f26
 #, fuzzy
 msgid "no_such_highscore"
 msgstr "Sellist taset ei ole!"
 
-<<<<<<< HEAD
-#: app.py:1283 app.py:1285
-=======
 #: app.py:1287 app.py:1289
->>>>>>> d1ff5f26
 #, fuzzy
 msgid "translate_error"
 msgstr ""
 "Something went wrong while translating the code. Try running the code to "
 "see if it has an error. Code with errors can not be translated."
 
-<<<<<<< HEAD
-#: app.py:1290 app.py:1324
-msgid "tutorial_start_title"
-msgstr "Tere tulemast Hedy juurde!"
-
-#: app.py:1290
-msgid "tutorial_start_message"
-msgstr "Siin me õpetame sulle Hedy't samm-sammu haaval."
-
-#: app.py:1292
-msgid "tutorial_editor_title"
-msgstr "Programmeerimiskeskkond"
-
-#: app.py:1292
-msgid "tutorial_editor_message"
-msgstr ""
-"Sellesse aknasse kirjutad sa oma koodi. Proovi midagi allkriipsude kohale"
-" kirjutada!"
-
-#: app.py:1294
-msgid "tutorial_output_title"
-msgstr "Väljundi aken"
-
-#: app.py:1294
-msgid "tutorial_output_message"
-msgstr "Siia ilmub sinu programmi väljund. Selle oled sa just teinud!"
-
-#: app.py:1296
-msgid "tutorial_run_title"
-msgstr "Programmi käivitamise nupp"
-
-#: app.py:1296
-msgid "tutorial_run_message"
-msgstr ""
-"Selle nupuga saad sa oma programmi käivitada. Kas proovime järgmises "
-"ülesandes järgi?"
-
-#: app.py:1298
-msgid "tutorial_tryit_title"
-msgstr "Proovi järgi!"
-
-#: app.py:1298
-msgid "tutorial_tryit_message"
-msgstr ""
-"Käivita programm ning kui sa valmis oled, siis vajuta nupule 'Järgmine "
-"samm'."
-
-#: app.py:1300
-msgid "tutorial_speakaloud_title"
-msgstr "Lase programm tekst välja lugeda"
-
-#: app.py:1300
-msgid "tutorial_speakaloud_message"
-msgstr ""
-"Kui sa tahad, et sinu programm häälega välja loetakse, siis vali "
-"programmi käivitamise nupu alt üks hääl."
-
-#: app.py:1302
-msgid "tutorial_speakaloud_run_title"
-msgstr "Käivita ja kuula"
-
-#: app.py:1302
-msgid "tutorial_speakaloud_run_message"
-msgstr ""
-"Vali menüüst üks hääl ning käivita oma programm uuesti, et kuulda kuidas "
-"see välja loetakse."
-
-#: app.py:1304
-msgid "tutorial_nextlevel_title"
-msgstr "Järgmisele tasemele"
-
-#: app.py:1304
-msgid "tutorial_nextlevel_message"
-msgstr ""
-"Kui sa arvad, et saad kõigest hästi aru ja et oled piisavalt harjutanud, "
-"siis sa saad minna järgmisele tasemele. Kui eelmine tase on olemas, siis "
-"on alati olemas ka nupp, et tagasi minna."
-
-#: app.py:1306
-msgid "tutorial_leveldefault_title"
-msgstr "Taseme seletus"
-
-#: app.py:1306
-msgid "tutorial_leveldefault_message"
-msgstr ""
-"Esimeses vahekaardis on alati taseme seletus. Uusi käske tutvustatakse "
-"siin."
-
-#: app.py:1308
-msgid "tutorial_adventures_title"
-msgstr "Seiklused"
-
-#: app.py:1308
-msgid "tutorial_adventures_message"
-msgstr ""
-"Teistes vahekaartides on seiklused, mida sa igal tasemel teha saad. Nad "
-"algavad lihtsamatest ning lähevad raskemaks."
-
-#: app.py:1310
-msgid "tutorial_quiz_title"
-msgstr "Test"
-
-#: app.py:1310
-msgid "tutorial_quiz_message"
-msgstr ""
-"Iga taseme lõpus saad sa teha testi. See aitab sul näha kas sa oled "
-"kõigest õigesti aru saanud."
-
-#: app.py:1312
-msgid "tutorial_saveshare_title"
-msgstr "Salvesta ja jaga"
-
-#: app.py:1312
-msgid "tutorial_saveshare_message"
-msgstr ""
-"Sa saad kõiki oma kirjutatud programme salvestada ja teiste Hedy "
-"kasutajatega jagada."
-
-#: app.py:1314
-msgid "tutorial_cheatsheet_title"
-msgstr "Spikker"
-
-#: app.py:1314
-msgid "tutorial_cheatsheet_message"
-=======
 #: app.py:1297
 #, fuzzy
 msgid "tutorial_code_snippet"
@@ -358,121 +133,18 @@
 
 #: app.py:1301
 msgid "invalid_tutorial_step"
->>>>>>> d1ff5f26
-msgstr ""
-
-<<<<<<< HEAD
-#: app.py:1316 app.py:1336
-#, fuzzy
-msgid "tutorial_end_title"
-msgstr "The end!"
-
-#: app.py:1316
-#, fuzzy
-msgid "tutorial_end_message"
-msgstr "Click on 'next step' to really start coding with Hedy!"
-
-#: app.py:1318 app.py:1338
-=======
+msgstr ""
+
 #: app.py:1305
->>>>>>> d1ff5f26
 #, fuzzy
 msgid "tutorial_title_not_found"
 msgstr "We couldn't find that page!"
 
-<<<<<<< HEAD
-#: app.py:1318 app.py:1338
-msgid "tutorial_message_not_found"
-msgstr ""
-
-#: app.py:1324
-#, fuzzy
-msgid "teacher_tutorial_start_message"
-msgstr "In this tutorial we will explain all the Hedy features step-by-step."
-
-#: app.py:1326
-msgid "tutorial_class_title"
-msgstr ""
-
-#: app.py:1326
-#, fuzzy
-msgid "tutorial_class_message"
-msgstr ""
-"As a teacher you can created classes and invite student or let them join "
-"through a link. You can view the programs and statistics of all your "
-"students."
-
-#: app.py:1328
-#, fuzzy
-msgid "tutorial_customize_class_title"
-msgstr "Customize classes"
-
-#: app.py:1328
-#, fuzzy
-msgid "tutorial_customize_class_message"
-msgstr ""
-"You can customize classes by hiding specific levels and/or adventures as "
-"well as making them available on a specific date."
-
-#: app.py:1330
-#, fuzzy
-msgid "tutorial_own_adventures_title"
-msgstr "Creating adventures"
-
-#: app.py:1330
-#, fuzzy
-msgid "tutorial_own_adventures_message"
-msgstr ""
-"You can create your own adventures and use them as assignments for your "
-"students. Create them here and add them to your classes in the class "
-"customization section."
-
-#: app.py:1332
-#, fuzzy
-msgid "tutorial_accounts_title"
-msgstr "Creating accounts"
-
-#: app.py:1332
-#, fuzzy
-msgid "tutorial_accounts_message"
-msgstr ""
-"You can create multiple accounts at once, only needing to provide an "
-"username and password. You can also directly add these accounts to one of"
-" your classes."
-
-#: app.py:1334
-#, fuzzy
-msgid "tutorial_documentation_title"
-msgstr "Hedy documentation"
-
-#: app.py:1334
-msgid "tutorial_documentation_message"
-msgstr ""
-
-#: app.py:1336
-#, fuzzy
-msgid "teacher_tutorial_end_message"
-msgstr "Click on 'next step' to get started as a Hedy teacher!"
-
-#: app.py:1346
-#, fuzzy
-msgid "tutorial_code_snippet"
-msgstr ""
-"print Hello world!\n"
-"print I'm learning Hedy with the tutorial!"
-
-#: app.py:1350 app.py:1360
-msgid "invalid_tutorial_step"
-msgstr ""
-
-#: app.py:1549 website/auth.py:287 website/auth.py:342 website/auth.py:479
-=======
 #: app.py:1305
 msgid "tutorial_message_not_found"
 msgstr ""
 
 #: app.py:1493 website/auth.py:287 website/auth.py:342 website/auth.py:479
->>>>>>> d1ff5f26
 #: website/auth.py:504 website/auth.py:537 website/auth.py:651
 #: website/auth.py:693 website/auth.py:743 website/auth.py:770
 #: website/quiz.py:43 website/quiz.py:69 website/teacher.py:88
@@ -483,56 +155,32 @@
 msgid "ajax_error"
 msgstr "There was an error, please try again."
 
-<<<<<<< HEAD
-#: app.py:1552
-=======
 #: app.py:1496
->>>>>>> d1ff5f26
 #, fuzzy
 msgid "image_invalid"
 msgstr "The image you chose image is invalid."
 
-<<<<<<< HEAD
-#: app.py:1554
-=======
 #: app.py:1498
->>>>>>> d1ff5f26
 #, fuzzy
 msgid "personal_text_invalid"
 msgstr "Your personal text is invalid."
 
-<<<<<<< HEAD
-#: app.py:1556 app.py:1562
-=======
 #: app.py:1500 app.py:1506
->>>>>>> d1ff5f26
 #, fuzzy
 msgid "favourite_program_invalid"
 msgstr "Your chosen favourite program is invalid."
 
-<<<<<<< HEAD
-#: app.py:1580 app.py:1581
-=======
 #: app.py:1518 app.py:1519
->>>>>>> d1ff5f26
 #, fuzzy
 msgid "public_profile_updated"
 msgstr "Public profile updated."
 
-<<<<<<< HEAD
-#: app.py:1618 app.py:1643
-=======
 #: app.py:1556 app.py:1581
->>>>>>> d1ff5f26
 #, fuzzy
 msgid "user_not_private"
 msgstr "This user either doesn't exist or doesn't have a public profile"
 
-<<<<<<< HEAD
-#: app.py:1651
-=======
 #: app.py:1589
->>>>>>> d1ff5f26
 #, fuzzy
 msgid "invalid_teacher_invitation_code"
 msgstr ""
@@ -855,7 +503,6 @@
 msgstr "Programs submitted"
 
 #: templates/achievements.html:13 templates/achievements.html:26
-#: templates/public-page.html:18
 msgid "teacher"
 msgstr "Õpetaja"
 
@@ -869,7 +516,7 @@
 
 #: templates/achievements.html:37 templates/achievements.html:51
 #: templates/landing-page.html:89 templates/layout.html:92
-#: templates/public-page.html:71
+#: templates/public-page.html:51
 msgid "achievements_logo_alt"
 msgstr "Saavutuste logo"
 
@@ -1535,7 +1182,7 @@
 msgstr "My classes"
 
 #: templates/highscores.html:38 templates/landing-page.html:52
-#: templates/public-page.html:35
+#: templates/public-page.html:16
 msgid "achievements"
 msgstr "saavutused"
 
@@ -1545,7 +1192,7 @@
 msgstr "Please select a valid country."
 
 #: templates/highscores.html:40 templates/landing-page.html:88
-#: templates/public-page.html:70
+#: templates/public-page.html:50
 #, fuzzy
 msgid "last_achievement"
 msgstr "Last earned achievement"
@@ -1675,7 +1322,7 @@
 msgid "nav_learn_more"
 msgstr "Learn more"
 
-#: templates/incl-menubar.html:13 templates/public-page.html:76
+#: templates/incl-menubar.html:13 templates/public-page.html:56
 #, fuzzy
 msgid "program_header"
 msgstr "My programs"
@@ -1781,19 +1428,19 @@
 msgstr "You don't have a public profile text yet..."
 
 #: templates/landing-page.html:66 templates/landing-page.html:68
-#: templates/public-page.html:47 templates/public-page.html:49
+#: templates/public-page.html:28 templates/public-page.html:30
 #, fuzzy
 msgid "amount_created"
 msgstr "programs created"
 
 #: templates/landing-page.html:72 templates/landing-page.html:74
-#: templates/public-page.html:53 templates/public-page.html:55
+#: templates/public-page.html:34 templates/public-page.html:36
 #, fuzzy
 msgid "amount_saved"
 msgstr "programs saved"
 
 #: templates/landing-page.html:78 templates/landing-page.html:80
-#: templates/public-page.html:59 templates/public-page.html:61
+#: templates/public-page.html:40 templates/public-page.html:42
 #, fuzzy
 msgid "amount_submitted"
 msgstr "programs submitted"
@@ -2170,23 +1817,7 @@
 msgid "write_first_program"
 msgstr "Write your first program!"
 
-#: templates/public-page.html:20
-msgid "certified_teacher"
-msgstr ""
-
-#: templates/public-page.html:22
-msgid "admin"
-msgstr ""
-
-#: templates/public-page.html:24
-msgid "distinguished_user"
-msgstr ""
-
-#: templates/public-page.html:26
-msgid "contributor"
-msgstr ""
-
-#: templates/public-page.html:105
+#: templates/public-page.html:85
 #, fuzzy
 msgid "no_shared_programs"
 msgstr "has no shared programs..."
@@ -2926,8 +2557,6 @@
 
 #~ msgid "current_password"
 #~ msgstr "Current password"
-<<<<<<< HEAD
-=======
 
 #: content/error-messages.txt:9
 #, fuzzy
@@ -3108,5 +2737,4 @@
 #~ msgstr ""
 
 #~ msgid "teacher_tutorial_end_message"
-#~ msgstr "Click on 'next step' to get started as a Hedy teacher!"
->>>>>>> d1ff5f26
+#~ msgstr "Click on 'next step' to get started as a Hedy teacher!"