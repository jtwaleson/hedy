--- conflicted
+++ resolved
@@ -1,4 +1,3 @@
-<<<<<<< HEAD
 msgid ""
 msgstr ""
 "PO-Revision-Date: 2022-04-03 09:24+0000\n"
@@ -23,9 +22,6 @@
 msgstr "Your teacher value is invalid."
 
 #: app.py:571
-=======
-#: app.py:575
->>>>>>> f1633035
 #, fuzzy
 msgid "program_contains_error"
 msgstr "This program contains an error, are you sure you want to share it?"
@@ -2221,7 +2217,6 @@
 #, fuzzy
 msgid "adventure_empty"
 msgstr "You didn't enter an adventure name!"
-<<<<<<< HEAD
 
 #: templates/customize-class.html:138
 #, fuzzy
@@ -2246,6 +2241,4 @@
 #: website/statistics.py:45
 #, fuzzy
 msgid "title_class statistics"
-msgstr "My statistics"
-=======
->>>>>>> f1633035
+msgstr "My statistics"