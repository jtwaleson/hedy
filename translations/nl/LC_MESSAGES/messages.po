# Dutch translations for PROJECT.
# Copyright (C) 2022 ORGANIZATION
# This file is distributed under the same license as the PROJECT project.
# FIRST AUTHOR <EMAIL@ADDRESS>, 2022.
#
msgid ""
msgstr ""
"Project-Id-Version: PROJECT VERSION\n"
"Report-Msgid-Bugs-To: EMAIL@ADDRESS\n"
"POT-Creation-Date: 2023-06-21 09:55+0200\n"
"PO-Revision-Date: 2023-06-28 04:20+0000\n"
"Last-Translator: Jeroen Heijmans <stubs_doorway_0k@icloud.com>\n"
"Language-Team: nl <LL@li.org>\n"
"Language: nl\n"
"MIME-Version: 1.0\n"
"Content-Type: text/plain; charset=utf-8\n"
"Content-Transfer-Encoding: 8bit\n"
"Plural-Forms: nplurals=2; plural=n != 1;\n"
"X-Generator: Weblate 4.18.1\n"
"Generated-By: Babel 2.11.0\n"

msgid "Access Before Assign"
msgstr ""
"Je probeerde de variabele {name} te gebruiken op regel {access_line_number}, "
"maar stelt de variabele in op regel {definition_line_number}. Stel een "
"variabele in voor je die gebruikt."

msgid "Cyclic Var Definition"
msgstr ""
"De variabele {variable} moet worden ingesteld voor je die aan de "
"rechterkant van een is mag gebruiken."

msgid "Has Blanks"
msgstr ""
"Je code is onvolledig. Er zijn nog invulplaatsen die je moet vervangen door "
"code."

msgid "Incomplete"
msgstr ""
"Let op, je bent een stukje code vergeten. Op regel {line_number} moet er "
"achter {incomplete_command} nog tekst komen."

msgid "Incomplete Repeat"
msgstr ""
"Het lijkt erop dat je vergeten bent om het {repeat} commando op regel "
"{line_number} in te vullen."

msgid "Invalid"
msgstr ""
"{invalid_command} is geen commando in Hedy level {level}. Bedoelde je "
"{guessed_command}?"

msgid "Invalid Argument"
msgstr ""
"Je kan {command} niet gebruiken met {invalid_argument}. Je kan {command} "
"wel gebruiken met {allowed_types}."

msgid "Invalid Argument Type"
msgstr ""
"Je kan {command} niet gebruiken met {invalid_argument} omdat dat "
"{invalid_type} is. Je kan {command} wel gebruiken met {allowed_types}."

msgid "Invalid At Command"
msgstr ""
"Het {at} commando mag niet gebruikt worden van af level 16. Je kunt "
"blokhaken gebruiken om een element uit een lijst te gebruiken, bijvoorbeeld "
"`vrienden[i]`, `geluksnummers[{random}]`."

msgid "Invalid Space"
msgstr ""
"Oeps! Regel {line_number} begint met een spatie. Computers kunnen niet zo"
" goed tegen spaties, kun je 'm weghalen?"

msgid "Invalid Type Combination"
msgstr ""
"Je kan {invalid_argument} en {invalid_argument_2} niet gebruiken met "
"{command} omdat de ene {invalid_type} is, en de andere {invalid_type_2}. "
"Verander {invalid_argument} in {invalid_type_2} of {invalid_argument_2} "
"in {invalid_type}."

msgid "Locked Language Feature"
msgstr ""
"In jouw programma zit {concept}! Goed gedaan! Maar {concept} is nog niet "
"beschikbaar. Dat komt in een later level."

msgid "Lonely Echo"
msgstr ""
"Je gebruikt een {echo} voor een {ask}, of een {echo} zonder een {ask}. "
"Gebruik altijd een {ask} voor een {echo}."

msgid "Lonely Text"
msgstr ""
"Het lijkt erop dat je bent vergeten bent een commando te gebruiken in de "
"tekst die je op regel {line_number} hebt geschreven"

msgid "Missing Command"
msgstr ""
"Het lijkt erop dat je vergeten bent om een commando te gebruiken op regel"
" {line_number}."

msgid "Missing Inner Command"
msgstr ""
"Het lijkt erop dat je vergeten bent om het {command} commando op regel "
"{line_number} in te vullen."

msgid "No Indentation"
msgstr ""
"Je hebt te weinig spaties voor regel {line_number} gebruikt. Er staan "
"{leading_spaces} spaties, maar dat is te weinig. Begin een blok steeds "
"met {indent_size} meer spaties dan de regel ervoor."

msgid "Parse"
msgstr ""
"De code die jij intypte is geen geldige Hedy code. Er zit een foutje op "
"regel {location[0]}, op positie {location[1]}. Jij typte "
"{character_found}, maar dat mag op die plek niet."

msgid "Pressit Missing Else"
msgstr ""
"Je moet ook nog instellen wat er gebeurt als je een andere toets indrukt. "
"Voeg daarvoor een {else} toe aan je programma"

msgid "Too Big"
msgstr ""
"Wow! Jouw programma is wel {lines_of_code} regels lang! Maar... wij "
"kunnen maar {max_lines} regels aan in dit level. Maak je programma wat "
"kleiner en probeer het nog eens."

msgid "Unexpected Indentation"
msgstr ""
"Je hebt te veel spaties voor regel {line_number} gebruikt. Er staan "
"{leading_spaces} spaties, maar dat is te veel. Begin een blok steeds met "
"{indent_size} spaties."

msgid "Unquoted Assignment"
msgstr ""
"Let op. Vanaf dit level moet je tekst rechts van de {is} tussen "
"aanhalingstekens zetten. Jij bent dat vergeten voor de tekst {text}."

msgid "Unquoted Equality Check"
msgstr ""
"Als je wilt kijken of een variabele gelijk is aan meerdere woorden, "
"moeten die woorden tussen aanhalingstekens staan!"

msgid "Unquoted Text"
msgstr ""
"Let op! Bij {print} en {ask} moet voor én achter de tekst een "
"aanhalingsteken komen. Jij bent dat vergeten voor de tekst "
"{unquotedtext}."

msgid "Unsupported Float"
msgstr ""
"Helaas, Hedy ondersteunt nog geen kommagetallen. Verander {value} in een "
"geheel getal."

msgid "Unsupported String Value"
msgstr "Tekst waarden mogen geen {invalid_value} bevatten."

msgid "Var Undefined"
msgstr ""
"Je probeert de variabele {name} te gebruiken, maar die heb je niet "
"ingesteld. Het kan ook zijn dat je het woord {name} wilde gebruiken en "
"aanhalingstekens vergeten bent."

msgid "Wrong Level"
msgstr ""
"Dat was goede code hoor, maar niet op het goede level. Je schreef een "
"{offending_keyword} voor level {working_level}. Tip: {tip}"

msgid "_hide"
msgstr ""

msgid "_show"
msgstr ""

msgid "account_overview"
msgstr "Account overzicht"

msgid "accounts_created"
msgstr "Account succesvol aangemaakt."

msgid "accounts_intro"
msgstr ""
"Op deze pagina kun je accounts aan maken voor meerdere studenten "
"tegelijkertijd. Ze worden automatisch toegevoegd aan de huidige klas, "
"controleer of dit klopt! Door op het groene kruisje rechtsonderin te "
"klikken kun je meer rijen toevoegen. Met het rode kruisje kun je een rij "
"weer verwijderen. Zorg ervoor dat alle rijen gevuld zijn voordat je klikt"
" op \"Accounts aanmaken\". Denk eraan dat elke gebruikersnaam uniek moet "
"zijn. Ook moet het wachtwoord <b>minimaal</b> 6 tekens zijn."

msgid "achievement_earned"
msgstr "Je hebt een badge verdiend!"

msgid "achievements"
msgstr "badges"

msgid "achievements_check_icon_alt"
msgstr "Badges check icon"

msgid "achievements_logo_alt"
msgstr "Badges logo"

msgid "add_students"
msgstr "Leerlingen toevoegen"

msgid "add_students_options"
msgstr "Voeg leerlingopties toe"

msgid "admin"
msgstr "Admin"

msgid "advance_button"
msgstr "Ga naar level {level}"

msgid "adventure"
msgstr "Avontuur"

msgid "adventure_duplicate"
msgstr "Je hebt al een avontuur met deze naam."

msgid "adventure_empty"
msgstr "Je hebt geen naam voor je avontuur ingevuld!"

msgid "adventure_exp_1"
msgstr ""
"Typ jouw avontuur hier aan de rechterkant. Na het maken van een avontuur "
"kun je deze toevoegen aan een klas via \"personaliseren\". Als je een "
"commando aan jouw avontuur wilt toevoegen kun je code blokjes gebruiken "
"zoals dit:"

msgid "adventure_exp_2"
msgstr ""
"Als je stukjes code wilt toevoegen, bijvoorbeeld als template of "
"voorbeeld voor je leerlingen. Dit kun je doen met pre blokjes zoals dit:"

msgid "adventure_exp_3"
msgstr ""
"Let erop dat je commando's altijd tussen { } zet, dan worden ze goed "
"herkend. Je kunt de \"voorbeeld\" knop gebruiken om de opgemaakt versie "
"van jouw avontuur te zien. Om jouw avontuur op een speciale pagina te "
"zien kies je \"bekijk\" op de lerarenpagina."

msgid "adventure_id_invalid"
msgstr "Dit avontuur id is ongeldig."

msgid "adventure_length"
msgstr "Jouw avontuur moet minimaal 20 karakters zijn."

msgid "adventure_name_invalid"
msgstr "Deze avontuur naam is ongeldig."

msgid "adventure_prompt"
msgstr "Geef je nieuwe avontuur een naam"

msgid "adventure_terms"
msgstr "Ik ga ermee akkoord dat mijn avontuur mogelijk beschikbaar komt op Hedy."

msgid "adventure_updated"
msgstr "Jouw avontuur is bijgewerkt!"

msgid "adventures"
msgstr "Adventuren"

msgid "adventures_restored"
msgstr "De standaardavonturen zijn terug gezet."

msgid "ago"
msgstr "{timestamp} geleden"

msgid "agree_invalid"
msgstr "Je moet akkoord gaan met de privacyverklaring."

msgid "agree_third_party"
msgstr ""
"Ik geef toestemming om benaderd te worden door partners van Universiteit "
"Leiden (optioneel)"

msgid "agree_with"
msgstr "Ik ga akkoord met de"

msgid "ajax_error"
msgstr "Er is een fout opgetreden, probeer het nog eens."

msgid "all"
msgstr "Allemaal"

msgid "all_class_highscores"
msgstr "Alle leerlingen zichtbaar in klas highscores"

msgid "already_account"
msgstr "Heb je al een account?"

msgid "already_program_running"
msgstr "Er is al een programma bezig, maak die eerst af."

msgid "already_teacher"
msgstr "Je hebt al een lerarenaccount."

msgid "already_teacher_request"
msgstr "Je hebt al een lerarenaccount aangevraagd."

msgid "amount_created"
msgstr "programma's gemaakt"

msgid "amount_saved"
msgstr "programma's opgeslagen"

msgid "amount_submitted"
msgstr "programma's ingeleverd"

msgid "are_you_sure"
msgstr "Weet je het zeker? Je kunt dit niet meer ongedaan maken."

msgid "ask_needs_var"
msgstr ""
"Vanaf level 2 hoort {ask} met een variabele ervoor. Bijv: naam is {ask} "
"Hoe heet jij?"

msgid "back_to_class"
msgstr "Ga terug naar klas"

msgid "back_to_teachers_page"
msgstr "Terug naar lerarenpagina"

msgid "become_a_sponsor"
msgstr "Word sponsor"

msgid "birth_year"
msgstr "Geboortejaar"

msgid "by"
msgstr "door"

msgid "cancel"
msgstr "Afbreken"

msgid "catch_index_exception"
msgstr ""
"Je hebt geprobeerd de lijst {list_name} te gebruiken, maar deze is óf leeg "
"óf de index bestaat niet."

msgid "certificate"
msgstr "Certificaat van voltooiing"

msgid "certified_teacher"
msgstr "Gecertificeerde leraar"

msgid "change_password"
msgstr "Verander wachtwoord"

msgid "cheatsheet_title"
msgstr "Spiekbriefje"

msgid "class_already_joined"
msgstr "Je zit al in deze klas"

msgid "class_customize_success"
msgstr "Klas succesvol gepersonaliseerd."

msgid "class_live"
msgstr ""

msgid "class_logs"
msgstr "Logs"

msgid "class_name_duplicate"
msgstr "Je hebt al een klas met deze naam."

msgid "class_name_empty"
msgstr "Je hebt geen klasnaam ingevuld!"

msgid "class_name_invalid"
msgstr "Deze klasnaam is ongeldig."

msgid "class_name_prompt"
msgstr "Vul de naam in van de nieuwe klas"

msgid "class_overview"
msgstr ""

msgid "class_stats"
msgstr "Klas statistieken"

msgid "close"
msgstr "Close"

msgid "comma"
msgstr "een komma"

msgid "commands"
msgstr "Commando's"

<<<<<<< HEAD
msgid "common_errors"
msgstr ""

#, fuzzy
=======
>>>>>>> da3a011f
msgid "congrats_message"
msgstr ""
"Gefeliciteerd, {username}, je hebt tot nu toe de volgende resultaten behaald "
"met Hedy!"

msgid "content_invalid"
msgstr "Dit avontuur is ongeldig."

msgid "contributor"
msgstr "Hedy helper"

msgid "copy_clipboard"
msgstr "De link is gekopieerd"

msgid "copy_join_link"
msgstr "Kopieer inschrijflink"

msgid "copy_link_success"
msgstr "Inschrijflink succesvol gekopieerd naar klembord"

msgid "copy_link_to_share"
msgstr "Kopieer link voor delen"

msgid "copy_mail_link"
msgstr "Kopieer en plak deze link in een andere tab:"

msgid "correct_answer"
msgstr "Het juiste antwoord is"

msgid "country"
msgstr "Land waarin je woont"

msgid "country_invalid"
msgstr "Dit is geen geldig land, kies er een vanuit de lijst."

msgid "country_title"
msgstr "Land"

msgid "create_account"
msgstr "Maak een account"

msgid "create_accounts"
msgstr "Accounts aanmaken"

msgid "create_accounts_prompt"
msgstr "Weet je zeker dat je deze accounts wilt aanmaken?"

msgid "create_adventure"
msgstr "Maak nieuw avontuur"

msgid "create_class"
msgstr "Maak een klas aan"

msgid "create_multiple_accounts"
msgstr "Meerdere accounts aanmaken"

msgid "create_public_profile"
msgstr "Maak openbaar profiel"

msgid "create_question"
msgstr "Wil je er een aanmaken?"

msgid "create_student_account"
msgstr "Maak een account"

msgid "create_student_account_explanation"
msgstr "Met een account kun je programma's opslaan."

msgid "create_teacher_account"
msgstr "Maak een leraren account"

msgid "create_teacher_account_explanation"
msgstr ""
"Met een leerkrachtenaccount kun jij programma's opslaan en resultaten van"
" leerlingen inzien."

msgid "creator"
msgstr "Maker"

msgid "current_password"
msgstr "Huidig wachtwoord"

msgid "customization_deleted"
msgstr "Personalisatie succesvol verwijderd."

msgid "customize_adventure"
msgstr "Avontuur aanpassen"

msgid "customize_class"
msgstr "Klas personaliseren"

msgid "dash"
msgstr "een streepje"

msgid "default_403"
msgstr "Jij mag niet bij deze pagina."

msgid "default_404"
msgstr "We konden deze pagina niet vinden."

msgid "default_500"
msgstr "Oeps! Er ging iets mis..."

msgid "delete"
msgstr "Verwijderen"

msgid "delete_adventure_prompt"
msgstr "Weet je zeker dat je dit avontuur wilt verwijderen?"

msgid "delete_class_prompt"
msgstr "Weet je zeker dat je deze klas wilt verwijderen?"

msgid "delete_confirm"
msgstr "Weet je zeker dat je het programma wil verwijderen?"

msgid "delete_invite"
msgstr "Uitnodiging verwijderen"

msgid "delete_invite_prompt"
msgstr "Weet je zeker dat je deze uitnodiging wilt verwijderen?"

msgid "delete_public"
msgstr "Openbaar profiel verwijderen"

msgid "delete_success"
msgstr "Je programma is verwijderd."

msgid "destroy_profile"
msgstr "Profiel verwijderen"

msgid "developers_mode"
msgstr "Programmeursmodus"

msgid "directly_available"
msgstr "Gelijk open"

msgid "disable"
msgstr "Deactiveren"

msgid "disabled"
msgstr "Gedeactiveerd"

msgid "disabled_button_locked"
msgstr "Je leraar heeft dit level nog niet beschikbaar gemaakt"

msgid "disabled_button_quiz"
msgstr "Je quizscore is niet voldoende, probeer het opnieuw!"

msgid "discord_server"
msgstr "Discord-server"

msgid "distinguished_user"
msgstr "Uitmuntende gebruiker"

msgid "double quotes"
msgstr "twee hoge komma's"

msgid "download"
msgstr "Downloaden"

msgid "download_login_credentials"
msgstr "Wil je de login gegevens downloaden na het aanmaken van de accounts?"

msgid "duplicate"
msgstr "Dupliceren"

msgid "echo_out"
msgstr ""
"Vanaf level 2 heb je geen {echo} meer nodig! Je kunt een variabele "
"gebruiken om iets te herhalen. Voorbeeld: naam is {ask} Hoe heet jij? "
"{print} hallo naam"

msgid "edit_code_button"
msgstr "Pas de code aan"

msgid "email"
msgstr "Email"

msgid "email_invalid"
msgstr "Vul een geldig e-mailadres in."

msgid "end_quiz"
msgstr "Einde van de quiz"

msgid "english"
msgstr "Engels"

msgid "enter"
msgstr "Invullen"

msgid "enter_password"
msgstr "Vul een nieuw wachtwoord in voor"

msgid "enter_text"
msgstr "Vul hier je antwoord in..."

msgid "error_logo_alt"
msgstr "Error logo"

msgid "exclamation mark"
msgstr "een uitroepteken"

msgid "exercise"
msgstr "Opdracht"

msgid "exercise_doesnt_exist"
msgstr "Deze opdracht bestaat niet"

msgid "exists_email"
msgstr "Dit emailadres is al in gebruik."

msgid "exists_username"
msgstr "Deze gebruikersnaam is al in gebruik."

msgid "experience_invalid"
msgstr "Dit is geen geldige programmeerervaring, kies uit (Ja, Nee)."

msgid "expiration_date"
msgstr "Vervaldatum"

msgid "explore_explanation"
msgstr ""
"Op deze pagina kun je kijken naar programma's gemaakt door andere Hedy "
"gebruikers. Je kunt filteren op Hedy level en avontuur. Klik op \"Bekijk "
"programma\" om het programma te open en te proberen, Programma's met een "
"rode titel hebben een foutje. Je kunt deze nog steeds openen, maar "
"proberen geeft een error. Je kunt natuurlijk proberen het foutje zelf op "
"te lossen! Als de maker van het programma een openbaar profiel heeft kun "
"je op de gebruikersnaam klikken om die te bezoeken. Daar kun je al hen "
"gedeelde programma's zien en nog veel meer!"

msgid "explore_programs"
msgstr "Programma's ontdekken"

msgid "explore_programs_logo_alt"
msgstr "Programma's ontdekken icon"

msgid "favourite_confirm"
msgstr "Weet je zeker dat je dit programma wilt instellen als favoriet?"

msgid "favourite_program"
msgstr "Favoriete programma"

msgid "favourite_program_invalid"
msgstr "Jouw gekozen favoriete programma is ongeldig."

msgid "favourite_success"
msgstr "Je programma is ingesteld als favoriet."

msgid "female"
msgstr "Meisje"

msgid "float"
msgstr "een getal"

msgid "for_teachers"
msgstr "Voor leerkrachten"

msgid "forgot_password"
msgstr "Wachtwoord vergeten?"

#, fuzzy
msgid "from_another_teacher"
msgstr "From another teacher"

#, fuzzy
msgid "from_magazine_website"
msgstr "From a magazine or website"

#, fuzzy
msgid "from_video"
msgstr "From a video"

msgid "fun_statistics_msg"
msgstr "Hier zijn wat leuke getallen!"

msgid "gender"
msgstr "Geslacht"

msgid "gender_invalid"
msgstr "Dit gender is niet geldig, kies uit (Meisje, Jongen, Anders)."

msgid "general"
msgstr "Algemeen"

msgid "general_settings"
msgstr "Algemene instellingen"

msgid "generate_passwords"
msgstr "Genereer wachtwoorden"

#, fuzzy
msgid "get_certificate"
msgstr "Get your certificate!"

msgid "give_link_to_teacher"
msgstr "Geef de volgende link aan je leraar:"

msgid "go_back_to_main"
msgstr "Ga terug naar de hoofdpagina"

msgid "go_to_question"
msgstr "Ga naar vraag"

msgid "go_to_quiz_result"
msgstr "Ga naar de resultaten van de quiz"

msgid "goto_profile"
msgstr "Ga naar mijn profiel"

msgid "grid_overview"
msgstr "Overzicht van programma's per avontuur"

msgid "hand_in"
msgstr "Inleveren"

msgid "hand_in_exercise"
msgstr "Opdracht inleveren"

#, fuzzy
msgid "heard_about_hedy"
msgstr "How have you heard about Hedy?"

#, fuzzy
msgid "heard_about_invalid"
msgstr "Please select a valid way you heard about us."

#, fuzzy
msgid "hedy_achievements"
msgstr "Mijn badges"

msgid "hedy_choice_title"
msgstr "Hedy's keuze"

msgid "hedy_logo_alt"
msgstr "Hedy logo"

msgid "hedy_on_github"
msgstr "Hedy op Github"

msgid "hedy_tutorial_logo_alt"
msgstr "Hedy tutorial icon"

msgid "hello_logo"
msgstr "hallo!"

msgid "hello_world"
msgstr "Hallo wereld!"

msgid "hidden"
msgstr "Verborgen badges"

msgid "hide_cheatsheet"
msgstr "Verberg spiekbriefje"

msgid "hide_keyword_switcher"
msgstr "Verberg commando-taal switcher"

msgid "hide_parsons"
msgstr "Verberg puzzel"

msgid "hide_quiz"
msgstr "Verberg quiz"

msgid "highest_level_reached"
msgstr "Hoogste level afgerond"

#, fuzzy
msgid "highest_quiz_score"
msgstr "Highest quiz score"

msgid "highscore_explanation"
msgstr ""
"Op deze pagina kun je de highscores bekijken, gebaseerd op het aantal "
"gehaalde badges. Bekijk de ranking voor de hele wereld, jouw land of jouw"
" klas. Klik op een gebruikersnaam om het openbare profiel te bezoeken."

msgid "highscore_no_public_profile"
msgstr ""
"Jij hebt geen openbaar profiel en komt daarom niet voor in de highscores."
" Wil je er eentje maken?"

msgid "highscores"
msgstr "Highscores"

#, fuzzy
msgid "hint"
msgstr "Hint?"

msgid "ill_work_some_more"
msgstr "Ik werk er nog even aan verder"

msgid "image_invalid"
msgstr "Jouw gekozen profielfoto is ongeldig."

msgid "input"
msgstr "invoer van een ask"

msgid "integer"
msgstr "een getal"

msgid "invalid_class_link"
msgstr "Ongeldige klassenlink."

msgid "invalid_teacher_invitation_code"
msgstr ""
"Deze leerkrachtenuitnodigingscode is niet geldig. Als je een nieuwe "
"uitnodiging nodig hebt, neem dan contact op met hello@hedy.org."

msgid "invalid_tutorial_step"
msgstr "Dit is geen geldige tutorial stap, probeer het opnieuw."

msgid "invalid_username_password"
msgstr "Ongeldige gebruikersnaam/wachtwoord combinatie."

msgid "invite_by_username"
msgstr "Uitnodigen met een gebruikersnaam"

msgid "invite_date"
msgstr "Uitnodigingsdatum"

msgid "invite_message"
msgstr "Je hebt een uitnodiging ontvangen voor de klas"

msgid "invite_prompt"
msgstr "Vul een gebruikersnaam in"

msgid "join_class"
msgstr "Inschrijven voor klas"

msgid "join_prompt"
msgstr ""
"Je moet ingelogd zijn om je voor een klas in te kunnen schrijven. Wil je "
"inloggen of een account maken?"

msgid "keyword_language_invalid"
msgstr "Dit is geen geldige commando taal (kies Engels of je eigen taal)."

msgid "language_invalid"
msgstr "Dit is geen geldige taal, kies een taal vanuit de lijst."

msgid "languages"
msgstr "Welke programmeertaal heb je wel eens gebruikt?"

msgid "last_achievement"
msgstr "Laatst gehaalde badge"

msgid "last_edited"
msgstr "Laatst bewerkt"

msgid "last_error"
msgstr ""

msgid "last_login"
msgstr "Laatste login"

msgid "last_program"
msgstr ""

msgid "last_update"
msgstr "Laatste update"

msgid "lastname"
msgstr "Achternaam"

msgid "leave_class"
msgstr "Klas verlaten"

msgid "level"
msgstr "Level"

msgid "level_accessible"
msgstr "Dit level is open voor leerlingen"

#, fuzzy
msgid "level_disabled"
msgstr "Level disabled"

msgid "level_future"
msgstr "Dit level gaat na de aangegeven datum vanzelf open"

msgid "level_invalid"
msgstr "Dit Hedy level is ongeldig."

msgid "level_not_class"
msgstr "Je zit in een klas waar dit level nog niet beschikbaar is gemaakt"

msgid "level_title"
msgstr "Level"

msgid "link"
msgstr "Link"

msgid "list"
msgstr "een lijstje"

msgid "live_dashboard"
msgstr ""

msgid "logged_in_to_share"
msgstr "Je moet ingelogd zijn om een programma op te slaan en te delen."

msgid "login"
msgstr "Inloggen"

msgid "login_long"
msgstr "Inloggen op jouw account"

msgid "login_to_save_your_work"
msgstr "Log in om je werk op te slaan"

msgid "logout"
msgstr "Log uit"

msgid "longest_program"
msgstr "Langste programma"

msgid "mail_change_password_body"
msgstr ""
"Jouw Hedy wachtwoord is veranderd. Als jij dit was, helemaal goed!\n"
"Als jij jouw wachtwoord niet hebt veranderd, neem dan zo snel mogelijk "
"contact met ons op door te reageren op deze mail."

msgid "mail_change_password_subject"
msgstr "Jouw Hedy wachtwoord is veranderd"

msgid "mail_error_change_processed"
msgstr ""
"Er ging iets mis met het sturen van de validatie mail, de veranderingen "
"zijn wel succesvol doorgevoerd."

msgid "mail_goodbye"
msgstr ""
"Dankjewel!\n"
"Het Hedy team"

msgid "mail_hello"
msgstr "Hallo {username}!"

msgid "mail_recover_password_body"
msgstr ""
"Door te klikken op deze link kun je een nieuw Hedy wachtwoord instellen. "
"Deze link is geldig voor <b>4</b> uur.\n"
"Als jij geen nieuw wachtwoord wilt, negeer dan deze e-mail: {link}"

msgid "mail_recover_password_subject"
msgstr "Reset jouw Hedy wachtwoord."

msgid "mail_reset_password_body"
msgstr ""
"Jouw Hedy wachtwoord is ge-reset naar een nieuw wachtwoord. Als jij dit "
"was, helemaal goed!\n"
"Als jij jouw wachtwoord niet hebt veranderd, neem dan zo snel mogelijk "
"contact met ons op door te reageren op deze mail."

msgid "mail_reset_password_subject"
msgstr "Jouw Hedy wachtwood is ge-reset"

msgid "mail_welcome_teacher_body"
msgstr ""
"<strong>Welkom!</strong>\n"
"Gefeliciteerd met jouw splinternieuwe Hedy leerkrachtenaccount. Welkom "
"bij de wereldwijde community van Hedy leerkrachten!\n"
"\n"
"<strong>Wat leerkrachtenaccounts kunnen doen</strong>\n"
"Met een leerkrachtenaccount kun je klassen aanmaken. Leerlingen kunnen "
"aan deze klas deelnemen en je kunt hun voortgang bekijken. Klassen worden"
" gemaakt en beheerd via de <a href=\"https://hedycode.com/for-"
"teachers\">voor leerkrachten</a> pagina.\n"
"\n"
"<strong>Hoe ideeën te delen</strong>\n"
"Als je Hedy gebruikt in jouw klas, dan heb je vast wat ideeën wat er "
"beter kan! Je kunt deze ideeën met ons delen via de <a "
"href=\"https://github.com/Felienne/hedy/discussions/categories/ideas\">Ideas"
" Discussion</a>.\n"
"\n"
"<strong>Kom bij de online Hedy community!</strong>\n"
"Alle Hedy docenten, programmeurs en andere fans zijn welkom op onze "
"[Discord server](https://discord.gg/8yY7dEme9r). Dit is de ideale plek om"
" over Hedy te kletsen: er zijn kanalen om jouw projecten en lessen te "
"laten zien, kanalen om bugs te melden en om met andere docenten en het "
"Hedy team te praten.\n"
"\n"
"<strong>Hoe krijg ik hulp</strong>\n"
"Als iets niet helemaal duidelijk is kun je dit posten in de <a "
"href=\"https://github.com/Felienne/hedy/discussions/categories/q-a\">Q&A "
"discussion</a>, of <a href=\"mailto: hello@hedy.org\">stuur ons een "
"mail</a>.\n"
"\n"
"Blijf programmeren!"

msgid "mail_welcome_teacher_subject"
msgstr "Jouw Hedy leerkrachtenaccount is klaar"

msgid "mail_welcome_verify_body"
msgstr ""
"Jouw Hedy account is aangemaakt! Welkom!\n"
" Klik op deze link om jouw e-mailadres te bevestigen: {link}"

msgid "mail_welcome_verify_subject"
msgstr "Welkom bij Hedy"

msgid "mailing_title"
msgstr "Schrijf je in voor de Hedy nieuwsbrief"

msgid "main_subtitle"
msgstr "Een graduele programmeertaal"

msgid "main_title"
msgstr "Hedy"

msgid "make_sure_you_are_done"
msgstr ""
"Zorg dat je klaar bent! Je kunt je programma niet meer aanpassen nadat je"
" op \"Inleveren\" hebt geklikt."

msgid "male"
msgstr "Jongen"

msgid "mandatory_mode"
msgstr "Verplichte programmeursmodus"

msgid "my_account"
msgstr "Mijn account"

msgid "my_achievements"
msgstr "Mijn badges"

msgid "my_adventures"
msgstr "Mijn avonturen"

msgid "my_classes"
msgstr "Mijn klassen"

msgid "my_messages"
msgstr "Mijn berichten"

msgid "name"
msgstr "Naam"

msgid "nav_explore"
msgstr "Ontdekken"

msgid "nav_hedy"
msgstr "Hedy"

msgid "nav_learn_more"
msgstr "Meer info"

msgid "nav_start"
msgstr "Home"

msgid "nested blocks"
msgstr "een blok in een blok"

msgid "new_password"
msgstr "Nieuw wachtwoord"

msgid "newline"
msgstr "een enter"

msgid "next_exercise"
msgstr "Volgende opdracht"

msgid "next_page"
msgstr "Volgende pagina"

msgid "next_step_tutorial"
msgstr "Volgende stap >>>"

msgid "no"
msgstr "Nee"

msgid "no_account"
msgstr "Nog geen account?"

msgid "no_accounts"
msgstr "Er zijn geen accounts om aan te maken."

#, fuzzy
msgid "no_certificate"
msgstr "This user hasn't earned the Hedy Certificate of Completion"

#, fuzzy
msgid "no_more_flat_if"
msgstr ""
"Vanaf level 8 moet de code na {if} op de volgende regel komen en beginnen"
" met 4 spaties."

msgid "no_programs"
msgstr "Nog geen programma's."

msgid "no_public_profile"
msgstr "Je hebt nog geen openbaar profiel..."

msgid "no_shared_programs"
msgstr "heeft geen gedeelde programma's..."

msgid "no_such_adventure"
msgstr "Dit avontuur bestaat niet!"

msgid "no_such_class"
msgstr "Deze klas bestaat niet."

#, fuzzy
msgid "no_such_highscore"
msgstr "Highscores"

msgid "no_such_level"
msgstr "Dit level bestaat niet!"

msgid "no_such_program"
msgstr "Dit programma bestaat niet!"

msgid "not_enrolled"
msgstr "Jij zit niet in deze klas!"

msgid "not_in_class_no_handin"
msgstr "Jij zit niet in een klas, dus je hoeft niks in te leveren."

msgid "not_logged_in_cantsave"
msgstr "Let op! Je programma wordt nu niet opgeslagen."

msgid "not_logged_in_handin"
msgstr "Je moet ingelogd zijn om een opdracht in te leveren."

msgid "not_teacher"
msgstr "Jij bent geen leraar!"

msgid "number"
msgstr "een getal"

msgid "number_achievements"
msgstr "Aantal badges"

#, fuzzy
msgid "number_lines"
msgstr "Number of lines"

msgid "number_programs"
msgstr "Aantal programma's"

msgid "ok"
msgstr "Ok"

msgid "only_you_can_see"
msgstr "Alleen jij kunt dit programma zien."

msgid "open"
msgstr "Openen"

msgid "opening_date"
msgstr "Openingsdatum"

msgid "opening_dates"
msgstr "Openingsdata"

msgid "option"
msgstr "Optie"

msgid "or"
msgstr "of"

msgid "other"
msgstr "Anders"

msgid "other_block"
msgstr "Een andere blokkentaal"

msgid "other_settings"
msgstr "Andere instellingen"

#, fuzzy
msgid "other_source"
msgstr "Other"

msgid "other_text"
msgstr "Een andere teksttaal"

msgid "overwrite_warning"
msgstr ""
"Je hebt al een programma met deze naam, opslaan met deze naam "
"overschrijft het oude programma. Weet je het zeker?"

msgid "page"
msgstr "pagina"

msgid "page_not_found"
msgstr "We konden deze pagina niet vinden!"

msgid "parsons_title"
msgstr "Slepen"

msgid "password"
msgstr "Wachtwoord"

msgid "password_change_not_allowed"
msgstr "Je hebt geen rechten op het wachtwoord van deze gebruiker te wijzigen."

msgid "password_change_prompt"
msgstr "Weet je zeker dat je dit wachtwoord wilt wijzigen?"

msgid "password_change_success"
msgstr "Wachtwoord van jouw leerling is succesvol gewijzigd."

msgid "password_invalid"
msgstr "Je wachtwoord is ongeldig."

msgid "password_repeat"
msgstr "Herhaal je wachtwoord"

msgid "password_resetted"
msgstr "Je wachtwoord is gereset. Je wordt doorgestuurd naar de inlogpagina."

msgid "password_six"
msgstr "Je wachtwoord moet minstens 6 letters hebben."

msgid "password_updated"
msgstr "Je wachtwoord is aangepast."

msgid "passwords_six"
msgstr "Alle wachtwoorden moeten 6 of meer karakters zijn."

msgid "pending_invites"
msgstr "Openstaande uitnodigingen"

msgid "people_with_a_link"
msgstr ""
"Andere mensen met de link kunnen dit programma zien. Het kan ook gevonden"
" worden op de \"Ontdekken\" pagina."

msgid "percentage"
msgstr "procent"

msgid "percentage_achieved"
msgstr "Gehaald door {percentage}% van de gebruikers"

msgid "period"
msgstr "een punt"

msgid "personal_text"
msgstr "Persoonlijke tekst"

msgid "personal_text_invalid"
msgstr "Jouw persoonlijke tekst is ongeldig."

msgid "postfix_classname"
msgstr "Klasnaam achter gebruikersnaam"

msgid "preferred_keyword_language"
msgstr "Commando voorkeurstaal"

msgid "preferred_language"
msgstr "Voorkeurstaal"

msgid "preview"
msgstr "Voorbeeld"

msgid "previous_campaigns"
msgstr "Bekijk het nieuwsbrief archief"

msgid "print_logo"
msgstr "print"

msgid "privacy_terms"
msgstr "Privacyverklaring"

msgid "private"
msgstr "Privé"

msgid "profile_logo_alt"
msgstr "Profiel icon"

msgid "profile_picture"
msgstr "Profielfoto"

msgid "profile_updated"
msgstr "Je profiel is aangepast."

msgid "profile_updated_reload"
msgstr "Je profiel is aangepast, pagina wordt herladen."

msgid "program_contains_error"
msgstr "Dit programma bevat een foutje, weet je zeker dat je hem wilt delen?"

msgid "program_header"
msgstr "Mijn programma's"

msgid "programming_experience"
msgstr "Heb jij al eerder geprogrammeerd?"

msgid "programming_invalid"
msgstr "Dit is geen geldige programmeertaal, selecteer van de opties."

msgid "programs"
msgstr "Programma's"

msgid "programs_created"
msgstr "Programma's gemaakt"

msgid "programs_saved"
msgstr "Programma's opgeslagen"

msgid "programs_submitted"
msgstr "programma's ingeleverd"

msgid "prompt_join_class"
msgstr "Wil jij je inschrijven voor deze klas?"

msgid "public"
msgstr "Openbaar"

msgid "public_invalid"
msgstr "Deze waarde voor het beschikbaar maken van je avontuur is ongeldig"

msgid "public_profile"
msgstr "Openbaar profiel"

msgid "public_profile_info"
msgstr ""
"Bij het selecteren van deze box maak je jouw profiel zichtbaar voor "
"iedereen. Wees voorzichtig met het delen van persoonlijke informatie "
"zoals je naam en adres, iedereen kan het zien!"

msgid "public_profile_updated"
msgstr "Je openbare profiel is aangepast, pagina wordt herladen.."

msgid "pygame_waiting_for_input"
msgstr "Wachten op het indrukken van een knop..."

msgid "question mark"
msgstr "een vraagteken"

msgid "quiz_logo_alt"
msgstr "Quiz logo"

#, fuzzy
msgid "quiz_score"
msgstr "Quiz score"

msgid "quiz_tab"
msgstr "Quiz"

msgid "quiz_threshold_not_reached"
msgstr "Minimale quiz score niet gehaald om dit level vrij te spelen"

msgid "read_code_label"
msgstr "Lees voor"

msgid "recent"
msgstr "Mijn programma's"

msgid "recover_password"
msgstr "Vraag een nieuw wachtwoord aan"

msgid "regress_button"
msgstr "Ga terug naar level {level}"

msgid "remove"
msgstr "Verwijder"

msgid "remove_customization"
msgstr "Verwijder Personalisatie"

msgid "remove_customizations_prompt"
msgstr "Weet je zeker dat je de personalisatie van deze klas wilt verwijderen?"

msgid "remove_student_prompt"
msgstr "Weet je zeker dat je deze leerling uit de klas wilt verwijderen?"

msgid "repair_program_logo_alt"
msgstr "Repareer programma icon"

msgid "repeat_match_password"
msgstr "Het herhaalde wachtwoord is niet gelijk."

msgid "repeat_new_password"
msgstr "Herhaal nieuw wachtwoord"

msgid "report_failure"
msgstr "Dit programma bestaat niet, of is niet publiek"

msgid "report_program"
msgstr "Wete je zeker dat je dit programma wilt rapporteren?"

msgid "report_success"
msgstr "Dit programma is gerapporteerd"

msgid "request_teacher"
msgstr "Wil je een lerarenaccount aanvragen?"

msgid "request_teacher_account"
msgstr "Vraag lerarenaccount aan"

msgid "required_field"
msgstr "Velden met een * zijn verplicht"

msgid "reset_adventure_prompt"
msgstr "Weet je zeker dat je alle geselecteerde avonturen wilt wissen?"

msgid "reset_adventures"
msgstr "Wis gekozen avonturen"

msgid "reset_button"
msgstr "Reset"

msgid "reset_password"
msgstr "Reset je wachtwoord"

msgid "reset_view"
msgstr "Reset"

msgid "retrieve_adventure_error"
msgstr "Jij mag dit avontuur niet bekijken!"

msgid "retrieve_class_error"
msgstr "Alleen leerkrachten mogen klassen openen"

msgid "run_code_button"
msgstr "Voer de code uit"

msgid "runs_over_time"
msgstr ""

msgid "save"
msgstr "Opslaan"

msgid "save_parse_warning"
msgstr "Dit programma bevat een foutje, weet je zeker dat je het wilt opslaan?"

msgid "save_prompt"
msgstr ""
"Je moet ingelogd zijn om je programma op te kunnen slaan. Wil je inloggen"
" of een account maken?"

msgid "save_success_detail"
msgstr "Je programma is opgeslagen."

msgid "score"
msgstr "Score"

msgid "search"
msgstr "Zoeken..."

msgid "search_button"
msgstr "Zoeken"

#, fuzzy
msgid "see_certificate"
msgstr "See {username} certificate!"

msgid "select"
msgstr "Kies"

msgid "select_adventures"
msgstr "Avonturen selecteren"

msgid "self_removal_prompt"
msgstr "Weet je zeker dat je deze klas wilt verlaten?"

msgid "send_password_recovery"
msgstr "Stuur me een link om een nieuw wachtwoord te kiezen"

msgid "sent_by"
msgstr "Deze uitnodiging is verstuurd door"

msgid "sent_password_recovery"
msgstr ""
"Je krijgt zo een mailtje met informatie over hoe je een nieuw wachtwoord "
"kiest."

msgid "settings"
msgstr "Mijn gegevens"

msgid "share"
msgstr "Delen"

msgid "share_by_giving_link"
msgstr "Deel je programma met iemand door ze de link hieronder te geven:"

msgid "share_confirm"
msgstr "Weet je zeker dat je het programma openbaar wilt maken?"

msgid "share_success_detail"
msgstr "Programma delen gelukt."

msgid "share_your_program"
msgstr "Deel je programma"

msgid "signup_student_or_teacher"
msgstr "Ben je een leerling of een leerkracht?"

msgid "single quotes"
msgstr "een hoge komma"

msgid "slash"
msgstr "een schuin streepje"

#, fuzzy
msgid "social_media"
msgstr "Social media"

msgid "something_went_wrong_keyword_parsing"
msgstr ""
"Er zit een foutje in jouw avontuur, zijn alle commando's goed ingesloten "
"met { }?"

msgid "space"
msgstr "een spatie"

msgid "star"
msgstr "een sterretje"

msgid "start_hedy_tutorial"
msgstr "Begin Hedy tutorial"

msgid "start_programming"
msgstr "Begin met programmeren"

msgid "start_programming_logo_alt"
msgstr "Begin met programmeren icon"

msgid "start_quiz"
msgstr "Start de Hedy Quiz"

msgid "start_teacher_tutorial"
msgstr "Begin leraren tutorial"

msgid "step_title"
msgstr "Opdracht"

msgid "stop_code_button"
msgstr "Stop programma"

msgid "string"
msgstr "tekst"

msgid "student_already_in_class"
msgstr "Deze leerling zit al in jouw klas."

msgid "student_already_invite"
msgstr "Deze leerling heeft al een openstaande uitnodiging."

msgid "student_details"
msgstr ""

msgid "student_list"
msgstr ""

msgid "student_not_existing"
msgstr "Deze gebruikersnaam bestaat niet."

msgid "student_signup_header"
msgstr "Leerling"

msgid "students"
msgstr "Leerlingen"

msgid "submission_time"
msgstr "Ingeleverd op"

msgid "submit_answer"
msgstr "Beantwoord vraag"

msgid "submit_program"
msgstr "Inleveren"

msgid "submit_warning"
msgstr "Weet je zeker dat je dit programma wilt inleveren?"

msgid "submitted"
msgstr "Ingeleverd"

msgid "submitted_header"
msgstr "Dit is een ingeleverd programma en kan niet worden bewerkt."

msgid "subscribe"
msgstr "Schrijf je in"

msgid "subscribe_newsletter"
msgstr "Schrijf je in voor de nieuwsbrief"

msgid "surname"
msgstr "Voornaam"

msgid "teacher"
msgstr "Leraren"

msgid "teacher_account_request"
msgstr "Je hebt een openstaande leraren account aanvraag"

msgid "teacher_account_success"
msgstr "Jouw lerarenaccount is succesvol aangevraagd."

msgid "teacher_invalid"
msgstr "Jouw leraren waarde is ongeldig."

msgid "teacher_invitation_require_login"
msgstr ""
"Om je leerkrachtenaccount te activeren moet je eerst inloggen. Als je nog"
" geen account hebt, maak dan eerst een account aan."

msgid "teacher_manual"
msgstr "Lerarenhandleiding"

msgid "teacher_signup_header"
msgstr "Leerkracht"

msgid "teacher_tutorial_logo_alt"
msgstr "Leraren tutorial icon"

msgid "teacher_welcome"
msgstr ""
"Welkom bij Hedy! Jouw account is omgezet naar een leerkrachtenaccount. Je"
" kan nu klassen maken en er leerlingen in uitnodigen."

msgid "template_code"
msgstr ""
"Dit is de uitleg van mijn avontuur!\n"
"\n"
"Op deze manier laat ik een commando zien: <code>{print}</code>\n"
"\n"
"Maar soms wil ik een stukje code laten zien, dat doe ik zo:\n"
"<pre>\n"
"{ask} Wat is jouw naam?\n"
"{echo} dus jouw naam is \n"
"</pre>"

msgid "this_turns_in_assignment"
msgstr "Dit levert je opdracht in bij je leraar."

msgid "title"
msgstr "Titel"

msgid "title_achievements"
msgstr "Hedy - Mijn badges"

msgid "title_admin"
msgstr "Hedy - Administrator pagina"

msgid "title_class live_statistics"
msgstr ""
msgid "title_class grid_overview"
msgstr "Hedy - Grid overview"

#, fuzzy
msgid "title_class logs"
msgstr "Hedy - Logs"

msgid "title_class statistics"
msgstr "Hedy - Mijn statistieken"

msgid "title_class-overview"
msgstr "Hedy - Klas overzicht"

msgid "title_customize-adventure"
msgstr "Hedy - Avontuur personaliseren"

msgid "title_customize-class"
msgstr "Hedy - Klas personaliseren"

msgid "title_explore"
msgstr "Hedy - Ontdekken"

msgid "title_for-teacher"
msgstr "Hedy - Voor leerkrachten"

msgid "title_join-class"
msgstr "Hedy - Inschrijven voor klas"

msgid "title_landing-page"
msgstr "Welkom bij Hedy!"

msgid "title_learn-more"
msgstr "Hedy - Meer info"

msgid "title_login"
msgstr "Hedy - Inloggen"

msgid "title_my-profile"
msgstr "Hedy - Mijn account"

msgid "title_privacy"
msgstr "Hedy - Privacyverklaring"

msgid "title_programs"
msgstr "Hedy - Mijn programma's"

msgid "title_recover"
msgstr "Hedy - Account herstellen"

msgid "title_reset"
msgstr "Hedy - Wachtwoord resetten"

msgid "title_signup"
msgstr "Hedy - Account aanmaken"

msgid "title_start"
msgstr "Hedy - Een graduele programmeertaal"

msgid "title_view-adventure"
msgstr "Hedy - Avontuur bekijken"

msgid "token_invalid"
msgstr "Jouw token is ongeldig."

msgid "translate_error"
msgstr ""
"Er is iets misgegaan met het vertalen van de code. Probeer je code te "
"runnen om te kijken of er misschien een foutje in zit. Code met foutjes "
"kan niet vertaald worden."

msgid "translating_hedy"
msgstr "Hedy vertalen"

msgid "try_it"
msgstr "Probeer het uit"

msgid "tutorial"
msgstr "Tutorial"

msgid "tutorial_code_snippet"
msgstr ""
"print Hallo wereld!\n"
"print Ik volg de Hedy tutorial"

msgid "tutorial_message_not_found"
msgstr ""
"Het lijkt erop dat we de volgende stap voor de tutorial niet kunnen "
"ophalen, probeer het later opnieuw."

msgid "tutorial_title_not_found"
msgstr "Oeps! Er gaat iets mis..."

msgid "unauthorized"
msgstr "Jij hebt geen rechten voor deze pagina"

msgid "unique_usernames"
msgstr "Alle gebruikersnamen moeten uniek zijn."

msgid "unlock_thresholds"
msgstr "Ongrendel level scores"

msgid "unsaved_class_changes"
msgstr ""
"Er zijn wijzigingen nog niet opgeslagen, weet je zeker dat je terug wilt "
"gaan?"

msgid "unshare"
msgstr "Stop delen"

msgid "unshare_confirm"
msgstr "Weet je zeker dat je het programma privé wilt maken?"

msgid "unshare_success_detail"
msgstr "Programma wordt niet meer gedeeld."

msgid "update_adventure_prompt"
msgstr "Weet je zeker dat je dit avontuur wilt bijwerken?"

msgid "update_profile"
msgstr "Update je profiel"

msgid "update_public"
msgstr "Openbaar profiel opslaan"

msgid "updating_indicator"
msgstr "Avonturen worden opgeslagen"

msgid "user"
msgstr "gebruiker"

#, fuzzy
msgid "user_inexistent"
msgstr "This user doesn't exist"

msgid "user_not_private"
msgstr "Deze gebruiker bestaat niet of heeft geen openbaar profiel"

msgid "username"
msgstr "Gebruikersnaam"

msgid "username_empty"
msgstr "Je hebt geen gebruikersnaam ingevuld!"

msgid "username_invalid"
msgstr "Je gebruikersnaam is ongeldig."

msgid "username_special"
msgstr "Er mag geen `:` of `@` in je gebruikersnaam zitten."

msgid "username_three"
msgstr "Je gebruikersnaam moet minstens 3 tekens hebben."

msgid "usernames_exist"
msgstr "Een of meerdere gebruikersnamen is al in gebruik."

msgid "value"
msgstr "Waarde"

msgid "variables"
msgstr "Variabelen"

msgid "view_program"
msgstr "Bekijk programma"

msgid "visit_own_public_profile"
msgstr "Bezoek jouw profiel"

msgid "welcome"
msgstr "Welkom"

msgid "welcome_back"
msgstr "Welkom terug"

msgid "what_should_my_code_do"
msgstr "Wat moet mijn code doen?"

msgid "whole_world"
msgstr "De wereld"

msgid "write_first_program"
msgstr "Schrijf je eerste programma!"

msgid "year_invalid"
msgstr "Dit is geen geldig jaartal, die moet liggen tussen 1900 en {current_year}."

msgid "yes"
msgstr "Ja"

msgid "your_account"
msgstr "Jouw profiel"

msgid "your_class"
msgstr "Jouw class"

msgid "your_last_program"
msgstr "Jouw laatst opgeslagen programma"

msgid "your_personal_text"
msgstr "Jouw persoonlijke tekst..."

msgid "your_program"
msgstr "Jouw programma"

#~ msgid "student"
#~ msgstr "Leerling"

#~ msgid "only_teacher_create_class"
#~ msgstr "Alleen leerkrachten mogen klassen maken!"

#~ msgid "language"
#~ msgstr "Taal"

#~ msgid "keyword_support"
#~ msgstr "Vertaalde commando's"

#~ msgid "non_keyword_support"
#~ msgstr "Vertaalde content"

#~ msgid "try_button"
#~ msgstr "Probeer"

#~ msgid "select_own_adventures"
#~ msgstr "Eigen avonturen selecteren"

#~ msgid "edit"
#~ msgstr "Bewerk"

#~ msgid "view"
#~ msgstr "Bekijk"

#~ msgid "class"
#~ msgstr "Klas"

#~ msgid "save_code_button"
#~ msgstr "Code opslaan"

#~ msgid "share_code_button"
#~ msgstr "Code opslaan & delen"

#~ msgid "classes_invalid"
#~ msgstr "De lijst van gekozen klassen is niet geldig"

#~ msgid "directly_add_adventure_to_classes"
#~ msgstr "Wil je dit avontuur ook toevoegen aan een van jouw klassen?"

#~ msgid "hand_in_assignment"
#~ msgstr "Hand in assignment"

#~ msgid "select_a_level"
#~ msgstr "Select a level"

#~ msgid "answer_invalid"
#~ msgstr "Je wachtwoord is ongeldig."

#~ msgid "available_adventures_level"
#~ msgstr "Available adventures level"

#~ msgid "customize_class_exp_1"
#~ msgstr ""
#~ "Hoi! Hier kun je jouw klas "
#~ "personaliseren. Door het selecteren van "
#~ "levels en avonturen kun je kiezen "
#~ "wat jouw leerlingen kunnen zien. Ook "
#~ "kun je jouw zelfgemaakte avonturen aan"
#~ " levels toevoegen. Alle levels en "
#~ "standaard avonturen zijn aan het begin"
#~ " geselecteerd. <b>Let op:</b> Niet elk "
#~ "avontuur is voor elk level beschikbaar!"
#~ " Het instellen gaat als volgt:"

#~ msgid "customize_class_exp_2"
#~ msgstr ""
#~ "Je kunt deze instellingen altijd op "
#~ "een later moment wijzigen. Zo kun "
#~ "je bijvoorbeeld tijdens het les geven"
#~ " nieuwe avonturen of levels beschikbaar "
#~ "maken. Hierdoor is het voor leerlingen"
#~ " (en voor de leraar!) makkelijker om"
#~ " te kiezen waar aan gewerkt kan "
#~ "worden en wat er geleerd wordt. "
#~ "Als je alles beschikbaar wilt maken "
#~ "voor jouw klas kun je het beste"
#~ " de \"personalisatie\" verwijderen, doe dit"
#~ " met de \"verwijder\" knop beneden in"
#~ " het scherm."

#~ msgid "customize_class_step_1"
#~ msgstr ""
#~ "Selecteer de levels voor jouw klas "
#~ "door op een \"level knop\" te "
#~ "drukken"

#~ msgid "customize_class_step_2"
#~ msgstr ""
#~ "Er verschijnen \"selectievinkjes\" voor de "
#~ "beschikbare avonturen voor deze levels"

#~ msgid "customize_class_step_3"
#~ msgstr "Selecteer de avonturen die je beschikbaar wilt maken"

#~ msgid "customize_class_step_4"
#~ msgstr ""
#~ "Klik op de naam van een avontuur"
#~ " om deze voor alle levels te "
#~ "(de)selecteren"

#~ msgid "customize_class_step_5"
#~ msgstr "Voeg eventueel persoonlijke avonturen toe"

#~ msgid "customize_class_step_6"
#~ msgstr "Selecteer een openingsdatum per level (leeg laten mag ook)"

#~ msgid "customize_class_step_7"
#~ msgstr "Kies andere instellingen"

#~ msgid "customize_class_step_8"
#~ msgstr "Kies \"Opslaan\" -> je bent helemaal klaar!"

#~ msgid "example_code_header"
#~ msgstr "Hedy voorbeeldcode"

#~ msgid "feedback_failure"
#~ msgstr "Fout!"

#~ msgid "feedback_success"
#~ msgstr "Goed!"

#~ msgid "go_to_first_question"
#~ msgstr "Ga naar vraag 1 van de quiz"

#~ msgid "question"
#~ msgstr "Vraag"

#~ msgid "question_doesnt_exist"
#~ msgstr "Deze vraag bestaat niet"

#~ msgid "question_invalid"
#~ msgstr "Jouw token is ongeldig."

#~ msgid "select_levels"
#~ msgstr "Select levels"

#~ msgid "too_many_attempts"
#~ msgstr "Te veel pogingen"<|MERGE_RESOLUTION|>--- conflicted
+++ resolved
@@ -391,13 +391,10 @@
 msgid "commands"
 msgstr "Commando's"
 
-<<<<<<< HEAD
 msgid "common_errors"
 msgstr ""
 
 #, fuzzy
-=======
->>>>>>> da3a011f
 msgid "congrats_message"
 msgstr ""
 "Gefeliciteerd, {username}, je hebt tot nu toe de volgende resultaten behaald "
