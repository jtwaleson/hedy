
msgid ""
msgstr ""
"Project-Id-Version: PACKAGE VERSION\n"
"Report-Msgid-Bugs-To: \n"
<<<<<<< HEAD
"POT-Creation-Date: 2022-08-16 12:15+0200\n"
=======
"POT-Creation-Date: 2022-08-17 15:16+0200\n"
>>>>>>> d1ff5f26
"PO-Revision-Date: 2022-08-10 08:50+0000\n"
"Last-Translator: Anonymous <noreply@weblate.org>\n"
"Language: pl\n"
"Language-Team: pl <LL@li.org>\n"
"Plural-Forms: nplurals=3; plural=n==1 ? 0 : n%10>=2 && n%10<=4 && "
"(n%100<10 || n%100>=20) ? 1 : 2;\n"
"MIME-Version: 1.0\n"
"Content-Type: text/plain; charset=utf-8\n"
"Content-Transfer-Encoding: 8bit\n"
"Generated-By: Babel 2.10.1\n"

<<<<<<< HEAD
#: app.py:421
=======
#: app.py:425
>>>>>>> d1ff5f26
#, fuzzy
msgid "program_contains_error"
msgstr "Ten program zawiera błędy, czy na pewno chcesz go udostępnić?"

<<<<<<< HEAD
#: app.py:631
msgid "title_achievements"
msgstr "Hedy - Moje osiągnięcia"

#: app.py:648 app.py:752 app.py:1116 website/teacher.py:418
=======
#: app.py:635
msgid "title_achievements"
msgstr "Hedy - Moje osiągnięcia"

#: app.py:652 app.py:756 app.py:1120 website/teacher.py:418
>>>>>>> d1ff5f26
#: website/teacher.py:429
msgid "not_teacher"
msgstr "Wygląda na to, że nie jesteś nauczycielem!"

<<<<<<< HEAD
#: app.py:651
msgid "not_enrolled"
msgstr "Wygląda na to, że nie jesteś członkiem tej klasy!"

#: app.py:688
msgid "title_programs"
msgstr "Hedy - Moje programy"

#: app.py:698 app.py:708 app.py:712 app.py:727 app.py:1023 app.py:1614
=======
#: app.py:655
msgid "not_enrolled"
msgstr "Wygląda na to, że nie jesteś członkiem tej klasy!"

#: app.py:692
msgid "title_programs"
msgstr "Hedy - Moje programy"

#: app.py:702 app.py:712 app.py:716 app.py:731 app.py:1027 app.py:1552
>>>>>>> d1ff5f26
#: website/admin.py:17 website/admin.py:24 website/admin.py:92
#: website/admin.py:111 website/admin.py:130 website/admin.py:137
#: website/admin.py:145 website/auth.py:737 website/auth.py:764
#: website/programs.py:210 website/statistics.py:100
msgid "unauthorized"
msgstr "Nie masz dostępu do tej strony"

<<<<<<< HEAD
#: app.py:766 app.py:1133
msgid "title_for-teacher"
msgstr "Hedy - Dla nauczycieli"

#: app.py:783 app.py:785 app.py:941 app.py:963 app.py:965
msgid "no_such_level"
msgstr "Nie ma takiego poziomu!"

#: app.py:793 app.py:800 app.py:895 app.py:901
msgid "no_such_program"
msgstr "Nie ma takiego programu!"

#: app.py:829
=======
#: app.py:770 app.py:1137
msgid "title_for-teacher"
msgstr "Hedy - Dla nauczycieli"

#: app.py:787 app.py:789 app.py:945 app.py:967 app.py:969
msgid "no_such_level"
msgstr "Nie ma takiego poziomu!"

#: app.py:797 app.py:804 app.py:899 app.py:905
msgid "no_such_program"
msgstr "Nie ma takiego programu!"

#: app.py:833
>>>>>>> d1ff5f26
#, fuzzy
msgid "level_not_class"
msgstr "Ten poziom nie jest jeszcze dostępny w twojej klasie"

<<<<<<< HEAD
#: app.py:946 website/teacher.py:478 website/teacher.py:496
=======
#: app.py:950 website/teacher.py:478 website/teacher.py:496
>>>>>>> d1ff5f26
#: website/teacher.py:540 website/teacher.py:585
msgid "no_such_adventure"
msgstr "Ta przygoda nie istnieje!"

<<<<<<< HEAD
#: app.py:974 app.py:1235
msgid "page_not_found"
msgstr "Nie możemy odnaleźć tej strony!"

#: app.py:994
msgid "title_signup"
msgstr "Hedy - Utwórz konto"

#: app.py:1001
msgid "title_login"
msgstr "Hedy - Logowanie"

#: app.py:1008
msgid "title_recover"
msgstr "Hedy - Odzyskaj konto"

#: app.py:1024
msgid "title_reset"
msgstr "Hedy - Zresetuj hasło"

#: app.py:1054
msgid "title_my-profile"
msgstr "Hedy - Moje konto"

#: app.py:1074
msgid "title_learn-more"
msgstr "Hedy - Dowiedz się więcej"

#: app.py:1080
=======
#: app.py:978 app.py:1239
msgid "page_not_found"
msgstr "Nie możemy odnaleźć tej strony!"

#: app.py:998
msgid "title_signup"
msgstr "Hedy - Utwórz konto"

#: app.py:1005
msgid "title_login"
msgstr "Hedy - Logowanie"

#: app.py:1012
msgid "title_recover"
msgstr "Hedy - Odzyskaj konto"

#: app.py:1028
msgid "title_reset"
msgstr "Hedy - Zresetuj hasło"

#: app.py:1058
msgid "title_my-profile"
msgstr "Hedy - Moje konto"

#: app.py:1078
msgid "title_learn-more"
msgstr "Hedy - Dowiedz się więcej"

#: app.py:1084
>>>>>>> d1ff5f26
#, fuzzy
msgid "title_privacy"
msgstr "Hedy - Polityka prywatności"

<<<<<<< HEAD
#: app.py:1090
msgid "title_start"
msgstr "Hedy - Stopniowany język programowania"

#: app.py:1108
=======
#: app.py:1094
msgid "title_start"
msgstr "Hedy - Stopniowany język programowania"

#: app.py:1112
>>>>>>> d1ff5f26
#, fuzzy
msgid "title_landing-page"
msgstr "Witaj w Hedy!"

<<<<<<< HEAD
#: app.py:1226
=======
#: app.py:1230
>>>>>>> d1ff5f26
#, fuzzy
msgid "title_explore"
msgstr "Hedy - Odkrywaj"

<<<<<<< HEAD
#: app.py:1248 app.py:1253
=======
#: app.py:1252 app.py:1257
>>>>>>> d1ff5f26
#, fuzzy
msgid "no_such_highscore"
msgstr "Nie ma takiego poziomu!"

<<<<<<< HEAD
#: app.py:1283 app.py:1285
=======
#: app.py:1287 app.py:1289
>>>>>>> d1ff5f26
#, fuzzy
msgid "translate_error"
msgstr ""
"Something went wrong while translating the code. Try running the code to "
"see if it has an error. Code with errors can not be translated."

<<<<<<< HEAD
#: app.py:1290 app.py:1324
msgid "tutorial_start_title"
msgstr "Witaj w Hedy!"

#: app.py:1290
#, fuzzy
msgid "tutorial_start_message"
msgstr "W tym samouczku wytłumaczymy Ci wszystkie funkcje Hedy'ego krok po kroku."

#: app.py:1292
#, fuzzy
msgid "tutorial_editor_title"
msgstr "Edytor kodu"

#: app.py:1292
msgid "tutorial_editor_message"
msgstr ""
"W tym oknie będziesz pisał swój kod. Spróbuj napisać coś w miejsce "
"podkreślników!"

#: app.py:1294
#, fuzzy
msgid "tutorial_output_title"
msgstr "Widok odpowiedzi"

#: app.py:1294
msgid "tutorial_output_message"
msgstr "Wynik wykonania twojego kodu pokaże się tutaj."

#: app.py:1296
#, fuzzy
msgid "tutorial_run_title"
msgstr "Przycisk uruchamiania"

#: app.py:1296
#, fuzzy
msgid "tutorial_run_message"
msgstr ""
"Klikając w ten przycisk, uruchomisz swój program. Spróbujemy w następnym "
"kroku?"

#: app.py:1298
#, fuzzy
msgid "tutorial_tryit_title"
msgstr "Spróbuj!"

#: app.py:1298
#, fuzzy
msgid "tutorial_tryit_message"
msgstr ""
"Uruchom program i naciśnij przycisk 'następny krok', kiedy będziesz "
"gotowy."

#: app.py:1300
msgid "tutorial_speakaloud_title"
msgstr "Przeczytaj program"

#: app.py:1300
#, fuzzy
msgid "tutorial_speakaloud_message"
msgstr ""
"Wybierz głos z listy poniżej przycisku uruchamiania, by twój program "
"został przeczytany."

#: app.py:1302
#, fuzzy
msgid "tutorial_speakaloud_run_title"
msgstr "Uruchom i posłuchaj"

#: app.py:1302
#, fuzzy
msgid "tutorial_speakaloud_run_message"
msgstr "Wybierz głos z listy i uruchom twój program jeszcze raz."

#: app.py:1304
#, fuzzy
msgid "tutorial_nextlevel_title"
msgstr "Do następnego poziomu"

#: app.py:1304
#, fuzzy
msgid "tutorial_nextlevel_message"
msgstr "You have received an invitation to join class"

#: app.py:1306
#, fuzzy
msgid "tutorial_leveldefault_title"
msgstr "Level explanation"

#: app.py:1306
#, fuzzy
msgid "tutorial_leveldefault_message"
msgstr ""
"The first tab always contains the level explanation. In each level new "
"commands will be explained here."

#: app.py:1308
#, fuzzy
msgid "tutorial_adventures_title"
msgstr "Customize adventure"

#: app.py:1308
#, fuzzy
msgid "tutorial_adventures_message"
msgstr "Customize adventure"

#: app.py:1310
#, fuzzy
msgid "tutorial_quiz_title"
msgstr "Quiz"

#: app.py:1310
#, fuzzy
msgid "tutorial_quiz_message"
msgstr ""
"At the end of each level you can make the quiz. This way you can verify "
"if you understand everything."

#: app.py:1312
#, fuzzy
msgid "tutorial_saveshare_title"
msgstr "Saving & sharing"

#: app.py:1312
#, fuzzy
msgid "tutorial_saveshare_message"
msgstr "You can save and share all your created programs with other Hedy users."

#: app.py:1314
#, fuzzy
msgid "tutorial_cheatsheet_title"
msgstr "Hide cheatsheet"

#: app.py:1314
#, fuzzy
msgid "tutorial_cheatsheet_message"
msgstr ""
"If you forgot a command you can always use the cheatsheet. It shows a "
"list of all commands you can use in the current level."

#: app.py:1316 app.py:1336
#, fuzzy
msgid "tutorial_end_title"
msgstr "The end!"

#: app.py:1316
#, fuzzy
msgid "tutorial_end_message"
msgstr "Click on 'next step' to really start coding with Hedy!"

#: app.py:1318 app.py:1338
=======
#: app.py:1297
#, fuzzy
msgid "tutorial_code_snippet"
msgstr "Hide cheatsheet"

#: app.py:1301
msgid "invalid_tutorial_step"
msgstr ""

#: app.py:1305
>>>>>>> d1ff5f26
#, fuzzy
msgid "tutorial_title_not_found"
msgstr "Nie możemy odnaleźć tej strony!"

<<<<<<< HEAD
#: app.py:1318 app.py:1338
=======
#: app.py:1305
>>>>>>> d1ff5f26
#, fuzzy
msgid "tutorial_message_not_found"
msgstr "You have received an invitation to join class"

<<<<<<< HEAD
#: app.py:1324
#, fuzzy
msgid "teacher_tutorial_start_message"
msgstr "You have received an invitation to join class"

#: app.py:1326
#, fuzzy
msgid "tutorial_class_title"
msgstr "Hide cheatsheet"

#: app.py:1326
#, fuzzy
msgid "tutorial_class_message"
msgstr "Customize adventure"

#: app.py:1328
#, fuzzy
msgid "tutorial_customize_class_title"
msgstr "Hide cheatsheet"

#: app.py:1328
#, fuzzy
msgid "tutorial_customize_class_message"
msgstr "Customize adventure"

#: app.py:1330
#, fuzzy
msgid "tutorial_own_adventures_title"
msgstr "Customize adventure"

#: app.py:1330
#, fuzzy
msgid "tutorial_own_adventures_message"
msgstr "Customize adventure"

#: app.py:1332
#, fuzzy
msgid "tutorial_accounts_title"
msgstr "Customize adventure"

#: app.py:1332
#, fuzzy
msgid "tutorial_accounts_message"
msgstr "Customize adventure"

#: app.py:1334
#, fuzzy
msgid "tutorial_documentation_title"
msgstr "Hide cheatsheet"

#: app.py:1334
#, fuzzy
msgid "tutorial_documentation_message"
msgstr "Customize adventure"

#: app.py:1336
#, fuzzy
msgid "teacher_tutorial_end_message"
msgstr "You have received an invitation to join class"

#: app.py:1346
#, fuzzy
msgid "tutorial_code_snippet"
msgstr "Hide cheatsheet"

#: app.py:1350 app.py:1360
msgid "invalid_tutorial_step"
msgstr ""

#: app.py:1549 website/auth.py:287 website/auth.py:342 website/auth.py:479
=======
#: app.py:1493 website/auth.py:287 website/auth.py:342 website/auth.py:479
>>>>>>> d1ff5f26
#: website/auth.py:504 website/auth.py:537 website/auth.py:651
#: website/auth.py:693 website/auth.py:743 website/auth.py:770
#: website/quiz.py:43 website/quiz.py:69 website/teacher.py:88
#: website/teacher.py:123 website/teacher.py:167 website/teacher.py:252
#: website/teacher.py:308 website/teacher.py:355 website/teacher.py:396
#: website/teacher.py:434 website/teacher.py:520 website/teacher.py:608
msgid "ajax_error"
msgstr "Wystąpił błąd, proszę spróbować ponownie."

<<<<<<< HEAD
#: app.py:1552
=======
#: app.py:1496
>>>>>>> d1ff5f26
#, fuzzy
msgid "image_invalid"
msgstr "Your chosen image is invalid."

<<<<<<< HEAD
#: app.py:1554
=======
#: app.py:1498
>>>>>>> d1ff5f26
#, fuzzy
msgid "personal_text_invalid"
msgstr "Your personal text is invalid."

<<<<<<< HEAD
#: app.py:1556 app.py:1562
=======
#: app.py:1500 app.py:1506
>>>>>>> d1ff5f26
#, fuzzy
msgid "favourite_program_invalid"
msgstr "Your chosen favourite program is invalid."

<<<<<<< HEAD
#: app.py:1580 app.py:1581
=======
#: app.py:1518 app.py:1519
>>>>>>> d1ff5f26
#, fuzzy
msgid "public_profile_updated"
msgstr "Public profile updated."

<<<<<<< HEAD
#: app.py:1618 app.py:1643
=======
#: app.py:1556 app.py:1581
>>>>>>> d1ff5f26
#, fuzzy
msgid "user_not_private"
msgstr "This user doesn't exist or doesn't have a public profile"

<<<<<<< HEAD
#: app.py:1651
=======
#: app.py:1589
>>>>>>> d1ff5f26
#, fuzzy
msgid "invalid_teacher_invitation_code"
msgstr ""
"The teacher invitation code is invalid. To become a teacher, reach out to"
" hello@hedy.org."

#: utils.py:292
#, fuzzy
msgid "default_404"
msgstr "We could not find that page..."

#: utils.py:294
#, fuzzy
msgid "default_403"
msgstr "Looks like you aren't authorized..."

#: utils.py:296
msgid "default_500"
msgstr "Coś poszło nie tak..."

#: content/error-messages.txt:1
#, fuzzy
msgid "Wrong Level"
msgstr ""
"That was correct Hedy code, but not at the right level. You wrote "
"{offending_keyword} for level {working_level}. Tip: {tip}"

#: content/error-messages.txt:2
#, fuzzy
msgid "Incomplete"
msgstr ""
"Oops! You forgot a bit of code! On line {line_number}, you need to enter "
"text behind {incomplete_command}."

#: content/error-messages.txt:3
#, fuzzy
msgid "Invalid"
msgstr ""
"{invalid_command} is not a Hedy level {level} command. Did you mean "
"{guessed_command}?"

#: content/error-messages.txt:4
#, fuzzy
msgid "Invalid Space"
msgstr ""
"Oops! You started a line with a space on line {line_number}. Spaces "
"confuse computers, can you remove it?"

#: content/error-messages.txt:5
#, fuzzy
msgid "Has Blanks"
msgstr ""
"Your code is incomplete. It contains blanks that you have to replace with"
" code."

#: content/error-messages.txt:6
#, fuzzy
msgid "No Indentation"
msgstr ""
"You used too few spaces in line {line_number}. You used {leading_spaces} "
"spaces, which is not enough. Start every new block with {indent_size} "
"spaces more than the line before."

#: content/error-messages.txt:7
#, fuzzy
msgid "Unexpected Indentation"
msgstr ""
"You used too many spaces in line {line_number}. You used {leading_spaces}"
" spaces, which is too much. Start every new block with {indent_size} "
"spaces more than the line before."

#: content/error-messages.txt:8
#, fuzzy
msgid "Parse"
msgstr ""
"The code you entered is not valid Hedy code. There is a mistake on line "
"{location[0]}, at position {location[1]}. You typed {character_found}, "
"but that is not allowed."

#: content/error-messages.txt:9
#, fuzzy
msgid "Unquoted Text"
msgstr ""
"Be careful. If you ask or print something the text should start and "
"finish with a quotation mark. You forgot one somewhere."

#: content/error-messages.txt:10
#, fuzzy
msgid "Unquoted Assignment"
msgstr ""
"From this level, you need to place texts to the right of the `is` between"
" quotes. You forgot that for the text {text}."

#: content/error-messages.txt:11
#, fuzzy
msgid "Unquoted Equality Check"
msgstr ""
"If you want to check if a variable is equal to multiple words, the words "
"should be surrounded by quotation marks!"

#: content/error-messages.txt:12
#, fuzzy
msgid "Var Undefined"
msgstr ""
"You tried to use the variable {name}, but you did not set it. It is also "
"possible that you were trying to use the word {name} but forgot quotation"
" marks."

#: content/error-messages.txt:13
#, fuzzy
msgid "Cyclic Var Definition"
msgstr ""
"The name {variable} needs to be set before you can use it on the right-"
"hand side of the is command"

#: content/error-messages.txt:14
#, fuzzy
msgid "Lonely Echo"
msgstr ""
"You used an echo before an ask, or an echo without an ask. First ask for "
"input, then echo."

#: content/error-messages.txt:15
#, fuzzy
msgid "Too Big"
msgstr ""
"Wow! Your program has an impressive {lines_of_code} lines of code! But we"
" can only process {max_lines} lines in this level. Make your program "
"smaller and try again."

#: content/error-messages.txt:16
#, fuzzy
msgid "Invalid Argument Type"
msgstr ""
"You cannot use {command} with {invalid_argument} because it is "
"{invalid_type}. Try changing {invalid_argument} to {allowed_types}."

#: content/error-messages.txt:17
#, fuzzy
msgid "Invalid Argument"
msgstr ""
"You cannot use the command {command} with {invalid_argument} . Try "
"changing {invalid_argument} to {allowed_types}."

#: content/error-messages.txt:18
#, fuzzy
msgid "Invalid Type Combination"
msgstr ""
"You cannot use {invalid_argument} and {invalid_argument_2} with {command}"
" because one is {invalid_type} and the other is {invalid_type_2}. Try "
"changing {invalid_argument} to {invalid_type_2} or {invalid_argument_2} "
"to {invalid_type}."

#: content/error-messages.txt:19
#, fuzzy
msgid "Unsupported Float"
msgstr ""
"Non-integer numbers are not supported yet but they will be in a few "
"levels. For now change {value} to an integer."

#: content/error-messages.txt:20
#, fuzzy
msgid "Locked Language Feature"
msgstr ""
"You are using {concept}! That is awesome, but {concept} is not unlocked "
"yet! It will be unlocked in a later level."

#: content/error-messages.txt:21
#, fuzzy
msgid "Missing Command"
msgstr "It looks like you forgot to use a command on line {line_number}."

#: content/error-messages.txt:22
#, fuzzy
msgid "Missing Inner Command"
msgstr ""
"It looks like you forgot to use a command with the {command} statement "
"you used on line {line_number}."

#: content/error-messages.txt:23
#, fuzzy
msgid "Incomplete Repeat"
msgstr ""
"It looks like you forgot to use {command} with the repeat command you "
"used on line {line_number}."

#: content/error-messages.txt:24
#, fuzzy
msgid "Unsupported String Value"
msgstr "Text values cannot contain {invalid_value}."

#: content/error-messages.txt:25
#, fuzzy
msgid "ask_needs_var"
msgstr ""
"Starting in level 2, ask needs to be used with a variable. Example: name "
"is ask What are you called?"

#: content/error-messages.txt:26
#, fuzzy
msgid "echo_out"
msgstr ""
"Starting in level 2 echo is no longer needed. You can repeat an answer "
"with ask and print now. Example: name is ask What are you called? print "
"hello name"

#: content/error-messages.txt:27
msgid "space"
msgstr "spacja"

#: content/error-messages.txt:28
msgid "comma"
msgstr "przecinek"

#: content/error-messages.txt:29
msgid "question mark"
msgstr "znak zapytania"

#: content/error-messages.txt:30
msgid "newline"
msgstr "nowa linia"

#: content/error-messages.txt:31
msgid "period"
msgstr "kropka"

#: content/error-messages.txt:32
msgid "exclamation mark"
msgstr "wykrzyknik"

#: content/error-messages.txt:33
msgid "dash"
msgstr "myślnik"

#: content/error-messages.txt:34
msgid "star"
msgstr "gwiazda"

#: content/error-messages.txt:35
msgid "single quotes"
msgstr "pojedynczy cudzysłów"

#: content/error-messages.txt:36
msgid "double quotes"
msgstr "cudzysłów"

#: content/error-messages.txt:37
#, fuzzy
msgid "slash"
msgstr "a slash"

#: content/error-messages.txt:38
msgid "string"
msgstr "tekst"

#: content/error-messages.txt:39
#, fuzzy
msgid "nested blocks"
msgstr "a block in a block"

#: content/error-messages.txt:40
msgid "or"
msgstr "lub"

#: content/error-messages.txt:41
msgid "number"
msgstr "liczba"

#: content/error-messages.txt:42
msgid "integer"
msgstr "liczba"

#: content/error-messages.txt:43
msgid "float"
msgstr "liczba"

#: content/error-messages.txt:44
msgid "list"
msgstr "lista"

#: content/error-messages.txt:45
#, fuzzy
msgid "input"
msgstr "input from ask"

#: templates/achievements.html:5
#, fuzzy
msgid "general"
msgstr "Płeć"

#: templates/achievements.html:9
#, fuzzy
msgid "programs_created"
msgstr "Moje programy"

#: templates/achievements.html:10
#, fuzzy
msgid "programs_saved"
msgstr "Programy"

#: templates/achievements.html:11
#, fuzzy
msgid "programs_submitted"
msgstr "nadesłanych programów"

#: templates/achievements.html:13 templates/achievements.html:26
#: templates/public-page.html:18
#, fuzzy
msgid "teacher"
msgstr "Looks like you are not a teacher!"

#: templates/achievements.html:16 templates/achievements.html:54
#, fuzzy
msgid "hidden"
msgstr "Podpowiedź?"

#: templates/achievements.html:23
#, fuzzy
msgid "hedy_achievements"
msgstr "Moje osiągnięcia"

#: templates/achievements.html:37 templates/achievements.html:51
#: templates/landing-page.html:89 templates/layout.html:92
#: templates/public-page.html:71
#, fuzzy
msgid "achievements_logo_alt"
msgstr "osiągnięcia"

#: templates/achievements.html:38
#, fuzzy
msgid "achievements_check_icon_alt"
msgstr "You've earned an achievement!"

#: templates/cheatsheet.html:14
#, fuzzy
msgid "cheatsheet_title"
msgstr "Hide cheatsheet"

#: templates/cheatsheet.html:15 templates/incl-menubar.html:4
#, fuzzy
msgid "hedy_logo_alt"
msgstr "Hedy logo"

#: templates/class-logs.html:10 templates/class-stats.html:22
#: templates/create-accounts.html:41 templates/customize-class.html:166
msgid "back_to_class"
msgstr "Powróć do klasy"

#: templates/class-overview.html:14 templates/for-teachers.html:34
#: templates/for-teachers.html:41
#, fuzzy
msgid "class_name_prompt"
msgstr "Please enter the name of the class"

#: templates/class-overview.html:20 templates/class-overview.html:70
#: templates/create-accounts.html:16 templates/highscores.html:37
#: templates/login.html:10 templates/profile.html:89 templates/recover.html:9
#: templates/signup.html:10
msgid "username"
msgstr "Nazwa użytkownika"

#: templates/class-overview.html:21
#, fuzzy
msgid "last_login"
msgstr "Last login"

#: templates/class-overview.html:22
msgid "highest_level_reached"
msgstr "Najwyższy osiągnięty poziom"

#: templates/class-overview.html:23
msgid "number_programs"
msgstr "Liczba programów"

#: templates/class-overview.html:24
msgid "programs"
msgstr "Programy"

#: templates/class-overview.html:25 templates/create-accounts.html:17
#: templates/login.html:14 templates/reset.html:9 templates/signup.html:18
msgid "password"
msgstr "Hasło"

#: templates/class-overview.html:26 templates/class-overview.html:73
#: templates/customize-adventure.html:69 templates/for-teachers.html:25
#: templates/for-teachers.html:54
msgid "remove"
msgstr "Usuń"

#: templates/class-overview.html:36
msgid "page"
msgstr "strona"

#: templates/class-overview.html:37
#, fuzzy
msgid "enter_password"
msgstr "Enter a new password for"

#: templates/class-overview.html:37
#, fuzzy
msgid "password_change_prompt"
msgstr "Are you sure you want to change this password?"

#: templates/class-overview.html:38
#, fuzzy
msgid "remove_student_prompt"
msgstr "Are you sure you want to remove the student from the class?"

#: templates/class-overview.html:46
#, fuzzy
msgid "add_students"
msgstr "students"

#: templates/class-overview.html:47 templates/customize-class.html:5
#, fuzzy
msgid "customize_class"
msgstr "Customize class"

#: templates/class-overview.html:48
msgid "class_stats"
msgstr "Statystyki klasy"

#: templates/class-overview.html:49
#, fuzzy
msgid "class_logs"
msgstr "Last login"

#: templates/class-overview.html:52 templates/customize-adventure.html:74
#, fuzzy
msgid "back_to_teachers_page"
msgstr "Go back to teachers page"

#: templates/class-overview.html:56
#, fuzzy
msgid "add_students_options"
msgstr "Create student accounts"

#: templates/class-overview.html:58
#, fuzzy
msgid "copy_link_success"
msgstr "Copy link to share"

#: templates/class-overview.html:58
#, fuzzy
msgid "copy_join_link"
msgstr "Please copy and paste this link into a new tab:"

#: templates/class-overview.html:59
msgid "invite_prompt"
msgstr "Wprowadź nazwę użytkownika"

#: templates/class-overview.html:59
#, fuzzy
msgid "invite_by_username"
msgstr "Wszystkie nazwy użytkowników muszą być unikalne."

#: templates/class-overview.html:60 templates/create-accounts.html:45
msgid "create_accounts"
msgstr "Utwórz wiele kont"

#: templates/class-overview.html:65
msgid "pending_invites"
msgstr "Oczekujące zaproszenia"

#: templates/class-overview.html:71
msgid "invite_date"
msgstr "Data zaproszenia"

#: templates/class-overview.html:72
msgid "expiration_date"
msgstr "Data wygaśnięcia"

#: templates/class-overview.html:82 templates/profile.html:16
#, fuzzy
msgid "delete_invite_prompt"
msgstr "Are you sure you want to remove this class invitation?"

#: templates/class-prejoin.html:7
#, fuzzy
msgid "class_already_joined"
msgstr "You are already a student of class"

#: templates/class-prejoin.html:9 templates/error-page.html:6
#, fuzzy
msgid "error_logo_alt"
msgstr "Error logo"

#: templates/class-prejoin.html:11
#, fuzzy
msgid "goto_profile"
msgstr "Go to my profile"

#: templates/class-prejoin.html:15 templates/profile.html:13
msgid "prompt_join_class"
msgstr "Czy chcesz dołączyć do tej klasy?"

#: templates/class-prejoin.html:17 website/teacher.py:232
#, fuzzy
msgid "join_prompt"
msgstr "You need to have an account to join a class. Would you like to login now?"

#: templates/class-prejoin.html:17 templates/profile.html:15
msgid "join_class"
msgstr "Dołącz do klasy"

#: templates/code-page.html:8 templates/for-teachers.html:9
#, fuzzy
msgid "next_step_tutorial"
msgstr "Next step >>>"

#: templates/code-page.html:34 templates/code-page.html:44
#: templates/customize-class.html:28 templates/customize-class.html:64
#: templates/customize-class.html:71 templates/customize-class.html:95
#: templates/level-page.html:6 templates/level-page.html:11
#: templates/quiz.html:8 templates/view-program-page.html:12
#: templates/view-program-page.html:28
msgid "level_title"
msgstr "Poziom"

#: templates/create-accounts.html:5
msgid "create_multiple_accounts"
msgstr "Utwórz wiele kont"

#: templates/create-accounts.html:7
msgid "accounts_intro"
msgstr ""
"Na tej stronie możesz utworzyć konta dla wielu uczniów jednocześnie. "
"Możliwe jest również bezpośrednie dodanie ich do jednej z twoich klas. "
"Wciskając zielony + znajdujący się po prawej stronie na dole strony "
"możesz dodać dodatkowe rzędy. Możesz usunąć rząd poprzez wcisnięcie "
"odpowiadającego mu czerwonego krzyżyka. Upewnij się, że żaden z rzędów "
"nie jest pusty gdy wciskasz \"Utwórz wiele kont\". Miej na uwadze, że "
"każda nazwa użytkownika i każdy adres email muszą być unikalne, oraz, że "
"hasła muszą składać się z <b>co najmniej</b> 6 znaków."

#: templates/create-accounts.html:10
#, fuzzy
msgid "create_accounts_prompt"
msgstr "Are you sure you want to create these accounts?"

#: templates/create-accounts.html:25
#, fuzzy
msgid "download_login_credentials"
msgstr ""

#: templates/create-accounts.html:29 templates/layout.html:22
#: templates/signup.html:82
msgid "yes"
msgstr "Tak"

#: templates/create-accounts.html:33 templates/layout.html:23
#: templates/signup.html:86
msgid "no"
msgstr "Nie"

#: templates/create-accounts.html:44 templates/programs.html:23
#, fuzzy
msgid "reset_view"
msgstr "Reset"

#: templates/customize-adventure.html:5
#, fuzzy
msgid "customize_adventure"
msgstr "Customize adventure"

#: templates/customize-adventure.html:7
#, fuzzy
msgid "update_adventure_prompt"
msgstr "Are you sure you want to update this adventure?"

#: templates/customize-adventure.html:10
#, fuzzy
msgid "general_settings"
msgstr "General settings"

#: templates/customize-adventure.html:12 templates/for-teachers.html:20
#: templates/for-teachers.html:49
#, fuzzy
msgid "name"
msgstr "Name"

#: templates/customize-adventure.html:16 templates/customize-adventure.html:18
#: templates/explore.html:28 templates/explore.html:57
#: templates/explore.html:86 templates/for-teachers.html:50
#: templates/programs.html:12 templates/programs.html:37
#: templates/programs.html:45
msgid "level"
msgstr "Poziom"

#: templates/customize-adventure.html:25
#, fuzzy
msgid "adventure_exp_1"
msgstr ""
"Type your adventure of choice on the right-hand side. After creating your"
" adventure you can include it in one of your classes under "
"\"customizations\". If you want to include a command in your adventure "
"please use code anchors like this:"

#: templates/customize-adventure.html:31
#, fuzzy
msgid "adventure_exp_2"
msgstr ""
"If you want to show actual code snippets, for example to give student a "
"template or example of the code. Please use pre anchors like this:"

#: templates/customize-adventure.html:33 templates/customize-adventure.html:36
#, fuzzy
msgid "hello_world"
msgstr "Hello world!"

#: templates/customize-adventure.html:39
#, fuzzy
msgid "adventure_exp_3"
msgstr ""
"You can use the \"preview\" button to view a styled version of your "
"adventure. To view the adventure on a dedicated page, select \"view\" "
"from the teachers page."

#: templates/customize-adventure.html:43 templates/customize-class.html:28
#: templates/customize-class.html:94 templates/explore.html:22
#: templates/programs.html:18 templates/programs.html:38
#: templates/view-adventure.html:6
msgid "adventure"
msgstr "Przygoda"

#: templates/customize-adventure.html:44
#, fuzzy
msgid "template_code"
msgstr ""
"This is the explanation of my adventure!\n"
"\n"
"This way I can show a command: <code>print</code>\n"
"\n"
"But sometimes I might want to show a piece of code, like this:\n"
"<pre>\n"
"ask What's your name?\n"
"echo so your name is \n"
"</pre>"

#: templates/customize-adventure.html:47
#, fuzzy
msgid "adventure_terms"
msgstr "I agree that my adventure might be made publicly available on Hedy."

#: templates/customize-adventure.html:51
#, fuzzy
msgid "directly_add_adventure_to_classes"
msgstr "Do you want to add this adventure directly to one of your classes?"

#: templates/customize-adventure.html:67
msgid "preview"
msgstr "Podgląd"

#: templates/customize-adventure.html:68 templates/customize-class.html:161
msgid "save"
msgstr "Zapisz"

#: templates/customize-adventure.html:69 templates/for-teachers.html:65
#, fuzzy
msgid "delete_adventure_prompt"
msgstr "Are you sure you want to remove this adventure?"

#: templates/customize-class.html:7
#, fuzzy
msgid "customize_class_exp_1"
msgstr "Customize class"

#: templates/customize-class.html:10
#, fuzzy
msgid "customize_class_step_1"
msgstr "Customize class"

#: templates/customize-class.html:11
#, fuzzy
msgid "customize_class_step_2"
msgstr "Customize class"

#: templates/customize-class.html:12
#, fuzzy
msgid "customize_class_step_3"
msgstr "Customize class"

#: templates/customize-class.html:13
#, fuzzy
msgid "customize_class_step_4"
msgstr "Customize class"

#: templates/customize-class.html:14
#, fuzzy
msgid "customize_class_step_5"
msgstr "Customize class"

#: templates/customize-class.html:15
#, fuzzy
msgid "customize_class_step_6"
msgstr "Customize class"

#: templates/customize-class.html:16
#, fuzzy
msgid "customize_class_step_7"
msgstr "Customize class"

#: templates/customize-class.html:17
msgid "customize_class_step_8"
msgstr "Wybierz \"Zapisz\" -> I gotowe!"

#: templates/customize-class.html:20
#, fuzzy
msgid "customize_class_exp_2"
msgstr "Customize class"

#: templates/customize-class.html:23
msgid "select_adventures"
msgstr "Wybierz przygody"

#: templates/customize-class.html:59
#, fuzzy
msgid "opening_dates"
msgstr "Opening dates"

#: templates/customize-class.html:65
#, fuzzy
msgid "opening_date"
msgstr "Opening date"

#: templates/customize-class.html:75 templates/customize-class.html:77
#, fuzzy
msgid "directly_available"
msgstr "Directly open"

#: templates/customize-class.html:89
msgid "select_own_adventures"
msgstr "Wybierz własne przygody"

#: templates/customize-class.html:96 templates/customize-class.html:120
#: templates/profile.html:50 templates/profile.html:125
#: templates/profile.html:134 templates/signup.html:40 templates/signup.html:62
#: templates/signup.html:71
msgid "select"
msgstr "Wybierz"

#: templates/customize-class.html:114
msgid "other_settings"
msgstr "Inne ustawienia"

#: templates/customize-class.html:119
msgid "option"
msgstr "Opcja"

#: templates/customize-class.html:125
msgid "mandatory_mode"
msgstr "Obowiązkowy tryb deweloperski"

#: templates/customize-class.html:131
#, fuzzy
msgid "hide_cheatsheet"
msgstr "Hide cheatsheet"

#: templates/customize-class.html:137
#, fuzzy
msgid "hide_keyword_switcher"
msgstr "Hide keyword switcher"

#: templates/customize-class.html:143
#, fuzzy
msgid "hide_quiz"
msgstr "Quiz end"

#: templates/customize-class.html:149
#, fuzzy
msgid "hide_parsons"
msgstr "Hide parsons"

#: templates/customize-class.html:160
#, fuzzy
msgid "reset_adventure_prompt"
msgstr "Are you sure you want to reset all selected adventures?"

#: templates/customize-class.html:160
#, fuzzy
msgid "reset_adventures"
msgstr "Reset selected adventures"

#: templates/customize-class.html:164
#, fuzzy
msgid "remove_customizations_prompt"
msgstr "Are you sure you want to remove this class their customizations?"

#: templates/customize-class.html:165
#, fuzzy
msgid "remove_customization"
msgstr "Remove customization"

#: templates/customize-class.html:182
#, fuzzy
msgid "unsaved_class_changes"
msgstr "There are unsaved changes, are you sure you want to leave this page?"

#: templates/error-page.html:12
msgid "go_back_to_main"
msgstr "Powróć do strony głównej"

#: templates/explore.html:12 templates/landing-page.html:33
#, fuzzy
msgid "explore_programs"
msgstr "Explore programs"

#: templates/explore.html:15
#, fuzzy
msgid "explore_explanation"
msgstr ""
"On this page you can look through programs created by other Hedy users. "
"You can filter on both a Hedy level and adventure. Click on \"View "
"program\" to open a program and run it. Programs with a red header "
"contain a mistake. You can still open the program, but running it will "
"result in an error. You can of course try to fix it! If the creator has a"
" public profile you can click their username to visit their profile. "
"There you will find all their shared programs and much more!"

#: templates/explore.html:34
#, fuzzy
msgid "language"
msgstr "Which of these programming languages have you used before?"

#: templates/explore.html:41 templates/programs.html:24
#, fuzzy
msgid "search_button"
msgstr "Search"

#: templates/explore.html:48
#, fuzzy
msgid "hedy_choice_title"
msgstr "Hedy's Choice"

#: templates/explore.html:60 templates/explore.html:89
#, fuzzy
msgid "creator"
msgstr "Creator"

#: templates/explore.html:66 templates/explore.html:95
msgid "view_program"
msgstr "Wyświetl program"

#: templates/explore.html:67 templates/explore.html:96
msgid "report_program"
msgstr ""

#: templates/for-teachers.html:15 templates/profile.html:71
#: templates/profile.html:73
msgid "my_classes"
msgstr "Moje klasy"

#: templates/for-teachers.html:22
#, fuzzy
msgid "students"
msgstr "students"

#: templates/for-teachers.html:23 templates/for-teachers.html:52
msgid "view"
msgstr "Wyświetl"

#: templates/for-teachers.html:24
#, fuzzy
msgid "duplicate"
msgstr "Duplicate"

#: templates/for-teachers.html:35
#, fuzzy
msgid "delete_class_prompt"
msgstr "Are you sure you want to delete the class?"

#: templates/for-teachers.html:41
msgid "create_class"
msgstr "Utwórz nową klasę"

#: templates/for-teachers.html:44
msgid "my_adventures"
msgstr "Moje przygody"

#: templates/for-teachers.html:51
msgid "last_update"
msgstr "Ostatnia aktualizacja"

#: templates/for-teachers.html:53
#, fuzzy
msgid "edit"
msgstr "Edit"

#: templates/for-teachers.html:71
#, fuzzy
msgid "adventure_prompt"
msgstr "Please enter the name of the adventure"

#: templates/for-teachers.html:71 website/teacher.py:603
msgid "create_adventure"
msgstr "Utwórz przygodę"

#: templates/for-teachers.html:129
#, fuzzy
msgid "teacher_welcome"
msgstr ""
"Welcome to Hedy! Your are now the proud owner of a teachers account which"
" allows you to create classes and invite students."

#: templates/highscores.html:5 templates/incl-menubar.html:23
#, fuzzy
msgid "highscores"
msgstr "Wynik"

#: templates/highscores.html:8
#, fuzzy
msgid "highscore_explanation"
msgstr ""
"On this page you can look through programs created by other Hedy users. "
"You can filter on both a Hedy level and adventure. Click on \"View "
"program\" to open a program and run it. Programs with a red header "
"contain a mistake. You can still open the program, but running it will "
"result in an error. You can of course try to fix it! If the creator has a"
" public profile you can click their username to visit their profile. "
"There you will find all their shared programs and much more!"

#: templates/highscores.html:14
#, fuzzy
msgid "highscore_no_public_profile"
msgstr ""
"You don't have a public profile and are therefore not listed on the "
"highscores. Do you wish to create one?"

#: templates/highscores.html:17
#, fuzzy
msgid "create_public_profile"
msgstr "Profil publiczny"

#: templates/highscores.html:23
#, fuzzy
msgid "whole_world"
msgstr "The world"

#: templates/highscores.html:28
#, fuzzy
msgid "your_class"
msgstr "Moje klasy"

#: templates/highscores.html:38 templates/landing-page.html:52
#: templates/public-page.html:35
msgid "achievements"
msgstr "osiągnięcia"

#: templates/highscores.html:39
#, fuzzy
msgid "country_title"
msgstr "Please select a valid country."

#: templates/highscores.html:40 templates/landing-page.html:88
#: templates/public-page.html:70
msgid "last_achievement"
msgstr "Ostatnie zdobyte osiągnięcie"

#: templates/highscores.html:49 templates/programs.html:51
#, fuzzy
msgid "ago"
msgstr "{timestamp} ago"

#: templates/incl-adventure-tabs.html:14
#, fuzzy
msgid "parsons_title"
msgstr "Hedy"

#: templates/incl-adventure-tabs.html:25
#, fuzzy
msgid "quiz_tab"
msgstr "End quiz"

#: templates/incl-adventure-tabs.html:29
#, fuzzy
msgid "specific_adventure_mode"
msgstr ""
"You're currently in adventure '{adventure}', click on 'Hedy' to view all "
"adventures."

#: templates/incl-adventure-tabs.html:44 templates/incl-adventure-tabs.html:57
msgid "example_code_header"
msgstr "Przykładowy kod"

#: templates/incl-editor-and-output.html:109
#, fuzzy
msgid "variables"
msgstr "Variables"

#: templates/incl-editor-and-output.html:125
msgid "enter_text"
msgstr "Wprowadź swoją odpowiedź tutaj..."

#: templates/incl-editor-and-output.html:126
#, fuzzy
msgid "enter"
msgstr "Enter"

#: templates/incl-editor-and-output.html:136
#, fuzzy
msgid "already_program_running"
msgstr "Start programming"

#: templates/incl-editor-and-output.html:136
msgid "run_code_button"
msgstr "Uruchom kod"

#: templates/incl-editor-and-output.html:137
#, fuzzy
msgid "stop_code_button"
msgstr "Zapisz kod"

#: templates/incl-editor-and-output.html:148
#, fuzzy
msgid "next_exercise"
msgstr "Next exercise"

#: templates/incl-editor-and-output.html:150
msgid "edit_code_button"
msgstr "Edytuj kod"

#: templates/incl-editor-and-output.html:152
#, fuzzy
msgid "repair_program_logo_alt"
msgstr "Repair program icon"

#: templates/incl-editor-and-output.html:155 templates/programs.html:67
#: templates/programs.html:71
msgid "delete_confirm"
msgstr "Czy na pewno chcesz usunąć ten program?"

#: templates/incl-editor-and-output.html:155 templates/programs.html:67
#: templates/programs.html:71
msgid "delete"
msgstr "Usuń"

#: templates/incl-editor-and-output.html:159
msgid "read_code_label"
msgstr "Czytaj na głos"

#: templates/incl-editor-and-output.html:169
#: templates/incl-editor-and-output.html:178
msgid "regress_button"
msgstr "Powróć do poziomu {level}"

#: templates/incl-editor-and-output.html:172
#: templates/incl-editor-and-output.html:181 templates/quiz.html:153
msgid "advance_button"
msgstr "Przejdź do poziomu {level}"

#: templates/incl-editor-and-output.html:195
msgid "developers_mode"
msgstr "Tryb programisty"

#: templates/incl-menubar.html:5
msgid "nav_start"
msgstr "Dom"

#: templates/incl-menubar.html:6
msgid "nav_hedy"
msgstr "Hedy"

#: templates/incl-menubar.html:7
#, fuzzy
msgid "nav_explore"
msgstr "Explore"

#: templates/incl-menubar.html:8
msgid "nav_learn_more"
msgstr "Dowiedz się więcej"

#: templates/incl-menubar.html:13 templates/public-page.html:76
msgid "program_header"
msgstr "Moje programy"

#: templates/incl-menubar.html:24
msgid "my_achievements"
msgstr "Moje osiągnięcia"

#: templates/incl-menubar.html:25
msgid "my_account"
msgstr "Moje konto"

#: templates/incl-menubar.html:27
msgid "for_teachers"
msgstr "Dla nauczycieli"

#: templates/incl-menubar.html:29
msgid "logout"
msgstr "Wyloguj się"

#: templates/incl-menubar.html:34 templates/login.html:17
#: templates/signup.html:146
msgid "login"
msgstr "Zaloguj się"

#: templates/incl-menubar.html:46
#, fuzzy
msgid "search"
msgstr "Search..."

#: templates/incl-menubar.html:51
#, fuzzy
msgid "keyword_support"
msgstr "Translated keywords"

#: templates/incl-menubar.html:59
#, fuzzy
msgid "non_keyword_support"
msgstr "Translated content"

#: templates/landing-page.html:6
#, fuzzy
msgid "welcome"
msgstr ""
"Welcome to Hedy! Your are now the proud owner of a teachers account which"
" allows you to create classes and invite students."

#: templates/landing-page.html:6
#, fuzzy
msgid "welcome_back"
msgstr ""
"Welcome to Hedy! Your are now the proud owner of a teachers account which"
" allows you to create classes and invite students."

#: templates/landing-page.html:11
#, fuzzy
msgid "teacher_tutorial_logo_alt"
msgstr "You have received an invitation to join class"

#: templates/landing-page.html:13
#, fuzzy
msgid "start_teacher_tutorial"
msgstr "Start teacher tutorial"

#: templates/landing-page.html:18
#, fuzzy
msgid "hedy_tutorial_logo_alt"
msgstr "Start hedy tutorial"

#: templates/landing-page.html:20
#, fuzzy
msgid "start_hedy_tutorial"
msgstr "Start hedy tutorial"

#: templates/landing-page.html:25
#, fuzzy
msgid "start_programming_logo_alt"
msgstr "Directly start programming"

#: templates/landing-page.html:27
#, fuzzy
msgid "start_programming"
msgstr "Directly start programming"

#: templates/landing-page.html:31
#, fuzzy
msgid "explore_programs_logo_alt"
msgstr "Explore programs"

#: templates/landing-page.html:39
#, fuzzy
msgid "your_account"
msgstr "Nie masz konta?"

#: templates/landing-page.html:43 templates/landing-page.html:45
#: templates/profile.html:36 templates/public-page.html:7
#: templates/public-page.html:9
#, fuzzy
msgid "profile_logo_alt"
msgstr "Profil został zaktualizowany."

#: templates/landing-page.html:59
#, fuzzy
msgid "no_public_profile"
msgstr "Profil publiczny"

#: templates/landing-page.html:66 templates/landing-page.html:68
#: templates/public-page.html:47 templates/public-page.html:49
msgid "amount_created"
msgstr "utworzonych programów"

#: templates/landing-page.html:72 templates/landing-page.html:74
#: templates/public-page.html:53 templates/public-page.html:55
msgid "amount_saved"
msgstr "zapisanych programów"

#: templates/landing-page.html:78 templates/landing-page.html:80
#: templates/public-page.html:59 templates/public-page.html:61
msgid "amount_submitted"
msgstr "nadesłanych programów"

#: templates/landing-page.html:95
#, fuzzy
msgid "your_last_program"
msgstr "Ulubiony program"

#: templates/layout.html:31
msgid "ok"
msgstr "OK"

#: templates/layout.html:32
#, fuzzy
msgid "cancel"
msgstr "Cancel"

#: templates/layout.html:45 templates/programs.html:66
#: templates/programs.html:74
#, fuzzy
msgid "copy_link_to_share"
msgstr "Copy link to share"

#: templates/layout.html:91
#, fuzzy
msgid "achievement_earned"
msgstr "You've earned an achievement!"

#: templates/learn-more.html:7
#, fuzzy
msgid "mailing_title"
msgstr "Hedy"

#: templates/learn-more.html:9 templates/profile.html:92
#: templates/recover.html:9 templates/signup.html:14
msgid "email"
msgstr "Email"

#: templates/learn-more.html:13
#, fuzzy
msgid "surname"
msgstr "Imię"

#: templates/learn-more.html:17
msgid "lastname"
msgstr "Nazwisko"

#: templates/learn-more.html:21 templates/profile.html:132
#: templates/signup.html:69
msgid "country"
msgstr "Kraj"

#: templates/learn-more.html:30
#, fuzzy
msgid "subscribe"
msgstr "Subscribe to the newsletter"

#: templates/learn-more.html:31
msgid "required_field"
msgstr "Pola oznaczone * są wymagane"

#: templates/learn-more.html:33
msgid "previous_campaigns"
msgstr "Wyświetl poprzednie kampanie"

#: templates/level-page.html:8
#, fuzzy
msgid "step_title"
msgstr "Assignment"

#: templates/level-page.html:12
msgid "save_code_button"
msgstr "Zapisz kod"

#: templates/level-page.html:13
#, fuzzy
msgid "share_code_button"
msgstr "Save & share code"

#: templates/level-page.html:30
msgid "try_button"
msgstr "Spróbuj"

#: templates/level-page.html:44
#, fuzzy
msgid "commands"
msgstr "Commands"

#: templates/level-page.html:49
#, fuzzy
msgid "english"
msgstr "English"

#: templates/login.html:8
#, fuzzy
msgid "login_long"
msgstr "Log in to your account"

#: templates/login.html:21 website/auth.py:300
msgid "no_account"
msgstr "Nie masz konta?"

#: templates/login.html:23 templates/signup.html:7 templates/signup.html:140
msgid "create_account"
msgstr "Utwórz konto"

#: templates/login.html:28
#, fuzzy
msgid "forgot_password"
msgstr "Forgot your password?"

#: templates/main-page.html:8
msgid "main_title"
msgstr "Hedy"

#: templates/main-page.html:9
msgid "main_subtitle"
msgstr "Stopniowany język programowania"

#: templates/main-page.html:12
msgid "try_it"
msgstr "Wypróbuj"

#: templates/parsons.html:6 templates/parsons.html:8
#, fuzzy
msgid "exercise"
msgstr "Exercise"

#: templates/parsons.html:27
#, fuzzy
msgid "what_should_my_code_do"
msgstr "What should my code do?"

#: templates/profile.html:4
#, fuzzy
msgid "account_overview"
msgstr "Account overview"

#: templates/profile.html:7 templates/profile.html:9
msgid "my_messages"
msgstr "Moje wiadomości"

#: templates/profile.html:12
#, fuzzy
msgid "invite_message"
msgstr "You have received an invitation to join class"

#: templates/profile.html:13
msgid "sent_by"
msgstr "To zaproszenie zostało wysłane przez"

#: templates/profile.html:16
msgid "delete_invite"
msgstr "Usuń zaproszenie"

#: templates/profile.html:22 templates/profile.html:24
msgid "public_profile"
msgstr "Profil publiczny"

#: templates/profile.html:26
#, fuzzy
msgid "visit_own_public_profile"
msgstr "Profil publiczny"

#: templates/profile.html:30
msgid "profile_picture"
msgstr "Obrazek profilowy"

#: templates/profile.html:43
#, fuzzy
msgid "personal_text"
msgstr "Personal text"

#: templates/profile.html:44
#, fuzzy
msgid "your_personal_text"
msgstr "Your personal text..."

#: templates/profile.html:48
msgid "favourite_program"
msgstr "Ulubiony program"

#: templates/profile.html:59
#, fuzzy
msgid "public_profile_info"
msgstr ""
"By selecting this box I make my profile visible for everyone. Be careful "
"not to share personal information like your name or home address, because"
" everyone will be able to see it!"

#: templates/profile.html:62
msgid "update_public"
msgstr "Zaktualizuj profil publiczny"

#: templates/profile.html:64 templates/profile.html:144
#, fuzzy
msgid "are_you_sure"
msgstr "Are you sure? You cannot revert this action."

#: templates/profile.html:64
msgid "delete_public"
msgstr "Usuń profil publiczny"

#: templates/profile.html:78
#, fuzzy
msgid "self_removal_prompt"
msgstr "Are you sure you want to leave this class?"

#: templates/profile.html:78
msgid "leave_class"
msgstr "Opuść klasę"

#: templates/profile.html:84 templates/profile.html:87
msgid "settings"
msgstr "Moje ustawienia osobiste"

#: templates/profile.html:95 templates/signup.html:56
msgid "birth_year"
msgstr "Rok urodzenia"

#: templates/profile.html:99 templates/signup.html:38
msgid "preferred_language"
msgstr "Preferowany język"

#: templates/profile.html:109 templates/signup.html:48
msgid "preferred_keyword_language"
msgstr "Preferowany język słów kluczowych"

#: templates/profile.html:123 templates/signup.html:60
msgid "gender"
msgstr "Płeć"

#: templates/profile.html:126 templates/signup.html:63
msgid "female"
msgstr "Żeńska"

#: templates/profile.html:127 templates/signup.html:64
msgid "male"
msgstr "Męska"

#: templates/profile.html:128 templates/signup.html:65
msgid "other"
msgstr "Inna"

#: templates/profile.html:141
msgid "update_profile"
msgstr "Zaktualizuj profil"

#: templates/profile.html:144
msgid "destroy_profile"
msgstr "Usuń profil"

#: templates/profile.html:146 templates/profile.html:149
#: templates/profile.html:162
msgid "change_password"
msgstr "Zmień hasło"

#: templates/profile.html:151 templates/profile.html:155
msgid "new_password"
msgstr "Nowe hasło"

#: templates/profile.html:159
msgid "repeat_new_password"
msgstr "Powtórz nowe hasło"

#: templates/programs.html:7
#, fuzzy
msgid "recent"
msgstr "My recent programs"

#: templates/programs.html:31 templates/view-program-page.html:7
#, fuzzy
msgid "submitted_header"
msgstr "This is a submitted program and can't be altered."

#: templates/programs.html:36
msgid "title"
msgstr "Tytuł"

#: templates/programs.html:39 templates/view-program-page.html:8
msgid "last_edited"
msgstr "Ostatnio edytowano"

#: templates/programs.html:57
#, fuzzy
msgid "favourite_confirm"
msgstr "Are you sure you want to set this program as your favourite?"

#: templates/programs.html:65 templates/programs.html:70
#, fuzzy
msgid "open"
msgstr "Open"

#: templates/programs.html:66 templates/programs.html:74
msgid "copy_clipboard"
msgstr "Pomyślnie skopiowano do schowka"

#: templates/programs.html:73
msgid "unshare_confirm"
msgstr "Czy na pewno chcesz uczynić ten program prywatnym?"

#: templates/programs.html:73
#, fuzzy
msgid "unshare"
msgstr "Unshare"

#: templates/programs.html:75
#, fuzzy
msgid "submit_warning"
msgstr "Are you sure you want to submit this program?"

#: templates/programs.html:75
msgid "submit_program"
msgstr "Wyślij"

#: templates/programs.html:78
msgid "share_confirm"
msgstr "Czy na pewno chcesz uczynić ten program publicznym?"

#: templates/programs.html:78
#, fuzzy
msgid "share"
msgstr "Share"

#: templates/programs.html:84
msgid "no_programs"
msgstr "Nie masz jeszcze żadnych programów."

#: templates/programs.html:86
msgid "write_first_program"
msgstr "Napisz swój pierwszy program!"

#: templates/public-page.html:20
msgid "certified_teacher"
msgstr ""

#: templates/public-page.html:22
msgid "admin"
msgstr ""

#: templates/public-page.html:24
msgid "distinguished_user"
msgstr ""

#: templates/public-page.html:26
msgid "contributor"
msgstr ""

#: templates/public-page.html:105
#, fuzzy
msgid "no_shared_programs"
msgstr "has no shared programs..."

#: templates/quiz.html:4
#, fuzzy
msgid "quiz_logo_alt"
msgstr "Quiz logo"

#: templates/quiz.html:7
#, fuzzy
msgid "start_quiz"
msgstr "Start quiz"

#: templates/quiz.html:13
msgid "go_to_first_question"
msgstr "Przejdź do pytania 1"

#: templates/quiz.html:22 templates/quiz.html:24 templates/quiz.html:105
msgid "question"
msgstr "Pytanie"

#: templates/quiz.html:39
msgid "hint"
msgstr "Podpowiedź?"

#: templates/quiz.html:51 templates/quiz.html:59 templates/quiz.html:69
#: templates/quiz.html:77 templates/quiz.html:87 templates/quiz.html:95
msgid "submit_answer"
msgstr "Odpowiedz na pytanie"

#: templates/quiz.html:112
#, fuzzy
msgid "feedback_success"
msgstr "Good!"

#: templates/quiz.html:117
#, fuzzy
msgid "feedback_failure"
msgstr "Wrong!"

#: templates/quiz.html:125
msgid "correct_answer"
msgstr "Poprawna odpowiedź to"

#: templates/quiz.html:134
msgid "go_to_question"
msgstr "Przejdź do pytania"

#: templates/quiz.html:137
#, fuzzy
msgid "go_to_quiz_result"
msgstr "Go to quiz result"

#: templates/quiz.html:144
#, fuzzy
msgid "end_quiz"
msgstr "Quiz end"

#: templates/quiz.html:145
msgid "score"
msgstr "Wynik"

#: templates/recover.html:7
#, fuzzy
msgid "recover_password"
msgstr "Request a password reset"

#: templates/recover.html:12
#, fuzzy
msgid "send_password_recovery"
msgstr "Send me a password recovery link"

#: templates/reset.html:7 templates/reset.html:18
#, fuzzy
msgid "reset_password"
msgstr "Reset password"

#: templates/reset.html:13 templates/signup.html:28
msgid "password_repeat"
msgstr "Powtórz hasło"

#: templates/signup.html:8
msgid "create_account_explanation"
msgstr ""
"Posiadanie swojego własnego konta pozwala ci na zapisanie swoich "
"programów."

#: templates/signup.html:78
msgid "programming_experience"
msgstr "Czy masz doświadczenie z programowaniem?"

#: templates/signup.html:92
#, fuzzy
msgid "languages"
msgstr "Which of these programming languages have you used before?"

#: templates/signup.html:103
#, fuzzy
msgid "other_block"
msgstr "Another block language"

#: templates/signup.html:115
#, fuzzy
msgid "other_text"
msgstr "Another text language"

#: templates/signup.html:123
#, fuzzy
msgid "request_teacher"
msgstr "Would you like to apply for a teacher's account?"

#: templates/signup.html:127
#, fuzzy
msgid "subscribe_newsletter"
msgstr "Subscribe to the newsletter"

#: templates/signup.html:131
#, fuzzy
msgid "agree_with"
msgstr "I agree to the"

#: templates/signup.html:131
#, fuzzy
msgid "privacy_terms"
msgstr "privacy terms"

#: templates/signup.html:137
#, fuzzy
msgid "agree_third_party"
msgstr ""
"I consent to being contacted by partners of Leiden University with sales "
"opportunities (optional)"

#: templates/signup.html:145
msgid "already_account"
msgstr "Posiadasz już konto?"

#: templates/teacher-invitation.html:5
#, fuzzy
msgid "teacher_invitation_require_login"
msgstr ""
"To set up your profile as a teacher we will need you to log in. If you "
"don't have an account, please create one."

#: templates/view-program-page.html:13
#, fuzzy
msgid "by"
msgstr "by"

#: website/achievements.py:170
#, fuzzy
msgid "percentage_achieved"
msgstr "Achieved by {percentage}% of the users"

#: website/admin.py:18 website/admin.py:84 website/admin.py:105
#: website/admin.py:124 website/admin.py:131 website/admin.py:138
#: website/admin.py:162
#, fuzzy
msgid "title_admin"
msgstr "Hedy - Administrator page"

#: website/auth.py:187 website/auth.py:201 website/auth.py:289
#: website/auth.py:428 website/auth.py:433 website/auth.py:481
#: website/auth.py:653 website/auth.py:662 website/auth.py:695
#: website/auth.py:745 website/auth.py:752 website/auth.py:772
#: website/teacher.py:357 website/teacher.py:398
#, fuzzy
msgid "username_invalid"
msgstr "Your username is invalid."

#: website/auth.py:189 website/auth.py:203
msgid "username_special"
msgstr "Nazwa użytkownika nie może zawierać `:` lub `@`."

#: website/auth.py:191 website/auth.py:205
msgid "username_three"
msgstr "Nazwa użytkownika musi zawierać co najmniej trzy znaki."

#: website/auth.py:193 website/auth.py:209 website/auth.py:291
#: website/auth.py:483 website/auth.py:506 website/auth.py:518
#: website/auth.py:699
#, fuzzy
msgid "password_invalid"
msgstr "Your password is invalid."

#: website/auth.py:195 website/auth.py:211
msgid "passwords_six"
msgstr "Wszystkie hasła muszą mieć co najmniej sześć znaków."

#: website/auth.py:207 website/auth.py:548 website/auth.py:774
#: website/auth.py:779
#, fuzzy
msgid "email_invalid"
msgstr "Please enter a valid email."

#: website/auth.py:261 website/auth.py:528 website/auth.py:684
#: website/auth.py:727 website/auth.py:796
#, fuzzy
msgid "mail_error_change_processed"
msgstr ""
"Something went wrong when sending a validation mail, the changes are "
"still correctly processed."

#: website/auth.py:300
#, fuzzy
msgid "invalid_username_password"
msgstr "Invalid username/password."

#: website/auth.py:351 website/auth.py:508 website/auth.py:512
#: website/auth.py:703
#, fuzzy
msgid "repeat_match_password"
msgstr "The repeated password does not match."

#: website/auth.py:353 website/auth.py:539
#, fuzzy
msgid "language_invalid"
msgstr "Please select a valid language."

#: website/auth.py:355
#, fuzzy
msgid "agree_invalid"
msgstr "You have to agree with the privacy terms."

#: website/auth.py:357 website/auth.py:542
msgid "keyword_language_invalid"
msgstr ""
"Proszę wybrać poprawny język słów kluczowych (wybierz angielski lub twój "
"własny język)."

#: website/auth.py:365 website/auth.py:367 website/auth.py:556
#: website/auth.py:558
msgid "year_invalid"
msgstr "Proszę wprowadzić rok pomiędzy 1900 i {current_year}."

#: website/auth.py:370 website/auth.py:561
#, fuzzy
msgid "gender_invalid"
msgstr "Please select a valid gender, choose (Female, Male, Other)."

#: website/auth.py:373 website/auth.py:564
#, fuzzy
msgid "country_invalid"
msgstr "Please select a valid country."

#: website/auth.py:375 website/auth.py:378
#, fuzzy
msgid "experience_invalid"
msgstr "Please select a valid experience, choose (Yes, No)."

#: website/auth.py:381
#, fuzzy
msgid "programming_invalid"
msgstr "Please select a valid programming language."

#: website/auth.py:384
msgid "exists_username"
msgstr "Ta nazwa użytkownika jest już w użyciu."

#: website/auth.py:386 website/auth.py:572
msgid "exists_email"
msgstr "Ten email jest już w użyciu."

#: website/auth.py:426 website/auth.py:441 website/auth.py:697
#: website/auth.py:707
msgid "token_invalid"
msgstr "Twój token jest nieprawidłowy."

#: website/auth.py:485 website/auth.py:510 website/auth.py:701
msgid "password_six"
msgstr "Twoje hasło musi zawierać co najmniej sześć znaków."

#: website/auth.py:488 website/auth.py:491
msgid "password_change_not_allowed"
msgstr "Nie możesz zmienić hasła tego użytkownika."

#: website/auth.py:496
msgid "password_change_success"
msgstr "Hasło twojego ucznia zostało zmienione."

#: website/auth.py:530
msgid "password_updated"
msgstr "Hasło zostało zaktualizowane."

#: website/auth.py:619
msgid "profile_updated_reload"
msgstr "Profil został zaktualizowany, strona zostanie ponownie załadowana."

#: website/auth.py:622
msgid "profile_updated"
msgstr "Profil został zaktualizowany."

#: website/auth.py:686
#, fuzzy
msgid "sent_password_recovery"
msgstr ""
"You should soon receive an email with instructions on how to reset your "
"password."

#: website/auth.py:729
#, fuzzy
msgid "password_resetted"
msgstr ""
"Your password has been successfully reset. You are being redirected to "
"the login page."

#: website/auth.py:747
#, fuzzy
msgid "teacher_invalid"
msgstr "Your teacher value is invalid."

#: website/auth.py:838
#, fuzzy
msgid "mail_welcome_verify_body"
msgstr ""
"Your Hedy account has been created successfully. Welcome!\n"
"Please click on this link to verify your email address: {link}"

#: website/auth.py:840
#, fuzzy
msgid "mail_change_password_body"
msgstr "Zmień hasło"

#: website/auth.py:842
#, fuzzy
msgid "mail_recover_password_body"
msgstr "Request a password reset"

#: website/auth.py:844
#, fuzzy
msgid "mail_reset_password_body"
msgstr "Reset password"

#: website/auth.py:846
#, fuzzy
msgid "mail_welcome_teacher_body"
msgstr ""
"<strong>Welcome!</strong>\n"
"Congratulations on your brand new Hedy teachers account. Welcome to the "
"world wide community of Hedy teachers!\n"
"<strong>What teachers accounts can do</strong>\n"
"With your teacher account, you have the option to create classes. Your "
"students can than join your classes and you can see their progress. "
"Classes are made and managed though the for <a "
"href=\"https://hedycode.com/for-teachers\">teachers page</a>.\n"
"<strong>How to share ideas</strong>\n"
"If you are using Hedy in class, you probably have ideas for improvements!"
" You can share those ideas with us on the <a "
"href=\"https://github.com/Felienne/hedy/discussions/categories/ideas\">Ideas"
" Discussion</a>.\n"
"<strong>How to ask for help</strong>\n"
"If anything is unclear, you can post in the <a "
"href=\"https://github.com/Felienne/hedy/discussions/categories/q-a\">Q&A "
"discussion</a>, or <a href=\"mailto: hello@hedy.org\">send us an "
"email</a>.\n"
"Keep programming!"

#: website/auth.py:852
#, fuzzy
msgid "mail_welcome_verify_subject"
msgstr "Welcome to Hedy"

#: website/auth.py:854
#, fuzzy
msgid "mail_change_password_subject"
msgstr "Zmień hasło"

#: website/auth.py:856
#, fuzzy
msgid "mail_recover_password_subject"
msgstr "Request a password reset"

#: website/auth.py:858
#, fuzzy
msgid "mail_reset_password_subject"
msgstr "Reset password"

#: website/auth.py:860
#, fuzzy
msgid "mail_welcome_teacher_subject"
msgstr "Your Hedy teacher account is ready"

#: website/auth.py:864
#, fuzzy
msgid "user"
msgstr "Nazwa użytkownika"

#: website/auth.py:869
#, fuzzy
msgid "mail_hello"
msgstr "Hi {username}!"

#: website/auth.py:871
#, fuzzy
msgid "mail_goodbye"
msgstr ""
"Thank you!\n"
"The Hedy team"

#: website/auth.py:879
#, fuzzy
msgid "copy_mail_link"
msgstr "Please copy and paste this link into a new tab:"

#: website/auth.py:880
#, fuzzy
msgid "link"
msgstr "Zaloguj się"

#: website/parsons.py:20
#, fuzzy
msgid "exercise_doesnt_exist"
msgstr "This exercise doesn't exist"

#: website/programs.py:41
#, fuzzy
msgid "delete_success"
msgstr "Program deleted successfully."

#: website/programs.py:55
#, fuzzy
msgid "save_prompt"
msgstr ""
"You need to have an account to save your program. Would you like to login"
" now?"

#: website/programs.py:60
#, fuzzy
msgid "overwrite_warning"
msgstr ""
"You already have a program with this name, saving this program will "
"overwrite the old one. Are you sure?"

#: website/programs.py:87
#, fuzzy
msgid "save_parse_warning"
msgstr "This program contains an error, are you sure you want to save it?"

#: website/programs.py:131 website/programs.py:132
#, fuzzy
msgid "save_success_detail"
msgstr "Program saved successfully."

#: website/programs.py:160
#, fuzzy
msgid "share_success_detail"
msgstr "Program shared successfully."

#: website/programs.py:162
#, fuzzy
msgid "unshare_success_detail"
msgstr "Program unshared successfully."

#: website/programs.py:202
#, fuzzy
msgid "favourite_success"
msgstr "Your program is set as favourite."

#: website/programs.py:238
msgid "report_failure"
msgstr ""

#: website/programs.py:244
msgid "report_success"
msgstr ""

#: website/quiz.py:45 website/quiz.py:71 website/teacher.py:526
msgid "level_invalid"
msgstr "Ten poziom Hedy jest nieprawidłowy."

#: website/quiz.py:60 website/quiz.py:86
msgid "question_doesnt_exist"
msgstr ""

#: website/quiz.py:73
#, fuzzy
msgid "question_invalid"
msgstr "Twój token jest nieprawidłowy."

#: website/quiz.py:75
#, fuzzy
msgid "answer_invalid"
msgstr "Your password is invalid."

#: website/quiz.py:83
msgid "too_many_attempts"
msgstr ""

#: website/statistics.py:37 website/statistics.py:51 website/teacher.py:27
#: website/teacher.py:35 website/teacher.py:266 website/teacher.py:288
#: website/teacher.py:300 website/teacher.py:367 website/teacher.py:406
#, fuzzy
msgid "retrieve_class_error"
msgstr "Only teachers can retrieve classes"

#: website/statistics.py:41 website/statistics.py:55 website/teacher.py:38
#: website/teacher.py:131 website/teacher.py:150 website/teacher.py:175
#: website/teacher.py:269 website/teacher.py:291 website/teacher.py:303
#: website/teacher.py:370 website/teacher.py:409 website/teacher.py:421
#, fuzzy
msgid "no_such_class"
msgstr "No such Hedy class"

#: website/statistics.py:45
msgid "title_class statistics"
msgstr "Moje statystyki"

#: website/statistics.py:59
#, fuzzy
msgid "title_class logs"
msgstr "Hedy - Dołącz do klasy"

#: website/teacher.py:74
#, fuzzy
msgid "title_class-overview"
msgstr "Hedy - Class overview"

#: website/teacher.py:83 website/teacher.py:162
msgid "only_teacher_create_class"
msgstr "Tylko nauczyciele mogą tworzyć klasy!"

#: website/teacher.py:90 website/teacher.py:125 website/teacher.py:169
msgid "class_name_invalid"
msgstr "Ta nazwa klasy jest nieprawidłowa."

#: website/teacher.py:92 website/teacher.py:127 website/teacher.py:171
#, fuzzy
msgid "class_name_empty"
msgstr "You didn't enter a class name!"

#: website/teacher.py:98 website/teacher.py:182
#, fuzzy
msgid "class_name_duplicate"
msgstr "You already have a class with this name."

#: website/teacher.py:213 website/teacher.py:229 website/teacher.py:635
#, fuzzy
msgid "invalid_class_link"
msgstr "Invalid link for joining the class."

#: website/teacher.py:217 website/teacher.py:219
msgid "title_join-class"
msgstr "Hedy - Dołącz do klasy"

#: website/teacher.py:279
#, fuzzy
msgid "title_customize-class"
msgstr "Hedy - Customize class"

#: website/teacher.py:294
#, fuzzy
msgid "customization_deleted"
msgstr "Customizations successfully deleted."

#: website/teacher.py:347
#, fuzzy
msgid "class_customize_success"
msgstr "Class successfully customized."

#: website/teacher.py:361
#, fuzzy
msgid "username_empty"
msgstr "You didn't enter an username!"

#: website/teacher.py:374
#, fuzzy
msgid "student_not_existing"
msgstr "This username doesn't exist."

#: website/teacher.py:376
#, fuzzy
msgid "student_already_in_class"
msgstr "This student is already in your class."

#: website/teacher.py:378
#, fuzzy
msgid "student_already_invite"
msgstr "This student already has a pending invitation."

#: website/teacher.py:439
#, fuzzy
msgid "no_accounts"
msgstr "There are no accounts to create."

#: website/teacher.py:449
msgid "unique_usernames"
msgstr "Wszystkie nazwy użytkowników muszą być unikalne."

#: website/teacher.py:458
#, fuzzy
msgid "usernames_exist"
msgstr "One or more usernames is already in use."

#: website/teacher.py:469
#, fuzzy
msgid "accounts_created"
msgstr "Accounts where successfully created."

#: website/teacher.py:475 website/teacher.py:480 website/teacher.py:493
#: website/teacher.py:537 website/teacher.py:582
#, fuzzy
msgid "retrieve_adventure_error"
msgstr "You're not allowed to view this adventure!"

#: website/teacher.py:487
msgid "title_view-adventure"
msgstr "Hedy - Wyświetl przygodę"

#: website/teacher.py:510
#, fuzzy
msgid "title_customize-adventure"
msgstr "Hedy - Customize adventure"

#: website/teacher.py:522
msgid "adventure_id_invalid"
msgstr "Ten identyfikator przygody jest nieprawidłowy."

#: website/teacher.py:524 website/teacher.py:610
msgid "adventure_name_invalid"
msgstr "Ta nazwa przygody jest nieprawidłowa."

#: website/teacher.py:528
msgid "content_invalid"
msgstr "Ta przygoda jest nieprawidłowa."

#: website/teacher.py:530
#, fuzzy
msgid "adventure_length"
msgstr "Your adventure has to be at least 20 characters."

#: website/teacher.py:532
#, fuzzy
msgid "public_invalid"
msgstr "This agreement selection is invalid"

#: website/teacher.py:534
#, fuzzy
msgid "classes_invalid"
msgstr "The list of selected classes is invalid"

#: website/teacher.py:545 website/teacher.py:617
msgid "adventure_duplicate"
msgstr "Posiadasz już przygodę o tej nazwie."

#: website/teacher.py:552 website/teacher.py:596
#, fuzzy
msgid "something_went_wrong_keyword_parsing"
msgstr ""

#: website/teacher.py:576
msgid "adventure_updated"
msgstr "Przygoda została zaktualizowana!"

#: website/teacher.py:612
#, fuzzy
msgid "adventure_empty"
msgstr "You didn't enter an adventure name!"

#~ msgid "required"
#~ msgstr ""

#~ msgid "set_preferred_lang"
#~ msgstr ""
#~ "Hedy wspiera teraz preferowany język "
#~ "użytkownika. Możesz ustawić go dla "
#~ "swojego profilu w \"Mój profil\""

#~ msgid "statistics"
#~ msgstr "Moje statystyki"

#~ msgid "Empty Program"
#~ msgstr ""
#~ "You created an empty program. Type "
#~ "Hedy code in the left field and"
#~ " try again"

#~ msgid "level_not_translated"
#~ msgstr "Ten poziom nie jest (jeszcze) przetłumaczony na twój język"

#~ msgid "unique_emails"
#~ msgstr "Wszystkie adresy email muszą być unikalne."

#~ msgid "emails_exist"
#~ msgstr "One or more mail addresses is already in use."

#~ msgid "intro_text_landing_page"
#~ msgstr ""
#~ "Welcome to the wonderful world of "
#~ "Hedy! Here you can learn to "
#~ "program in small steps, without "
#~ "unnecessary complicated stuff. We start "
#~ "easy at level 1, and slowly build"
#~ " towards bigger and more complex "
#~ "programs! Choose one of the options "
#~ "below to get started"

#~ msgid "general_text_landing_page"
#~ msgstr "Start with level 1 explanations"

#~ msgid "start_programming"
#~ msgstr "Start programming"

#~ msgid "create_class_text"
#~ msgstr "Group your students into classes and change the content for each class."

#~ msgid "read_docs_text"
#~ msgstr ""
#~ "Visit our teacher's manual for lesson"
#~ " plans and common mistakes by "
#~ "students."

#~ msgid "read_docs"
#~ msgstr "Dowiedz się więcej o Hedy"

#~ msgid "story_text"
#~ msgstr "Stwórz swoją własną historię"

#~ msgid "turtle_text"
#~ msgstr "Stwórz obrazek za pomocą kodu"

#~ msgid "welcome"
#~ msgstr "Witaj"

#~ msgid "landing_page_intro"
#~ msgstr "Welcome to Hedy!"

#~ msgid "landing_page_teacher"
#~ msgstr ""
#~ "If you haven't used Hedy before, "
#~ "we advise you to start with the"
#~ " teacher tutorial."

#~ msgid "landing_page_student"
#~ msgstr "Zaproś ucznia"

#~ msgid "teacher_tutorial_start_title"
#~ msgstr "Hide cheatsheet"

#~ msgid "not_user"
#~ msgstr "Looks like you are not logged in!"

#~ msgid "welcome_landing_page"
#~ msgstr "Welcome to Hedy!"

#~ msgid "welcome_back_landing_page"
#~ msgstr "Welcome to Hedy!"

#~ msgid "tutorial_code_output"
#~ msgstr "Hide cheatsheet"

#~ msgid "end"
#~ msgstr "Płeć"

#~ msgid "quiz_description"
#~ msgstr "Pytanie"

#~ msgid "go_to_quiz"
#~ msgstr "Go to quiz"

#~ msgid "go_to_level"
#~ msgstr "Przejdź do poziomu"

#~ msgid "results_quiz"
#~ msgstr "Quiz results"

#~ msgid "correct"
#~ msgstr "Correct"

#~ msgid "incorrect"
#~ msgstr "Incorrect!"

#~ msgid "attempt"
#~ msgstr "Attempt"

#~ msgid "go_to_answer"
#~ msgstr "Przejdź do odpowiedzi"

#~ msgid "minutes"
#~ msgstr "minut"

#~ msgid "hours"
#~ msgstr "godzin"

#~ msgid "days"
#~ msgstr "dni"

#~ msgid "ago"
#~ msgstr "{time} temu"

#~ msgid "visible_columns"
#~ msgstr "Widoczne kolumny"

#~ msgid "latest_shared_program"
#~ msgstr "Latest shared program"

#~ msgid "remove_student"
#~ msgstr "Usuń ucznia"

#~ msgid "rename_class"
#~ msgstr "Rename class"

#~ msgid "remove_invite"
#~ msgstr "Usuń zaproszenie"

#~ msgid "class_link"
#~ msgstr "Link to join class"

#~ msgid "invite_student"
#~ msgstr "Zaproś ucznia"

#~ msgid "start_parsons"
#~ msgstr "Directly start programming"

#~ msgid "go_to_first_exercise"
#~ msgstr "Przejdź do pytania 1"

#~ msgid "select_class"
#~ msgstr "Wybierz klasę"

#~ msgid "your_country"
#~ msgstr "Nie masz konta?"

#~ msgid "public_profile_visit"
#~ msgstr "Możesz odwiedzić swój profil publiczny! Kliknij"

#~ msgid "public_profile_link"
#~ msgstr "tutaj"

#~ msgid "email_repeat"
#~ msgstr "Powtórz email"

#~ msgid "repeat_match_email"
#~ msgstr "The repeated email does not match."

#~ msgid "hello_world_snippet"
#~ msgstr "Hide cheatsheet"

#~ msgid "current_password"
#~ msgstr "Obecne hasło"
<<<<<<< HEAD
=======

#: content/error-messages.txt:9
#, fuzzy
msgid "Access Before Assign"
msgstr ""
"You tried to use the variable {name} on line {access_line_number}, but you "
"set it on line {definition_line_number}. Set a variable before using it."
#~ msgid "tutorial_start_title"
#~ msgstr "Witaj w Hedy!"

#~ msgid "tutorial_start_message"
#~ msgstr ""
#~ "W tym samouczku wytłumaczymy Ci "
#~ "wszystkie funkcje Hedy'ego krok po "
#~ "kroku."

#~ msgid "tutorial_editor_title"
#~ msgstr "Edytor kodu"

#~ msgid "tutorial_editor_message"
#~ msgstr ""
#~ "W tym oknie będziesz pisał swój "
#~ "kod. Spróbuj napisać coś w miejsce "
#~ "podkreślników!"

#~ msgid "tutorial_output_title"
#~ msgstr "Widok odpowiedzi"

#~ msgid "tutorial_output_message"
#~ msgstr "Wynik wykonania twojego kodu pokaże się tutaj."

#~ msgid "tutorial_run_title"
#~ msgstr "Przycisk uruchamiania"

#~ msgid "tutorial_run_message"
#~ msgstr ""
#~ "Klikając w ten przycisk, uruchomisz swój"
#~ " program. Spróbujemy w następnym kroku?"

#~ msgid "tutorial_tryit_title"
#~ msgstr "Spróbuj!"

#~ msgid "tutorial_tryit_message"
#~ msgstr ""
#~ "Uruchom program i naciśnij przycisk "
#~ "'następny krok', kiedy będziesz gotowy."

#~ msgid "tutorial_speakaloud_title"
#~ msgstr "Przeczytaj program"

#~ msgid "tutorial_speakaloud_message"
#~ msgstr ""
#~ "Wybierz głos z listy poniżej przycisku"
#~ " uruchamiania, by twój program został "
#~ "przeczytany."

#~ msgid "tutorial_speakaloud_run_title"
#~ msgstr "Uruchom i posłuchaj"

#~ msgid "tutorial_speakaloud_run_message"
#~ msgstr "Wybierz głos z listy i uruchom twój program jeszcze raz."

#~ msgid "tutorial_nextlevel_title"
#~ msgstr "Do następnego poziomu"

#~ msgid "tutorial_nextlevel_message"
#~ msgstr "You have received an invitation to join class"

#~ msgid "tutorial_leveldefault_title"
#~ msgstr "Level explanation"

#~ msgid "tutorial_leveldefault_message"
#~ msgstr ""
#~ "The first tab always contains the "
#~ "level explanation. In each level new "
#~ "commands will be explained here."

#~ msgid "tutorial_adventures_title"
#~ msgstr "Customize adventure"

#~ msgid "tutorial_adventures_message"
#~ msgstr "Customize adventure"

#~ msgid "tutorial_quiz_title"
#~ msgstr "Quiz"

#~ msgid "tutorial_quiz_message"
#~ msgstr ""
#~ "At the end of each level you "
#~ "can make the quiz. This way you"
#~ " can verify if you understand "
#~ "everything."

#~ msgid "tutorial_saveshare_title"
#~ msgstr "Saving & sharing"

#~ msgid "tutorial_saveshare_message"
#~ msgstr "You can save and share all your created programs with other Hedy users."

#~ msgid "tutorial_cheatsheet_title"
#~ msgstr "Hide cheatsheet"

#~ msgid "tutorial_cheatsheet_message"
#~ msgstr ""
#~ "If you forgot a command you can"
#~ " always use the cheatsheet. It shows"
#~ " a list of all commands you can"
#~ " use in the current level."

#~ msgid "tutorial_end_title"
#~ msgstr "The end!"

#~ msgid "tutorial_end_message"
#~ msgstr "Click on 'next step' to really start coding with Hedy!"

#~ msgid "teacher_tutorial_start_message"
#~ msgstr "You have received an invitation to join class"

#~ msgid "tutorial_class_title"
#~ msgstr "Hide cheatsheet"

#~ msgid "tutorial_class_message"
#~ msgstr "Customize adventure"

#~ msgid "tutorial_customize_class_title"
#~ msgstr "Hide cheatsheet"

#~ msgid "tutorial_customize_class_message"
#~ msgstr "Customize adventure"

#~ msgid "tutorial_own_adventures_title"
#~ msgstr "Customize adventure"

#~ msgid "tutorial_own_adventures_message"
#~ msgstr "Customize adventure"

#~ msgid "tutorial_accounts_title"
#~ msgstr "Customize adventure"

#~ msgid "tutorial_accounts_message"
#~ msgstr "Customize adventure"

#~ msgid "tutorial_documentation_title"
#~ msgstr "Hide cheatsheet"

#~ msgid "tutorial_documentation_message"
#~ msgstr "Customize adventure"

#~ msgid "teacher_tutorial_end_message"
#~ msgstr "You have received an invitation to join class"
>>>>>>> d1ff5f26
<|MERGE_RESOLUTION|>--- conflicted
+++ resolved
@@ -3,11 +3,7 @@
 msgstr ""
 "Project-Id-Version: PACKAGE VERSION\n"
 "Report-Msgid-Bugs-To: \n"
-<<<<<<< HEAD
-"POT-Creation-Date: 2022-08-16 12:15+0200\n"
-=======
 "POT-Creation-Date: 2022-08-17 15:16+0200\n"
->>>>>>> d1ff5f26
 "PO-Revision-Date: 2022-08-10 08:50+0000\n"
 "Last-Translator: Anonymous <noreply@weblate.org>\n"
 "Language: pl\n"
@@ -19,43 +15,20 @@
 "Content-Transfer-Encoding: 8bit\n"
 "Generated-By: Babel 2.10.1\n"
 
-<<<<<<< HEAD
-#: app.py:421
-=======
 #: app.py:425
->>>>>>> d1ff5f26
 #, fuzzy
 msgid "program_contains_error"
 msgstr "Ten program zawiera błędy, czy na pewno chcesz go udostępnić?"
 
-<<<<<<< HEAD
-#: app.py:631
-msgid "title_achievements"
-msgstr "Hedy - Moje osiągnięcia"
-
-#: app.py:648 app.py:752 app.py:1116 website/teacher.py:418
-=======
 #: app.py:635
 msgid "title_achievements"
 msgstr "Hedy - Moje osiągnięcia"
 
 #: app.py:652 app.py:756 app.py:1120 website/teacher.py:418
->>>>>>> d1ff5f26
 #: website/teacher.py:429
 msgid "not_teacher"
 msgstr "Wygląda na to, że nie jesteś nauczycielem!"
 
-<<<<<<< HEAD
-#: app.py:651
-msgid "not_enrolled"
-msgstr "Wygląda na to, że nie jesteś członkiem tej klasy!"
-
-#: app.py:688
-msgid "title_programs"
-msgstr "Hedy - Moje programy"
-
-#: app.py:698 app.py:708 app.py:712 app.py:727 app.py:1023 app.py:1614
-=======
 #: app.py:655
 msgid "not_enrolled"
 msgstr "Wygląda na to, że nie jesteś członkiem tej klasy!"
@@ -65,7 +38,6 @@
 msgstr "Hedy - Moje programy"
 
 #: app.py:702 app.py:712 app.py:716 app.py:731 app.py:1027 app.py:1552
->>>>>>> d1ff5f26
 #: website/admin.py:17 website/admin.py:24 website/admin.py:92
 #: website/admin.py:111 website/admin.py:130 website/admin.py:137
 #: website/admin.py:145 website/auth.py:737 website/auth.py:764
@@ -73,21 +45,6 @@
 msgid "unauthorized"
 msgstr "Nie masz dostępu do tej strony"
 
-<<<<<<< HEAD
-#: app.py:766 app.py:1133
-msgid "title_for-teacher"
-msgstr "Hedy - Dla nauczycieli"
-
-#: app.py:783 app.py:785 app.py:941 app.py:963 app.py:965
-msgid "no_such_level"
-msgstr "Nie ma takiego poziomu!"
-
-#: app.py:793 app.py:800 app.py:895 app.py:901
-msgid "no_such_program"
-msgstr "Nie ma takiego programu!"
-
-#: app.py:829
-=======
 #: app.py:770 app.py:1137
 msgid "title_for-teacher"
 msgstr "Hedy - Dla nauczycieli"
@@ -101,51 +58,15 @@
 msgstr "Nie ma takiego programu!"
 
 #: app.py:833
->>>>>>> d1ff5f26
 #, fuzzy
 msgid "level_not_class"
 msgstr "Ten poziom nie jest jeszcze dostępny w twojej klasie"
 
-<<<<<<< HEAD
-#: app.py:946 website/teacher.py:478 website/teacher.py:496
-=======
 #: app.py:950 website/teacher.py:478 website/teacher.py:496
->>>>>>> d1ff5f26
 #: website/teacher.py:540 website/teacher.py:585
 msgid "no_such_adventure"
 msgstr "Ta przygoda nie istnieje!"
 
-<<<<<<< HEAD
-#: app.py:974 app.py:1235
-msgid "page_not_found"
-msgstr "Nie możemy odnaleźć tej strony!"
-
-#: app.py:994
-msgid "title_signup"
-msgstr "Hedy - Utwórz konto"
-
-#: app.py:1001
-msgid "title_login"
-msgstr "Hedy - Logowanie"
-
-#: app.py:1008
-msgid "title_recover"
-msgstr "Hedy - Odzyskaj konto"
-
-#: app.py:1024
-msgid "title_reset"
-msgstr "Hedy - Zresetuj hasło"
-
-#: app.py:1054
-msgid "title_my-profile"
-msgstr "Hedy - Moje konto"
-
-#: app.py:1074
-msgid "title_learn-more"
-msgstr "Hedy - Dowiedz się więcej"
-
-#: app.py:1080
-=======
 #: app.py:978 app.py:1239
 msgid "page_not_found"
 msgstr "Nie możemy odnaleźć tej strony!"
@@ -175,210 +96,36 @@
 msgstr "Hedy - Dowiedz się więcej"
 
 #: app.py:1084
->>>>>>> d1ff5f26
 #, fuzzy
 msgid "title_privacy"
 msgstr "Hedy - Polityka prywatności"
 
-<<<<<<< HEAD
-#: app.py:1090
-msgid "title_start"
-msgstr "Hedy - Stopniowany język programowania"
-
-#: app.py:1108
-=======
 #: app.py:1094
 msgid "title_start"
 msgstr "Hedy - Stopniowany język programowania"
 
 #: app.py:1112
->>>>>>> d1ff5f26
 #, fuzzy
 msgid "title_landing-page"
 msgstr "Witaj w Hedy!"
 
-<<<<<<< HEAD
-#: app.py:1226
-=======
 #: app.py:1230
->>>>>>> d1ff5f26
 #, fuzzy
 msgid "title_explore"
 msgstr "Hedy - Odkrywaj"
 
-<<<<<<< HEAD
-#: app.py:1248 app.py:1253
-=======
 #: app.py:1252 app.py:1257
->>>>>>> d1ff5f26
 #, fuzzy
 msgid "no_such_highscore"
 msgstr "Nie ma takiego poziomu!"
 
-<<<<<<< HEAD
-#: app.py:1283 app.py:1285
-=======
 #: app.py:1287 app.py:1289
->>>>>>> d1ff5f26
 #, fuzzy
 msgid "translate_error"
 msgstr ""
 "Something went wrong while translating the code. Try running the code to "
 "see if it has an error. Code with errors can not be translated."
 
-<<<<<<< HEAD
-#: app.py:1290 app.py:1324
-msgid "tutorial_start_title"
-msgstr "Witaj w Hedy!"
-
-#: app.py:1290
-#, fuzzy
-msgid "tutorial_start_message"
-msgstr "W tym samouczku wytłumaczymy Ci wszystkie funkcje Hedy'ego krok po kroku."
-
-#: app.py:1292
-#, fuzzy
-msgid "tutorial_editor_title"
-msgstr "Edytor kodu"
-
-#: app.py:1292
-msgid "tutorial_editor_message"
-msgstr ""
-"W tym oknie będziesz pisał swój kod. Spróbuj napisać coś w miejsce "
-"podkreślników!"
-
-#: app.py:1294
-#, fuzzy
-msgid "tutorial_output_title"
-msgstr "Widok odpowiedzi"
-
-#: app.py:1294
-msgid "tutorial_output_message"
-msgstr "Wynik wykonania twojego kodu pokaże się tutaj."
-
-#: app.py:1296
-#, fuzzy
-msgid "tutorial_run_title"
-msgstr "Przycisk uruchamiania"
-
-#: app.py:1296
-#, fuzzy
-msgid "tutorial_run_message"
-msgstr ""
-"Klikając w ten przycisk, uruchomisz swój program. Spróbujemy w następnym "
-"kroku?"
-
-#: app.py:1298
-#, fuzzy
-msgid "tutorial_tryit_title"
-msgstr "Spróbuj!"
-
-#: app.py:1298
-#, fuzzy
-msgid "tutorial_tryit_message"
-msgstr ""
-"Uruchom program i naciśnij przycisk 'następny krok', kiedy będziesz "
-"gotowy."
-
-#: app.py:1300
-msgid "tutorial_speakaloud_title"
-msgstr "Przeczytaj program"
-
-#: app.py:1300
-#, fuzzy
-msgid "tutorial_speakaloud_message"
-msgstr ""
-"Wybierz głos z listy poniżej przycisku uruchamiania, by twój program "
-"został przeczytany."
-
-#: app.py:1302
-#, fuzzy
-msgid "tutorial_speakaloud_run_title"
-msgstr "Uruchom i posłuchaj"
-
-#: app.py:1302
-#, fuzzy
-msgid "tutorial_speakaloud_run_message"
-msgstr "Wybierz głos z listy i uruchom twój program jeszcze raz."
-
-#: app.py:1304
-#, fuzzy
-msgid "tutorial_nextlevel_title"
-msgstr "Do następnego poziomu"
-
-#: app.py:1304
-#, fuzzy
-msgid "tutorial_nextlevel_message"
-msgstr "You have received an invitation to join class"
-
-#: app.py:1306
-#, fuzzy
-msgid "tutorial_leveldefault_title"
-msgstr "Level explanation"
-
-#: app.py:1306
-#, fuzzy
-msgid "tutorial_leveldefault_message"
-msgstr ""
-"The first tab always contains the level explanation. In each level new "
-"commands will be explained here."
-
-#: app.py:1308
-#, fuzzy
-msgid "tutorial_adventures_title"
-msgstr "Customize adventure"
-
-#: app.py:1308
-#, fuzzy
-msgid "tutorial_adventures_message"
-msgstr "Customize adventure"
-
-#: app.py:1310
-#, fuzzy
-msgid "tutorial_quiz_title"
-msgstr "Quiz"
-
-#: app.py:1310
-#, fuzzy
-msgid "tutorial_quiz_message"
-msgstr ""
-"At the end of each level you can make the quiz. This way you can verify "
-"if you understand everything."
-
-#: app.py:1312
-#, fuzzy
-msgid "tutorial_saveshare_title"
-msgstr "Saving & sharing"
-
-#: app.py:1312
-#, fuzzy
-msgid "tutorial_saveshare_message"
-msgstr "You can save and share all your created programs with other Hedy users."
-
-#: app.py:1314
-#, fuzzy
-msgid "tutorial_cheatsheet_title"
-msgstr "Hide cheatsheet"
-
-#: app.py:1314
-#, fuzzy
-msgid "tutorial_cheatsheet_message"
-msgstr ""
-"If you forgot a command you can always use the cheatsheet. It shows a "
-"list of all commands you can use in the current level."
-
-#: app.py:1316 app.py:1336
-#, fuzzy
-msgid "tutorial_end_title"
-msgstr "The end!"
-
-#: app.py:1316
-#, fuzzy
-msgid "tutorial_end_message"
-msgstr "Click on 'next step' to really start coding with Hedy!"
-
-#: app.py:1318 app.py:1338
-=======
 #: app.py:1297
 #, fuzzy
 msgid "tutorial_code_snippet"
@@ -389,94 +136,16 @@
 msgstr ""
 
 #: app.py:1305
->>>>>>> d1ff5f26
 #, fuzzy
 msgid "tutorial_title_not_found"
 msgstr "Nie możemy odnaleźć tej strony!"
 
-<<<<<<< HEAD
-#: app.py:1318 app.py:1338
-=======
 #: app.py:1305
->>>>>>> d1ff5f26
 #, fuzzy
 msgid "tutorial_message_not_found"
 msgstr "You have received an invitation to join class"
 
-<<<<<<< HEAD
-#: app.py:1324
-#, fuzzy
-msgid "teacher_tutorial_start_message"
-msgstr "You have received an invitation to join class"
-
-#: app.py:1326
-#, fuzzy
-msgid "tutorial_class_title"
-msgstr "Hide cheatsheet"
-
-#: app.py:1326
-#, fuzzy
-msgid "tutorial_class_message"
-msgstr "Customize adventure"
-
-#: app.py:1328
-#, fuzzy
-msgid "tutorial_customize_class_title"
-msgstr "Hide cheatsheet"
-
-#: app.py:1328
-#, fuzzy
-msgid "tutorial_customize_class_message"
-msgstr "Customize adventure"
-
-#: app.py:1330
-#, fuzzy
-msgid "tutorial_own_adventures_title"
-msgstr "Customize adventure"
-
-#: app.py:1330
-#, fuzzy
-msgid "tutorial_own_adventures_message"
-msgstr "Customize adventure"
-
-#: app.py:1332
-#, fuzzy
-msgid "tutorial_accounts_title"
-msgstr "Customize adventure"
-
-#: app.py:1332
-#, fuzzy
-msgid "tutorial_accounts_message"
-msgstr "Customize adventure"
-
-#: app.py:1334
-#, fuzzy
-msgid "tutorial_documentation_title"
-msgstr "Hide cheatsheet"
-
-#: app.py:1334
-#, fuzzy
-msgid "tutorial_documentation_message"
-msgstr "Customize adventure"
-
-#: app.py:1336
-#, fuzzy
-msgid "teacher_tutorial_end_message"
-msgstr "You have received an invitation to join class"
-
-#: app.py:1346
-#, fuzzy
-msgid "tutorial_code_snippet"
-msgstr "Hide cheatsheet"
-
-#: app.py:1350 app.py:1360
-msgid "invalid_tutorial_step"
-msgstr ""
-
-#: app.py:1549 website/auth.py:287 website/auth.py:342 website/auth.py:479
-=======
 #: app.py:1493 website/auth.py:287 website/auth.py:342 website/auth.py:479
->>>>>>> d1ff5f26
 #: website/auth.py:504 website/auth.py:537 website/auth.py:651
 #: website/auth.py:693 website/auth.py:743 website/auth.py:770
 #: website/quiz.py:43 website/quiz.py:69 website/teacher.py:88
@@ -486,56 +155,32 @@
 msgid "ajax_error"
 msgstr "Wystąpił błąd, proszę spróbować ponownie."
 
-<<<<<<< HEAD
-#: app.py:1552
-=======
 #: app.py:1496
->>>>>>> d1ff5f26
 #, fuzzy
 msgid "image_invalid"
 msgstr "Your chosen image is invalid."
 
-<<<<<<< HEAD
-#: app.py:1554
-=======
 #: app.py:1498
->>>>>>> d1ff5f26
 #, fuzzy
 msgid "personal_text_invalid"
 msgstr "Your personal text is invalid."
 
-<<<<<<< HEAD
-#: app.py:1556 app.py:1562
-=======
 #: app.py:1500 app.py:1506
->>>>>>> d1ff5f26
 #, fuzzy
 msgid "favourite_program_invalid"
 msgstr "Your chosen favourite program is invalid."
 
-<<<<<<< HEAD
-#: app.py:1580 app.py:1581
-=======
 #: app.py:1518 app.py:1519
->>>>>>> d1ff5f26
 #, fuzzy
 msgid "public_profile_updated"
 msgstr "Public profile updated."
 
-<<<<<<< HEAD
-#: app.py:1618 app.py:1643
-=======
 #: app.py:1556 app.py:1581
->>>>>>> d1ff5f26
 #, fuzzy
 msgid "user_not_private"
 msgstr "This user doesn't exist or doesn't have a public profile"
 
-<<<<<<< HEAD
-#: app.py:1651
-=======
 #: app.py:1589
->>>>>>> d1ff5f26
 #, fuzzy
 msgid "invalid_teacher_invitation_code"
 msgstr ""
@@ -842,7 +487,6 @@
 msgstr "nadesłanych programów"
 
 #: templates/achievements.html:13 templates/achievements.html:26
-#: templates/public-page.html:18
 #, fuzzy
 msgid "teacher"
 msgstr "Looks like you are not a teacher!"
@@ -859,7 +503,7 @@
 
 #: templates/achievements.html:37 templates/achievements.html:51
 #: templates/landing-page.html:89 templates/layout.html:92
-#: templates/public-page.html:71
+#: templates/public-page.html:51
 #, fuzzy
 msgid "achievements_logo_alt"
 msgstr "osiągnięcia"
@@ -1480,7 +1124,7 @@
 msgstr "Moje klasy"
 
 #: templates/highscores.html:38 templates/landing-page.html:52
-#: templates/public-page.html:35
+#: templates/public-page.html:16
 msgid "achievements"
 msgstr "osiągnięcia"
 
@@ -1490,7 +1134,7 @@
 msgstr "Please select a valid country."
 
 #: templates/highscores.html:40 templates/landing-page.html:88
-#: templates/public-page.html:70
+#: templates/public-page.html:50
 msgid "last_achievement"
 msgstr "Ostatnie zdobyte osiągnięcie"
 
@@ -1607,7 +1251,7 @@
 msgid "nav_learn_more"
 msgstr "Dowiedz się więcej"
 
-#: templates/incl-menubar.html:13 templates/public-page.html:76
+#: templates/incl-menubar.html:13 templates/public-page.html:56
 msgid "program_header"
 msgstr "Moje programy"
 
@@ -1714,17 +1358,17 @@
 msgstr "Profil publiczny"
 
 #: templates/landing-page.html:66 templates/landing-page.html:68
-#: templates/public-page.html:47 templates/public-page.html:49
+#: templates/public-page.html:28 templates/public-page.html:30
 msgid "amount_created"
 msgstr "utworzonych programów"
 
 #: templates/landing-page.html:72 templates/landing-page.html:74
-#: templates/public-page.html:53 templates/public-page.html:55
+#: templates/public-page.html:34 templates/public-page.html:36
 msgid "amount_saved"
 msgstr "zapisanych programów"
 
 #: templates/landing-page.html:78 templates/landing-page.html:80
-#: templates/public-page.html:59 templates/public-page.html:61
+#: templates/public-page.html:40 templates/public-page.html:42
 msgid "amount_submitted"
 msgstr "nadesłanych programów"
 
@@ -2057,23 +1701,7 @@
 msgid "write_first_program"
 msgstr "Napisz swój pierwszy program!"
 
-#: templates/public-page.html:20
-msgid "certified_teacher"
-msgstr ""
-
-#: templates/public-page.html:22
-msgid "admin"
-msgstr ""
-
-#: templates/public-page.html:24
-msgid "distinguished_user"
-msgstr ""
-
-#: templates/public-page.html:26
-msgid "contributor"
-msgstr ""
-
-#: templates/public-page.html:105
+#: templates/public-page.html:85
 #, fuzzy
 msgid "no_shared_programs"
 msgstr "has no shared programs..."
@@ -2914,8 +2542,6 @@
 
 #~ msgid "current_password"
 #~ msgstr "Obecne hasło"
-<<<<<<< HEAD
-=======
 
 #: content/error-messages.txt:9
 #, fuzzy
@@ -3065,5 +2691,4 @@
 #~ msgstr "Customize adventure"
 
 #~ msgid "teacher_tutorial_end_message"
-#~ msgstr "You have received an invitation to join class"
->>>>>>> d1ff5f26
+#~ msgstr "You have received an invitation to join class"