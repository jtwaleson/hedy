
msgid ""
msgstr ""
"Project-Id-Version: PACKAGE VERSION\n"
"Report-Msgid-Bugs-To: \n"
<<<<<<< HEAD
"POT-Creation-Date: 2022-06-09 13:50+0200\n"
"PO-Revision-Date: 2022-06-13 17:15+0000\n"
=======
"POT-Creation-Date: 2022-06-10 11:39+0200\n"
"PO-Revision-Date: 2022-06-09 15:18+0000\n"
>>>>>>> a0775bab
"Last-Translator: Anonymous <noreply@weblate.org>\n"
"Language: pl\n"
"Language-Team: pl <LL@li.org>\n"
"Plural-Forms: nplurals=3; plural=n==1 ? 0 : n%10>=2 && n%10<=4 && "
"(n%100<10 || n%100>=20) ? 1 : 2;\n"
"MIME-Version: 1.0\n"
"Content-Type: text/plain; charset=utf-8\n"
"Content-Transfer-Encoding: 8bit\n"
"Generated-By: Babel 2.10.1\n"

#: app.py:430
#, fuzzy
msgid "program_contains_error"
msgstr "This program contains an error, are you sure you want to share it?"

#: app.py:600
msgid "title_achievements"
msgstr "Hedy - Moje osiągnięcia"

#: app.py:617 app.py:721 app.py:1061 website/teacher.py:361
#: website/teacher.py:370
#, fuzzy
msgid "not_teacher"
msgstr "Looks like you are not a teacher!"

#: app.py:620
#, fuzzy
msgid "not_enrolled"
msgstr "Looks like you are not in this class!"

#: app.py:659
msgid "title_programs"
msgstr "Hedy - Moje programy"

#: app.py:669 app.py:679 app.py:683 app.py:698 app.py:976 app.py:1468
#: website/admin.py:18 website/admin.py:25 website/admin.py:90
#: website/admin.py:108 website/admin.py:126 website/admin.py:133
#: website/auth.py:712 website/auth.py:739 website/programs.py:210
#: website/statistics.py:86
#, fuzzy
msgid "unauthorized"
msgstr "You don't have access rights for this page"

#: app.py:735 app.py:1078
msgid "title_for-teacher"
msgstr "Hedy - Dla nauczycieli"

#: app.py:752 app.py:754 app.py:894 app.py:916 app.py:918
msgid "no_such_level"
msgstr "Nie ma takiego poziomu Hedy!"

#: app.py:762 app.py:769 app.py:848 app.py:854
msgid "no_such_program"
msgstr "Nie ma takiego programu Hedy!"

#: app.py:792
#, fuzzy
msgid "level_not_class"
msgstr "You're in a class where this level has not been made available yet"

#: app.py:899 website/teacher.py:419 website/teacher.py:435
#: website/teacher.py:464 website/teacher.py:490
msgid "no_such_adventure"
msgstr "Ta przygoda nie istnieje!"

#: app.py:927
msgid "page_not_found"
msgstr "Nie możemy odnaleźć tej strony!"

#: app.py:947
msgid "title_signup"
msgstr "Hedy - Utwórz konto"

#: app.py:954
msgid "title_login"
msgstr "Hedy - Logowanie"

#: app.py:961
msgid "title_recover"
msgstr "Hedy - Odzyskaj konto"

#: app.py:977
msgid "title_reset"
msgstr "Hedy - Zresetuj hasło"

#: app.py:1003
msgid "title_my-profile"
msgstr "Hedy - Moje konto"

#: app.py:1019
msgid "title_learn-more"
msgstr "Hedy - Dowiedz się więcej"

#: app.py:1025
#, fuzzy
msgid "title_privacy"
msgstr "Hedy - Privacy terms"

#: app.py:1035
msgid "title_start"
msgstr "Hedy - Stopniowany język programowania"

#: app.py:1053
#, fuzzy
msgid "title_landing-page"
msgstr "Welcome to Hedy!"

#: app.py:1160
#, fuzzy
msgid "title_explore"
msgstr "Hedy - Explore"

#: app.py:1180 app.py:1182
#, fuzzy
msgid "translate_error"
msgstr ""
"Something went wrong while translating the code. Try running the code to "
"see if it has an error. Code with errors can not be translated."

#: app.py:1187 app.py:1221
#, fuzzy
msgid "tutorial_start_title"
msgstr "Welcome to Hedy!"

#: app.py:1187
#, fuzzy
msgid "tutorial_start_message"
msgstr "In this tutorial we will explain all the Hedy features step-by-step."

#: app.py:1189
#, fuzzy
msgid "tutorial_editor_title"
msgstr "The code editor"

#: app.py:1189
#, fuzzy
msgid "tutorial_editor_message"
msgstr "In this window you write all the code, try typing something!"

#: app.py:1191
#, fuzzy
msgid "tutorial_output_title"
msgstr "The output window"

#: app.py:1191
#, fuzzy
msgid "tutorial_output_message"
msgstr "The result of the code you execute will be shown here"

#: app.py:1193
#, fuzzy
msgid "tutorial_run_title"
msgstr "The run button"

#: app.py:1193
#, fuzzy
msgid "tutorial_run_message"
msgstr "With this button you can run your program! Shall we give it a try?"

#: app.py:1195
#, fuzzy
msgid "tutorial_tryit_title"
msgstr "Try it out!"

#: app.py:1195
#, fuzzy
msgid "tutorial_tryit_message"
msgstr "You have received an invitation to join class"

#: app.py:1197
#, fuzzy
msgid "tutorial_speakaloud_title"
msgstr "The end!"

#: app.py:1197
#, fuzzy
msgid "tutorial_speakaloud_message"
msgstr "Click on 'next step' to really start coding with Hedy!"

#: app.py:1199
#, fuzzy
msgid "tutorial_speakaloud_run_title"
msgstr "The end!"

#: app.py:1199
#, fuzzy
msgid "tutorial_speakaloud_run_message"
msgstr "Click on 'next step' to really start coding with Hedy!"

#: app.py:1201
#, fuzzy
msgid "tutorial_nextlevel_title"
msgstr "Hide cheatsheet"

#: app.py:1201
#, fuzzy
msgid "tutorial_nextlevel_message"
msgstr "You have received an invitation to join class"

#: app.py:1203
#, fuzzy
msgid "tutorial_leveldefault_title"
msgstr "Level explanation"

#: app.py:1203
#, fuzzy
msgid "tutorial_leveldefault_message"
msgstr ""
"The first tab always contains the level explanation. In each level new "
"commands will be explained here."

#: app.py:1205
#, fuzzy
msgid "tutorial_adventures_title"
msgstr "Customize adventure"

#: app.py:1205
#, fuzzy
msgid "tutorial_adventures_message"
msgstr "Customize adventure"

#: app.py:1207
#, fuzzy
msgid "tutorial_quiz_title"
msgstr "Quiz"

#: app.py:1207
#, fuzzy
msgid "tutorial_quiz_message"
msgstr ""
"At the end of each level you can make the quiz. This way you can verify "
"if you understand everything."

#: app.py:1209
#, fuzzy
msgid "tutorial_saveshare_title"
msgstr "Saving & sharing"

#: app.py:1209
#, fuzzy
msgid "tutorial_saveshare_message"
msgstr "You can save and share all your created programs with other Hedy users."

#: app.py:1211
#, fuzzy
msgid "tutorial_cheatsheet_title"
msgstr "Hide cheatsheet"

#: app.py:1211
#, fuzzy
msgid "tutorial_cheatsheet_message"
msgstr ""
"If you forgot a command you can always use the cheatsheet. It shows a "
"list of all commands you can use in the current level."

#: app.py:1213 app.py:1233
#, fuzzy
msgid "tutorial_end_title"
msgstr "The end!"

#: app.py:1213
#, fuzzy
msgid "tutorial_end_message"
msgstr "Click on 'next step' to really start coding with Hedy!"

#: app.py:1215 app.py:1235
#, fuzzy
msgid "tutorial_title_not_found"
msgstr "Nie możemy odnaleźć tej strony!"

#: app.py:1215 app.py:1235
#, fuzzy
msgid "tutorial_message_not_found"
msgstr "You have received an invitation to join class"

#: app.py:1221
#, fuzzy
msgid "teacher_tutorial_start_message"
msgstr "You have received an invitation to join class"

#: app.py:1223
#, fuzzy
msgid "tutorial_class_title"
msgstr "Hide cheatsheet"

#: app.py:1223
#, fuzzy
msgid "tutorial_class_message"
msgstr "Customize adventure"

#: app.py:1225
#, fuzzy
msgid "tutorial_customize_class_title"
msgstr "Hide cheatsheet"

#: app.py:1225
#, fuzzy
msgid "tutorial_customize_class_message"
msgstr "Customize adventure"

#: app.py:1227
#, fuzzy
msgid "tutorial_own_adventures_title"
msgstr "Customize adventure"

#: app.py:1227
#, fuzzy
msgid "tutorial_own_adventures_message"
msgstr "Customize adventure"

#: app.py:1229
#, fuzzy
msgid "tutorial_accounts_title"
msgstr "Customize adventure"

#: app.py:1229
#, fuzzy
msgid "tutorial_accounts_message"
msgstr "Customize adventure"

#: app.py:1231
#, fuzzy
msgid "tutorial_documentation_title"
msgstr "Hide cheatsheet"

#: app.py:1231
#, fuzzy
msgid "tutorial_documentation_message"
msgstr "Customize adventure"

#: app.py:1233
#, fuzzy
msgid "teacher_tutorial_end_message"
msgstr "You have received an invitation to join class"

#: app.py:1243
#, fuzzy
msgid "tutorial_code_snippet"
msgstr "Hide cheatsheet"

#: app.py:1247 app.py:1257
msgid "invalid_tutorial_step"
msgstr ""

#: app.py:1407 website/auth.py:278 website/auth.py:333 website/auth.py:469
#: website/auth.py:494 website/auth.py:524 website/auth.py:633
#: website/auth.py:671 website/auth.py:718 website/auth.py:745
#: website/quiz.py:43 website/quiz.py:69 website/teacher.py:88
#: website/teacher.py:123 website/teacher.py:195 website/teacher.py:251
#: website/teacher.py:298 website/teacher.py:339 website/teacher.py:375
#: website/teacher.py:446 website/teacher.py:504
msgid "ajax_error"
msgstr "Wystąpił błąd, proszę spróbować ponownie."

#: app.py:1410
#, fuzzy
msgid "image_invalid"
msgstr "Your chosen image is invalid."

#: app.py:1412
#, fuzzy
msgid "personal_text_invalid"
msgstr "Your personal text is invalid."

#: app.py:1414 app.py:1420
#, fuzzy
msgid "favourite_program_invalid"
msgstr "Your chosen favourite program is invalid."

#: app.py:1434 app.py:1435
#, fuzzy
msgid "public_profile_updated"
msgstr "Public profile updated."

#: app.py:1472 app.py:1497
#, fuzzy
msgid "user_not_private"
msgstr "This user doesn't exist or doesn't have a public profile"

#: app.py:1505
#, fuzzy
msgid "invalid_teacher_invitation_code"
msgstr ""
"The teacher invitation code is invalid. To become a teacher, reach out to"
" hedy@felienne.com."

#: utils.py:289
#, fuzzy
msgid "default_404"
msgstr "We could not find that page..."

#: utils.py:291
#, fuzzy
msgid "default_403"
msgstr "Looks like you aren't authorized..."

#: utils.py:293
msgid "default_500"
msgstr "Coś poszło nie tak..."

#: content/error-messages.txt:1
#, fuzzy
msgid "Wrong Level"
msgstr ""
"That was correct Hedy code, but not at the right level. You wrote "
"{offending_keyword} for level {working_level}. Tip: {tip}"

#: content/error-messages.txt:2
#, fuzzy
msgid "Incomplete"
msgstr ""
"Oops! You forgot a bit of code! On line {line_number}, you need to enter "
"text behind {incomplete_command}."

#: content/error-messages.txt:3
#, fuzzy
msgid "Invalid"
msgstr ""
"{invalid_command} is not a Hedy level {level} command. Did you mean "
"{guessed_command}?"

#: content/error-messages.txt:4
#, fuzzy
msgid "Invalid Space"
msgstr ""
"Oops! You started a line with a space on line {line_number}. Spaces "
"confuse computers, can you remove it?"

#: content/error-messages.txt:5
#, fuzzy
msgid "Has Blanks"
msgstr ""
"Your code is incomplete. It contains blanks that you have to replace with"
" code."

#: content/error-messages.txt:6
#, fuzzy
msgid "No Indentation"
msgstr ""
"You used too few spaces in line {line_number}. You used {leading_spaces} "
"spaces, which is not enough. Start every new block with {indent_size} "
"spaces more than the line before."

#: content/error-messages.txt:7
#, fuzzy
msgid "Unexpected Indentation"
msgstr ""
"You used too many spaces in line {line_number}. You used {leading_spaces}"
" spaces, which is too much. Start every new block with {indent_size} "
"spaces more than the line before."

#: content/error-messages.txt:8
#, fuzzy
msgid "Parse"
msgstr ""
"The code you entered is not valid Hedy code. There is a mistake on line "
"{location[0]}, at position {location[1]}. You typed {character_found}, "
"but that is not allowed."

#: content/error-messages.txt:9
#, fuzzy
msgid "Unquoted Text"
msgstr ""
"Be careful. If you ask or print something the text should start and "
"finish with a quotation mark. You forgot one somewhere."

#: content/error-messages.txt:10
#, fuzzy
msgid "Unquoted Assignment"
msgstr ""
"From this level, you need to place texts to the right of the `is` between"
" quotes. You forgot that for the text {text}."

#: content/error-messages.txt:11
#, fuzzy
msgid "Unquoted Equality Check"
msgstr ""
"If you want to check if a variable is equal to multiple words, the words "
"should be surrounded by quotation marks!"

#: content/error-messages.txt:12
#, fuzzy
msgid "Var Undefined"
msgstr ""
"You tried to use the variable {name}, but you did not set it. It is also "
"possible that you were trying to use the word {name} but forgot quotation"
" marks."

#: content/error-messages.txt:13
#, fuzzy
msgid "Cyclic Var Definition"
msgstr ""
"The name {variable} needs to be set before you can use it on the right-"
"hand side of the is command"

#: content/error-messages.txt:14
#, fuzzy
msgid "Lonely Echo"
msgstr ""
"You used an echo before an ask, or an echo without an ask. First ask for "
"input, then echo."

#: content/error-messages.txt:15
#, fuzzy
msgid "Too Big"
msgstr ""
"Wow! Your program has an impressive {lines_of_code} lines of code! But we"
" can only process {max_lines} lines in this level. Make your program "
"smaller and try again."

#: content/error-messages.txt:16
#, fuzzy
msgid "Invalid Argument Type"
msgstr ""
"You cannot use {command} with {invalid_argument} because it is "
"{invalid_type}. Try changing {invalid_argument} to {allowed_types}."

#: content/error-messages.txt:17
#, fuzzy
msgid "Invalid Argument"
msgstr ""
"You cannot use the command {command} with {invalid_argument} . Try "
"changing {invalid_argument} to {allowed_types}."

#: content/error-messages.txt:18
#, fuzzy
msgid "Invalid Type Combination"
msgstr ""
"You cannot use {invalid_argument} and {invalid_argument_2} with {command}"
" because one is {invalid_type} and the other is {invalid_type_2}. Try "
"changing {invalid_argument} to {invalid_type_2} or {invalid_argument_2} "
"to {invalid_type}."

#: content/error-messages.txt:19
#, fuzzy
msgid "Unsupported Float"
msgstr ""
"Non-integer numbers are not supported yet but they will be in a few "
"levels. For now change {value} to an integer."

#: content/error-messages.txt:20
#, fuzzy
msgid "Locked Language Feature"
msgstr ""
"You are using {concept}! That is awesome, but {concept} is not unlocked "
"yet! It will be unlocked in a later level."

#: content/error-messages.txt:21
#, fuzzy
msgid "Missing Command"
msgstr "It looks like you forgot to use a command on line {line_number}."

#: content/error-messages.txt:22
#, fuzzy
msgid "Missing Inner Command"
msgstr ""
"It looks like you forgot to use a command with the {command} statement "
"you used on line {line_number}."

#: content/error-messages.txt:23
#, fuzzy
msgid "Unsupported String Value"
msgstr "Text values cannot contain {invalid_value}."

#: content/error-messages.txt:24
#, fuzzy
msgid "ask_needs_var"
msgstr ""
"Starting in level 2, ask needs to be used with a variable. Example: name "
"is ask What are you called?"

#: content/error-messages.txt:25
#, fuzzy
msgid "echo_out"
msgstr ""
"Starting in level 2 echo is no longer needed. You can repeat an answer "
"with ask and print now. Example: name is ask What are you called? print "
"hello name"

#: content/error-messages.txt:26
msgid "space"
msgstr "spacja"

#: content/error-messages.txt:27
msgid "comma"
msgstr "przecinek"

#: content/error-messages.txt:28
msgid "question mark"
msgstr "znak zapytania"

#: content/error-messages.txt:29
msgid "newline"
msgstr "nowa linia"

#: content/error-messages.txt:30
msgid "period"
msgstr "kropka"

#: content/error-messages.txt:31
msgid "exclamation mark"
msgstr "wykrzyknik"

#: content/error-messages.txt:32
msgid "dash"
msgstr "myślnik"

#: content/error-messages.txt:33
msgid "star"
msgstr "gwiazda"

#: content/error-messages.txt:34
msgid "single quotes"
msgstr "pojedynczy cudzysłów"

#: content/error-messages.txt:35
msgid "double quotes"
msgstr "cudzysłów"

#: content/error-messages.txt:36
#, fuzzy
msgid "slash"
msgstr "a slash"

#: content/error-messages.txt:37
msgid "string"
msgstr "tekst"

#: content/error-messages.txt:38
#, fuzzy
msgid "nested blocks"
msgstr "a block in a block"

#: content/error-messages.txt:39
msgid "or"
msgstr "lub"

#: content/error-messages.txt:40
msgid "number"
msgstr "liczba"

#: content/error-messages.txt:41
msgid "integer"
msgstr "liczba"

#: content/error-messages.txt:42
msgid "float"
msgstr "liczba"

#: content/error-messages.txt:43
msgid "list"
msgstr "lista"

#: content/error-messages.txt:44
#, fuzzy
msgid "input"
msgstr "input from ask"

#: templates/achievements.html:5
#, fuzzy
msgid "general"
msgstr "Płeć"

#: templates/achievements.html:9
#, fuzzy
msgid "programs_created"
msgstr "Moje programy"

#: templates/achievements.html:10
#, fuzzy
msgid "programs_saved"
msgstr "Programy"

#: templates/achievements.html:11
#, fuzzy
msgid "programs_submitted"
msgstr "nadesłanych programów"

#: templates/achievements.html:13 templates/achievements.html:25
#, fuzzy
msgid "teacher"
msgstr "Looks like you are not a teacher!"

#: templates/achievements.html:16 templates/achievements.html:53
#, fuzzy
msgid "hidden"
msgstr "Podpowiedź?"

#: templates/achievements.html:23
#, fuzzy
msgid "hedy_achievements"
msgstr "Moje osiągnięcia"

#: templates/cheatsheet.html:14
#, fuzzy
msgid "cheatsheet_title"
msgstr "Hide cheatsheet"

#: templates/class-overview.html:13 templates/for-teachers.html:32
#, fuzzy
msgid "class_name_prompt"
msgstr "Please enter the name of the class"

#: templates/class-overview.html:19 templates/class-overview.html:58
#: templates/create-accounts.html:16 templates/login.html:12
#: templates/profile.html:87 templates/recover.html:8 templates/signup.html:10
msgid "username"
msgstr "Nazwa użytkownika"

#: templates/class-overview.html:20
#, fuzzy
msgid "last_login"
msgstr "Last login"

#: templates/class-overview.html:21
msgid "highest_level_reached"
msgstr "Najwyższy osiągnięty poziom"

#: templates/class-overview.html:22
msgid "number_programs"
msgstr "Liczba programów"

#: templates/class-overview.html:23
msgid "programs"
msgstr "Programy"

#: templates/class-overview.html:24 templates/create-accounts.html:17
#: templates/login.html:15 templates/reset.html:8 templates/signup.html:19
msgid "password"
msgstr "Hasło"

#: templates/class-overview.html:25 templates/class-overview.html:61
#: templates/customize-adventure.html:52 templates/for-teachers.html:43
#: templates/for-teachers.html:53
msgid "remove"
msgstr "Usuń"

#: templates/class-overview.html:35
msgid "page"
msgstr "strona"

#: templates/class-overview.html:36
#, fuzzy
msgid "enter_password"
msgstr "Enter a new password for"

#: templates/class-overview.html:36
#, fuzzy
msgid "password_change_prompt"
msgstr "Are you sure you want to change this password?"

#: templates/class-overview.html:37
#, fuzzy
msgid "remove_student_prompt"
msgstr "Are you sure you want to remove the student from the class?"

#: templates/class-overview.html:43
#, fuzzy
msgid "class_link"
msgstr "Link to join class"

#: templates/class-overview.html:45 templates/customize-class.html:5
#, fuzzy
msgid "customize_class"
msgstr "Customize class"

#: templates/class-overview.html:46
msgid "invite_prompt"
msgstr "Wprowadź nazwę użytkownika"

#: templates/class-overview.html:46
msgid "invite_student"
msgstr "Zaproś ucznia"

#: templates/class-overview.html:47
msgid "class_stats"
msgstr "Statystyki klasy"

#: templates/class-overview.html:48 templates/customize-adventure.html:59
#, fuzzy
msgid "back_to_teachers_page"
msgstr "Go back to teachers page"

#: templates/class-overview.html:49
#, fuzzy
msgid "delete_class_prompt"
msgstr "Are you sure you want to delete the class?"

#: templates/class-overview.html:49
#, fuzzy
msgid "delete_class"
msgstr "Delete class permanently"

#: templates/class-overview.html:53
msgid "pending_invites"
msgstr "Oczekujące zaproszenia"

#: templates/class-overview.html:59
msgid "invite_date"
msgstr "Data zaproszenia"

#: templates/class-overview.html:60
msgid "expiration_date"
msgstr "Data wygaśnięcia"

#: templates/class-overview.html:70 templates/profile.html:15
#, fuzzy
msgid "delete_invite_prompt"
msgstr "Are you sure you want to remove this class invitation?"

#: templates/class-prejoin.html:7
#, fuzzy
msgid "class_already_joined"
msgstr "You are already a student of class"

#: templates/class-prejoin.html:11
#, fuzzy
msgid "goto_profile"
msgstr "Go to my profile"

#: templates/class-prejoin.html:15 templates/profile.html:12
msgid "prompt_join_class"
msgstr "Czy chcesz dołączyć do tej klasy?"

#: templates/class-prejoin.html:17 website/teacher.py:181
#, fuzzy
msgid "join_prompt"
msgstr "You need to have an account to join a class. Would you like to login now?"

#: templates/class-prejoin.html:17 templates/profile.html:14
msgid "join_class"
msgstr "Dołącz do klasy"

#: templates/class-stats.html:22 templates/customize-class.html:166
msgid "back_to_class"
msgstr "Powróć do klasy"

#: templates/code-page.html:8 templates/for-teachers.html:9
#, fuzzy
msgid "next_step_tutorial"
msgstr "Next step >>>"

#: templates/code-page.html:37 templates/code-page.html:47
#: templates/customize-class.html:28 templates/customize-class.html:64
#: templates/customize-class.html:71 templates/customize-class.html:95
#: templates/level-page.html:6 templates/level-page.html:11
#: templates/quiz.html:7 templates/view-program-page.html:12
#: templates/view-program-page.html:28
msgid "level_title"
msgstr "Poziom"

#: templates/create-accounts.html:5
msgid "create_multiple_accounts"
msgstr "Utwórz wiele kont"

#: templates/create-accounts.html:7
msgid "accounts_intro"
msgstr ""
"Na tej stronie możesz utworzyć konta dla wielu uczniów jednocześnie. "
"Możliwe jest również bezpośrednie dodanie ich do jednej z twoich klas. "
"Wciskając zielony + znajdujący się po prawej stronie na dole strony "
"możesz dodać dodatkowe rzędy. Możesz usunąć rząd poprzez wcisnięcie "
"odpowiadającego mu czerwonego krzyżyka. Upewnij się, że żaden z rzędów "
"nie jest pusty gdy wciskasz \"Utwórz wiele kont\". Miej na uwadze, że "
"każda nazwa użytkownika i każdy adres email muszą być unikalne, oraz, że "
"hasła muszą składać się z <b>co najmniej</b> 6 znaków."

#: templates/create-accounts.html:10
#, fuzzy
msgid "create_accounts_prompt"
msgstr "Are you sure you want to create these accounts?"

#: templates/create-accounts.html:19
msgid "select_class"
msgstr "Wybierz klasę"

#: templates/create-accounts.html:35 templates/programs.html:24
#, fuzzy
msgid "reset_view"
msgstr "Reset"

#: templates/create-accounts.html:36 templates/for-teachers.html:64
msgid "create_accounts"
msgstr "Utwórz wiele kont"

#: templates/customize-adventure.html:5
#, fuzzy
msgid "customize_adventure"
msgstr "Customize adventure"

#: templates/customize-adventure.html:7
#, fuzzy
msgid "update_adventure_prompt"
msgstr "Are you sure you want to update this adventure?"

#: templates/customize-adventure.html:10
#, fuzzy
msgid "general_settings"
msgstr "General settings"

#: templates/customize-adventure.html:12 templates/for-teachers.html:18
#: templates/for-teachers.html:39
#, fuzzy
msgid "name"
msgstr "Name"

#: templates/customize-adventure.html:16 templates/customize-adventure.html:18
#: templates/explore.html:28 templates/explore.html:59
#: templates/explore.html:87 templates/for-teachers.html:40
#: templates/programs.html:12 templates/programs.html:39
#: templates/programs.html:47
msgid "level"
msgstr "Poziom"

#: templates/customize-adventure.html:25
#, fuzzy
msgid "adventure_exp_1"
msgstr ""
"Type your adventure of choice on the right-hand side. After creating your"
" adventure you can include it in one of your classes under "
"\"customizations\". If you want to include a command in your adventure "
"please use code anchors like this:"

#: templates/customize-adventure.html:31
#, fuzzy
msgid "adventure_exp_2"
msgstr ""
"If you want to show actual code snippets, for example to give student a "
"template or example of the code. Please use pre anchors like this:"

#: templates/customize-adventure.html:36
#, fuzzy
msgid "hello_world_snippet"
msgstr "Hide cheatsheet"

#: templates/customize-adventure.html:39
#, fuzzy
msgid "adventure_exp_3"
msgstr ""
"You can use the \"preview\" button to view a styled version of your "
"adventure. To view the adventure on a dedicated page, select \"view\" "
"from the teachers page."

#: templates/customize-adventure.html:43 templates/customize-class.html:28
#: templates/customize-class.html:94 templates/explore.html:22
#: templates/programs.html:18 templates/programs.html:40
#: templates/view-adventure.html:6
msgid "adventure"
msgstr "Przygoda"

#: templates/customize-adventure.html:44
#, fuzzy
msgid "template_code"
msgstr ""
"This is the explanation of my adventure!\n"
"\n"
"This way I can show a command: <code>print</code>\n"
"\n"
"But sometimes I might want to show a piece of code, like this:\n"
"<pre>\n"
"ask What's your name?\n"
"echo so your name is \n"
"</pre>"

#: templates/customize-adventure.html:47
#, fuzzy
msgid "adventure_terms"
msgstr "I agree that my adventure might be made publicly available on Hedy."

#: templates/customize-adventure.html:50
msgid "preview"
msgstr "Podgląd"

#: templates/customize-adventure.html:51 templates/customize-class.html:161
msgid "save"
msgstr "Zapisz"

#: templates/customize-adventure.html:52 templates/for-teachers.html:53
#, fuzzy
msgid "delete_adventure_prompt"
msgstr "Are you sure you want to remove this adventure?"

#: templates/customize-class.html:7
#, fuzzy
msgid "customize_class_exp_1"
msgstr "Customize class"

#: templates/customize-class.html:10
#, fuzzy
msgid "customize_class_step_1"
msgstr "Customize class"

#: templates/customize-class.html:11
#, fuzzy
msgid "customize_class_step_2"
msgstr "Customize class"

#: templates/customize-class.html:12
#, fuzzy
msgid "customize_class_step_3"
msgstr "Customize class"

#: templates/customize-class.html:13
#, fuzzy
msgid "customize_class_step_4"
msgstr "Customize class"

#: templates/customize-class.html:14
#, fuzzy
msgid "customize_class_step_5"
msgstr "Customize class"

#: templates/customize-class.html:15
#, fuzzy
msgid "customize_class_step_6"
msgstr "Customize class"

#: templates/customize-class.html:16
#, fuzzy
msgid "customize_class_step_7"
msgstr "Customize class"

#: templates/customize-class.html:17
msgid "customize_class_step_8"
msgstr "Wybierz \"Zapisz\" -> I gotowe!"

#: templates/customize-class.html:20
#, fuzzy
msgid "customize_class_exp_2"
msgstr "Customize class"

#: templates/customize-class.html:23
msgid "select_adventures"
msgstr "Wybierz przygody"

#: templates/customize-class.html:59
#, fuzzy
msgid "opening_dates"
msgstr "Opening dates"

#: templates/customize-class.html:65
#, fuzzy
msgid "opening_date"
msgstr "Opening date"

#: templates/customize-class.html:75 templates/customize-class.html:77
#, fuzzy
msgid "directly_available"
msgstr "Directly open"

#: templates/customize-class.html:89
msgid "select_own_adventures"
msgstr "Wybierz własne przygody"

#: templates/customize-class.html:96 templates/customize-class.html:120
#: templates/profile.html:47 templates/profile.html:122
#: templates/profile.html:131 templates/signup.html:26 templates/signup.html:45
#: templates/signup.html:53
msgid "select"
msgstr "Wybierz"

#: templates/customize-class.html:114
msgid "other_settings"
msgstr "Inne ustawienia"

#: templates/customize-class.html:119
msgid "option"
msgstr "Opcja"

#: templates/customize-class.html:125
msgid "mandatory_mode"
msgstr "Obowiązkowy tryb deweloperski"

#: templates/customize-class.html:131
#, fuzzy
msgid "hide_cheatsheet"
msgstr "Hide cheatsheet"

#: templates/customize-class.html:137
#, fuzzy
msgid "hide_keyword_switcher"
msgstr "Hide keyword switcher"

#: templates/customize-class.html:143
#, fuzzy
msgid "hide_quiz"
msgstr "Quiz end"

#: templates/customize-class.html:149
msgid "hide_parsons"
msgstr ""

#: templates/customize-class.html:160
#, fuzzy
msgid "reset_adventure_prompt"
msgstr "Are you sure you want to reset all selected adventures?"

#: templates/customize-class.html:160
#, fuzzy
msgid "reset_adventures"
msgstr "Reset selected adventures"

#: templates/customize-class.html:164
#, fuzzy
msgid "remove_customizations_prompt"
msgstr "Are you sure you want to remove this class their customizations?"

#: templates/customize-class.html:165
#, fuzzy
msgid "remove_customization"
msgstr "Remove customization"

#: templates/customize-class.html:182
#, fuzzy
msgid "unsaved_class_changes"
msgstr "There are unsaved changes, are you sure you want to leave this page?"

#: templates/error-page.html:12
msgid "go_back_to_main"
msgstr "Powróć do strony głównej"

#: templates/explore.html:12 templates/landing-page.html:33
#, fuzzy
msgid "explore_programs"
msgstr "Explore programs"

#: templates/explore.html:15
#, fuzzy
msgid "explore_explanation"
msgstr ""
"On this page you can look through programs created by other Hedy users. "
"You can filter on both a Hedy level and adventure. Click on \"View "
"program\" to open a program and run it. Programs with a red header "
"contain a mistake. You can still open the program, but running it will "
"result in an error. You can of course try to fix it! If the creator has a"
" public profile you can click their username to visit their profile. "
"There you will find all their shared programs and much more!"

#: templates/explore.html:34
#, fuzzy
msgid "language"
msgstr "Which of these programming languages have you used before?"

#: templates/explore.html:42 templates/programs.html:25
#, fuzzy
msgid "search_button"
msgstr "Search"

#: templates/explore.html:50
#, fuzzy
msgid "hedy_choice_title"
msgstr "Hedy's Choice"

#: templates/explore.html:62 templates/explore.html:90
#, fuzzy
msgid "creator"
msgstr "Creator"

#: templates/explore.html:68 templates/explore.html:96
msgid "view_program"
msgstr "Wyświetl program"

#: templates/for-teachers.html:14 templates/profile.html:72
#: templates/profile.html:74
msgid "my_classes"
msgstr "Moje klasy"

#: templates/for-teachers.html:19
#, fuzzy
msgid "students"
msgstr "students"

#: templates/for-teachers.html:32
msgid "create_class"
msgstr "Utwórz nową klasę"

#: templates/for-teachers.html:35
msgid "my_adventures"
msgstr "Moje przygody"

#: templates/for-teachers.html:41
msgid "last_update"
msgstr "Ostatnia aktualizacja"

#: templates/for-teachers.html:42 templates/for-teachers.html:52
msgid "view"
msgstr "Wyświetl"

#: templates/for-teachers.html:59
#, fuzzy
msgid "adventure_prompt"
msgstr "Please enter the name of the adventure"

#: templates/for-teachers.html:59 website/teacher.py:499
msgid "create_adventure"
msgstr "Utwórz przygodę"

#: templates/for-teachers.html:62
#, fuzzy
msgid "create_student_accounts"
msgstr "Create student accounts"

#: templates/for-teachers.html:122
#, fuzzy
msgid "teacher_welcome"
msgstr ""
"Welcome to Hedy! Your are now the proud owner of a teachers account which"
" allows you to create classes and invite students."

#: templates/incl-adventure-tabs.html:27
#, fuzzy
msgid "quiz_tab"
msgstr "End quiz"

#: templates/incl-adventure-tabs.html:31
#, fuzzy
msgid "specific_adventure_mode"
msgstr ""
"You're currently in adventure '{adventure}', click on 'Hedy' to view all "
"adventures."

#: templates/incl-editor-and-output.html:107
#, fuzzy
msgid "variables"
msgstr "Variables"

#: templates/incl-editor-and-output.html:123
msgid "enter_text"
msgstr "Wprowadź swoją odpowiedź tutaj..."

#: templates/incl-editor-and-output.html:124
#, fuzzy
msgid "enter"
msgstr "Enter"

#: templates/incl-editor-and-output.html:134
#, fuzzy
msgid "already_program_running"
msgstr "Start programming"

#: templates/incl-editor-and-output.html:134
msgid "run_code_button"
msgstr "Uruchom kod"

#: templates/incl-editor-and-output.html:135
#, fuzzy
msgid "stop_code_button"
msgstr "Zapisz kod"

#: templates/incl-editor-and-output.html:144
msgid "edit_code_button"
msgstr "Edytuj kod"

#: templates/incl-editor-and-output.html:150
msgid "read_code_label"
msgstr "Czytaj na głos"

#: templates/incl-editor-and-output.html:160
#: templates/incl-editor-and-output.html:169
msgid "regress_button"
msgstr "Powróć do poziomu {level}"

#: templates/incl-editor-and-output.html:163
#: templates/incl-editor-and-output.html:172 templates/quiz.html:150
msgid "advance_button"
msgstr "Przejdź do poziomu {level}"

#: templates/incl-editor-and-output.html:186
msgid "developers_mode"
msgstr "Tryb programisty"

#: templates/incl-menubar.html:8
msgid "nav_start"
msgstr "Dom"

#: templates/incl-menubar.html:9
msgid "nav_hedy"
msgstr "Hedy"

#: templates/incl-menubar.html:10
#, fuzzy
msgid "nav_explore"
msgstr "Explore"

#: templates/incl-menubar.html:11
msgid "nav_learn_more"
msgstr "Dowiedz się więcej"

#: templates/incl-menubar.html:13 templates/public-page.html:56
msgid "program_header"
msgstr "Moje programy"

#: templates/incl-menubar.html:20
msgid "my_achievements"
msgstr "Moje osiągnięcia"

#: templates/incl-menubar.html:23
msgid "my_account"
msgstr "Moje konto"

#: templates/incl-menubar.html:27
msgid "for_teachers"
msgstr "Dla nauczycieli"

#: templates/incl-menubar.html:31
msgid "logout"
msgstr "Wyloguj się"

#: templates/incl-menubar.html:36 templates/login.html:19
#: templates/signup.html:109
msgid "login"
msgstr "Zaloguj się"

#: templates/incl-menubar.html:45
#, fuzzy
msgid "search"
msgstr "Search..."

#: templates/incl-menubar.html:50
#, fuzzy
msgid "keyword_support"
msgstr "Translated keywords"

#: templates/incl-menubar.html:58
#, fuzzy
msgid "non_keyword_support"
msgstr "Translated content"

#: templates/landing-page.html:6
#, fuzzy
msgid "welcome"
msgstr ""
"Welcome to Hedy! Your are now the proud owner of a teachers account which"
" allows you to create classes and invite students."

#: templates/landing-page.html:6
#, fuzzy
msgid "welcome_back"
msgstr ""
"Welcome to Hedy! Your are now the proud owner of a teachers account which"
" allows you to create classes and invite students."

#: templates/landing-page.html:13
#, fuzzy
msgid "start_teacher_tutorial"
msgstr "Start teacher tutorial"

#: templates/landing-page.html:20
#, fuzzy
msgid "start_hedy_tutorial"
msgstr "Start hedy tutorial"

#: templates/landing-page.html:27
#, fuzzy
msgid "start_programming"
msgstr "Directly start programming"

#: templates/landing-page.html:39
#, fuzzy
msgid "your_account"
msgstr "Nie masz konta?"

#: templates/landing-page.html:52 templates/public-page.html:16
msgid "achievements"
msgstr "osiągnięcia"

#: templates/landing-page.html:59
#, fuzzy
msgid "no_public_profile"
msgstr "Profil publiczny"

#: templates/landing-page.html:66 templates/landing-page.html:68
#: templates/public-page.html:28 templates/public-page.html:30
msgid "amount_created"
msgstr "utworzonych programów"

#: templates/landing-page.html:72 templates/landing-page.html:74
#: templates/public-page.html:34 templates/public-page.html:36
msgid "amount_saved"
msgstr "zapisanych programów"

#: templates/landing-page.html:78 templates/landing-page.html:80
#: templates/public-page.html:40 templates/public-page.html:42
msgid "amount_submitted"
msgstr "nadesłanych programów"

#: templates/landing-page.html:88 templates/public-page.html:50
msgid "last_achievement"
msgstr "Ostatnie zdobyte osiągnięcie"

#: templates/landing-page.html:95
#, fuzzy
msgid "your_last_program"
msgstr "Ulubiony program"

#: templates/layout.html:23 templates/signup.html:64
msgid "yes"
msgstr "Tak"

#: templates/layout.html:24 templates/signup.html:68
msgid "no"
msgstr "Nie"

#: templates/layout.html:32
msgid "ok"
msgstr "OK"

#: templates/layout.html:33
#, fuzzy
msgid "cancel"
msgstr "Cancel"

#: templates/layout.html:46 templates/programs.html:68
#: templates/programs.html:76
#, fuzzy
msgid "copy_link_to_share"
msgstr "Copy link to share"

#: templates/layout.html:92
#, fuzzy
msgid "achievement_earned"
msgstr "You've earned an achievement!"

#: templates/learn-more.html:7
#, fuzzy
msgid "mailing_title"
msgstr "Hedy"

#: templates/learn-more.html:10 templates/profile.html:90
#: templates/recover.html:8 templates/signup.html:13
msgid "email"
msgstr "Email"

#: templates/learn-more.html:14
#, fuzzy
msgid "surname"
msgstr "Imię"

#: templates/learn-more.html:18
msgid "lastname"
msgstr "Nazwisko"

#: templates/learn-more.html:22 templates/profile.html:129
#: templates/signup.html:52
msgid "country"
msgstr "Kraj"

#: templates/learn-more.html:31
#, fuzzy
msgid "subscribe"
msgstr "Subscribe to the newsletter"

#: templates/learn-more.html:32
msgid "required_field"
msgstr "Pola oznaczone * są wymagane"

#: templates/learn-more.html:35
msgid "previous_campaigns"
msgstr "Wyświetl poprzednie kampanie"

#: templates/level-page.html:8
#, fuzzy
msgid "step_title"
msgstr "Assignment"

#: templates/level-page.html:12
msgid "save_code_button"
msgstr "Zapisz kod"

#: templates/level-page.html:13
#, fuzzy
msgid "share_code_button"
msgstr "Save & share code"

#: templates/level-page.html:31
msgid "try_button"
msgstr "Spróbuj"

#: templates/login.html:10
#, fuzzy
msgid "login_long"
msgstr "Log in to your account"

#: templates/login.html:26 website/auth.py:291
msgid "no_account"
msgstr "Nie masz konta?"

#: templates/login.html:28 templates/signup.html:6 templates/signup.html:105
msgid "create_account"
msgstr "Utwórz konto"

#: templates/login.html:33
#, fuzzy
msgid "forgot_password"
msgstr "Forgot your password?"

#: templates/main-page.html:10
msgid "main_title"
msgstr "Hedy"

#: templates/main-page.html:11
msgid "main_subtitle"
msgstr "Stopniowany język programowania"

#: templates/main-page.html:14
msgid "try_it"
msgstr "Wypróbuj"

#: templates/profile.html:4
#, fuzzy
msgid "account_overview"
msgstr "Account overview"

#: templates/profile.html:6 templates/profile.html:8
msgid "my_messages"
msgstr "Moje wiadomości"

#: templates/profile.html:11
#, fuzzy
msgid "invite_message"
msgstr "You have received an invitation to join class"

#: templates/profile.html:12
msgid "sent_by"
msgstr "To zaproszenie zostało wysłane przez"

#: templates/profile.html:15
msgid "delete_invite"
msgstr "Usuń zaproszenie"

#: templates/profile.html:21 templates/profile.html:23
msgid "public_profile"
msgstr "Profil publiczny"

#: templates/profile.html:24
msgid "public_profile_visit"
msgstr "Możesz odwiedzić swój profil publiczny! Kliknij"

#: templates/profile.html:24
msgid "public_profile_link"
msgstr "tutaj"

#: templates/profile.html:27
msgid "profile_picture"
msgstr "Obrazek profilowy"

#: templates/profile.html:40
#, fuzzy
msgid "personal_text"
msgstr "Personal text"

#: templates/profile.html:41
#, fuzzy
msgid "your_personal_text"
msgstr "Your personal text..."

#: templates/profile.html:45
msgid "favourite_program"
msgstr "Ulubiony program"

#: templates/profile.html:56
#, fuzzy
msgid "public_profile_info"
msgstr ""
"By selecting this box I make my profile visible for everyone. Be careful "
"not to share personal information like your name or home address, because"
" everyone will be able to see it!"

#: templates/profile.html:59
msgid "update_public"
msgstr "Zaktualizuj profil publiczny"

#: templates/profile.html:61 templates/profile.html:142
#, fuzzy
msgid "are_you_sure"
msgstr "Are you sure? You cannot revert this action."

#: templates/profile.html:61
msgid "delete_public"
msgstr "Usuń profil publiczny"

#: templates/profile.html:77
#, fuzzy
msgid "self_removal_prompt"
msgstr "Are you sure you want to leave this class?"

#: templates/profile.html:77
msgid "leave_class"
msgstr "Opuść klasę"

#: templates/profile.html:82 templates/profile.html:85
msgid "settings"
msgstr "Moje ustawienia osobiste"

#: templates/profile.html:93 templates/signup.html:41
msgid "birth_year"
msgstr "Rok urodzenia"

#: templates/profile.html:96 templates/signup.html:25
msgid "preferred_language"
msgstr "Preferowany język"

#: templates/profile.html:106 templates/signup.html:34
msgid "preferred_keyword_language"
msgstr "Preferowany język słów kluczowych"

#: templates/profile.html:120 templates/signup.html:44
msgid "gender"
msgstr "Płeć"

#: templates/profile.html:123 templates/signup.html:46
msgid "female"
msgstr "Żeńska"

#: templates/profile.html:124 templates/signup.html:47
msgid "male"
msgstr "Męska"

#: templates/profile.html:125 templates/signup.html:48
msgid "other"
msgstr "Inna"

#: templates/profile.html:138
msgid "update_profile"
msgstr "Zaktualizuj profil"

#: templates/profile.html:142
msgid "destroy_profile"
msgstr "Usuń profil"

#: templates/profile.html:145 templates/profile.html:147
#: templates/profile.html:160
msgid "change_password"
msgstr "Zmień hasło"

#: templates/profile.html:149
msgid "current_password"
msgstr "Obecne hasło"

#: templates/profile.html:153
msgid "new_password"
msgstr "Nowe hasło"

#: templates/profile.html:157
msgid "repeat_new_password"
msgstr "Powtórz nowe hasło"

#: templates/programs.html:7
#, fuzzy
msgid "recent"
msgstr "My recent programs"

#: templates/programs.html:33 templates/view-program-page.html:7
#, fuzzy
msgid "submitted_header"
msgstr "This is a submitted program and can't be altered."

#: templates/programs.html:38
msgid "title"
msgstr "Tytuł"

#: templates/programs.html:41 templates/view-program-page.html:8
msgid "last_edited"
msgstr "Ostatnio edytowano"

#: templates/programs.html:59
#, fuzzy
msgid "favourite_confirm"
msgstr "Are you sure you want to set this program as your favourite?"

#: templates/programs.html:67 templates/programs.html:72
#, fuzzy
msgid "open"
msgstr "Open"

#: templates/programs.html:68 templates/programs.html:76
msgid "copy_clipboard"
msgstr "Pomyślnie skopiowano do schowka"

#: templates/programs.html:69 templates/programs.html:73
msgid "delete_confirm"
msgstr "Czy na pewno chcesz usunąć ten program?"

#: templates/programs.html:69 templates/programs.html:73
msgid "delete"
msgstr "Usuń"

#: templates/programs.html:75
msgid "unshare_confirm"
msgstr "Czy na pewno chcesz uczynić ten program prywatnym?"

#: templates/programs.html:75
#, fuzzy
msgid "unshare"
msgstr "Unshare"

#: templates/programs.html:77
#, fuzzy
msgid "submit_warning"
msgstr "Are you sure you want to submit this program?"

#: templates/programs.html:77
msgid "submit_program"
msgstr "Wyślij"

#: templates/programs.html:80
msgid "share_confirm"
msgstr "Czy na pewno chcesz uczynić ten program publicznym?"

#: templates/programs.html:80
#, fuzzy
msgid "share"
msgstr "Share"

#: templates/programs.html:86
msgid "no_programs"
msgstr "Nie masz jeszcze żadnych programów."

#: templates/programs.html:88
msgid "write_first_program"
msgstr "Napisz swój pierwszy program!"

#: templates/public-page.html:85
#, fuzzy
msgid "no_shared_programs"
msgstr "has no shared programs..."

#: templates/quiz.html:6
#, fuzzy
msgid "start_quiz"
msgstr "Start quiz"

#: templates/quiz.html:12
msgid "go_to_first_question"
msgstr "Przejdź do pytania 1"

#: templates/quiz.html:21 templates/quiz.html:23 templates/quiz.html:102
msgid "question"
msgstr "Pytanie"

#: templates/quiz.html:37
msgid "hint"
msgstr "Podpowiedź?"

#: templates/quiz.html:48 templates/quiz.html:56 templates/quiz.html:66
#: templates/quiz.html:74 templates/quiz.html:84 templates/quiz.html:92
msgid "submit_answer"
msgstr "Odpowiedz na pytanie"

#: templates/quiz.html:109
#, fuzzy
msgid "feedback_success"
msgstr "Good!"

#: templates/quiz.html:114
#, fuzzy
msgid "feedback_failure"
msgstr "Wrong!"

#: templates/quiz.html:122
msgid "correct_answer"
msgstr "Poprawna odpowiedź to"

#: templates/quiz.html:131
msgid "go_to_question"
msgstr "Przejdź do pytania"

#: templates/quiz.html:134
#, fuzzy
msgid "go_to_quiz_result"
msgstr "Go to quiz result"

#: templates/quiz.html:141
#, fuzzy
msgid "end_quiz"
msgstr "Quiz end"

#: templates/quiz.html:142
msgid "score"
msgstr "Wynik"

#: templates/recover.html:6
#, fuzzy
msgid "recover_password"
msgstr "Request a password reset"

#: templates/recover.html:11
#, fuzzy
msgid "send_password_recovery"
msgstr "Send me a password recovery link"

#: templates/reset.html:6 templates/reset.html:19
#, fuzzy
msgid "reset_password"
msgstr "Reset password"

#: templates/reset.html:12 templates/signup.html:22
msgid "password_repeat"
msgstr "Powtórz hasło"

#: templates/signup.html:7
msgid "create_account_explanation"
msgstr ""
"Posiadanie swojego własnego konta pozwala ci na zapisanie swoich "
"programów."

#: templates/signup.html:16
msgid "email_repeat"
msgstr "Powtórz email"

#: templates/signup.html:60
msgid "programming_experience"
msgstr "Czy masz doświadczenie z programowaniem?"

#: templates/signup.html:74
#, fuzzy
msgid "languages"
msgstr "Which of these programming languages have you used before?"

#: templates/signup.html:79
#, fuzzy
msgid "other_block"
msgstr "Another block language"

#: templates/signup.html:85
#, fuzzy
msgid "other_text"
msgstr "Another text language"

#: templates/signup.html:91
#, fuzzy
msgid "request_teacher"
msgstr "Would you like to apply for a teacher's account?"

#: templates/signup.html:94
#, fuzzy
msgid "subscribe_newsletter"
msgstr "Subscribe to the newsletter"

#: templates/signup.html:99
#, fuzzy
msgid "agree_with"
msgstr "I agree to the"

#: templates/signup.html:99
#, fuzzy
msgid "privacy_terms"
msgstr "privacy terms"

#: templates/signup.html:102
#, fuzzy
msgid "agree_third_party"
msgstr ""
"I consent to being contacted by partners of Leiden University with sales "
"opportunities (optional)"

#: templates/signup.html:109
msgid "already_account"
msgstr "Posiadasz już konto?"

#: templates/teacher-invitation.html:5
#, fuzzy
msgid "teacher_invitation_require_login"
msgstr ""
"To set up your profile as a teacher we will need you to log in. If you "
"don't have an account, please create one."

#: templates/view-program-page.html:13
#, fuzzy
msgid "by"
msgstr "by"

#: website/achievements.py:164
#, fuzzy
msgid "percentage_achieved"
msgstr "Achieved by {percentage}% of the users"

#: website/admin.py:19 website/admin.py:82 website/admin.py:102
#: website/admin.py:120 website/admin.py:127 website/admin.py:150
#, fuzzy
msgid "title_admin"
msgstr "Hedy - Administrator page"

#: website/auth.py:182 website/auth.py:195 website/auth.py:280
#: website/auth.py:418 website/auth.py:423 website/auth.py:471
#: website/auth.py:635 website/auth.py:644 website/auth.py:673
#: website/auth.py:720 website/auth.py:727 website/auth.py:747
#: website/teacher.py:300 website/teacher.py:341
#, fuzzy
msgid "username_invalid"
msgstr "Your username is invalid."

#: website/auth.py:184 website/auth.py:197
msgid "username_special"
msgstr "Nazwa użytkownika nie może zawierać `:` lub `@`."

#: website/auth.py:186 website/auth.py:199
msgid "username_three"
msgstr "Nazwa użytkownika musi zawierać co najmniej trzy znaki."

#: website/auth.py:188 website/auth.py:203 website/auth.py:282
#: website/auth.py:473 website/auth.py:496 website/auth.py:508
#: website/auth.py:677
#, fuzzy
msgid "password_invalid"
msgstr "Your password is invalid."

#: website/auth.py:190 website/auth.py:205
msgid "passwords_six"
msgstr "Wszystkie hasła muszą mieć co najmniej sześć znaków."

#: website/auth.py:201 website/auth.py:535 website/auth.py:749
#: website/auth.py:754
#, fuzzy
msgid "email_invalid"
msgstr "Please enter a valid email."

#: website/auth.py:291
#, fuzzy
msgid "invalid_username_password"
msgstr "Invalid username/password."

#: website/auth.py:342 website/auth.py:344
#, fuzzy
msgid "repeat_match_email"
msgstr "The repeated email does not match."

#: website/auth.py:346 website/auth.py:498 website/auth.py:502
#: website/auth.py:681
#, fuzzy
msgid "repeat_match_password"
msgstr "The repeated password does not match."

#: website/auth.py:348 website/auth.py:526
#, fuzzy
msgid "language_invalid"
msgstr "Please select a valid language."

#: website/auth.py:350
#, fuzzy
msgid "agree_invalid"
msgstr "You have to agree with the privacy terms."

#: website/auth.py:352 website/auth.py:529
msgid "keyword_language_invalid"
msgstr ""
"Proszę wybrać poprawny język słów kluczowych (wybierz angielski lub twój "
"własny język)."

#: website/auth.py:357 website/auth.py:540
msgid "year_invalid"
msgstr "Proszę wprowadzić rok pomiędzy 1900 i {year}."

#: website/auth.py:360 website/auth.py:543
#, fuzzy
msgid "gender_invalid"
msgstr "Please select a valid gender, choose (Female, Male, Other)."

#: website/auth.py:363 website/auth.py:546
#, fuzzy
msgid "country_invalid"
msgstr "Please select a valid country."

#: website/auth.py:365 website/auth.py:368 website/auth.py:548
#: website/auth.py:551
#, fuzzy
msgid "experience_invalid"
msgstr "Please select a valid experience, choose (Yes, No)."

#: website/auth.py:371 website/auth.py:554
#, fuzzy
msgid "programming_invalid"
msgstr "Please select a valid programming language."

#: website/auth.py:374
msgid "exists_username"
msgstr "Ta nazwa użytkownika jest już w użyciu."

#: website/auth.py:376 website/auth.py:562
msgid "exists_email"
msgstr "Ten email jest już w użyciu."

#: website/auth.py:416 website/auth.py:431 website/auth.py:675
#: website/auth.py:685
msgid "token_invalid"
msgstr "Twój token jest nieprawidłowy."

#: website/auth.py:475 website/auth.py:500 website/auth.py:679
msgid "password_six"
msgstr "Twoje hasło musi zawierać co najmniej sześć znaków."

#: website/auth.py:478 website/auth.py:481
msgid "password_change_not_allowed"
msgstr "Nie możesz zmienić hasła tego użytkownika."

#: website/auth.py:486
msgid "password_change_success"
msgstr "Hasło twojego ucznia zostało zmienione."

#: website/auth.py:517
msgid "password_updated"
msgstr "Hasło zostało zaktualizowane."

#: website/auth.py:601
msgid "profile_updated"
msgstr "Profil został zaktualizowany."

#: website/auth.py:604
msgid "profile_updated_reload"
msgstr "Profil został zaktualizowany, strona zostanie ponownie załadowana."

#: website/auth.py:664
#, fuzzy
msgid "sent_password_recovery"
msgstr ""
"You should soon receive an email with instructions on how to reset your "
"password."

#: website/auth.py:704
#, fuzzy
msgid "password_resetted"
msgstr ""
"Your password has been successfully reset. You are being redirected to "
"the login page."

#: website/auth.py:722
#, fuzzy
msgid "teacher_invalid"
msgstr "Your teacher value is invalid."

#: website/auth.py:810
#, fuzzy
msgid "mail_welcome_verify_body"
msgstr ""
"Your Hedy account has been created successfully. Welcome!\n"
"Please click on this link to verify your email address: {link}"

#: website/auth.py:812
#, fuzzy
msgid "mail_change_password_body"
msgstr "Zmień hasło"

#: website/auth.py:814
#, fuzzy
msgid "mail_recover_password_body"
msgstr "Request a password reset"

#: website/auth.py:816
#, fuzzy
msgid "mail_reset_password_body"
msgstr "Reset password"

#: website/auth.py:818
#, fuzzy
msgid "mail_welcome_teacher_body"
msgstr ""
"<strong>Welcome!</strong>\n"
"Congratulations on your brand new Hedy teachers account. Welcome to the "
"world wide community of Hedy teachers!\n"
"<strong>What teachers accounts can do</strong>\n"
"With your teacher account, you have the option to create classes. Your "
"students can than join your classes and you can see their progress. "
"Classes are made and managed though the for <a "
"href=\"https://hedycode.com/for-teachers\">teachers page</a>.\n"
"<strong>How to share ideas</strong>\n"
"If you are using Hedy in class, you probably have ideas for improvements!"
" You can share those ideas with us on the <a "
"href=\"https://github.com/Felienne/hedy/discussions/categories/ideas\">Ideas"
" Discussion</a>.\n"
"<strong>How to ask for help</strong>\n"
"If anything is unclear, you can post in the <a "
"href=\"https://github.com/Felienne/hedy/discussions/categories/q-a\">Q&A "
"discussion</a>, or <a href=\"mailto: hedy@felienne.com\">send us an "
"email</a>.\n"
"Keep programming!"

#: website/auth.py:824
#, fuzzy
msgid "mail_welcome_verify_subject"
msgstr "Welcome to Hedy"

#: website/auth.py:826
#, fuzzy
msgid "mail_change_password_subject"
msgstr "Zmień hasło"

#: website/auth.py:828
#, fuzzy
msgid "mail_recover_password_subject"
msgstr "Request a password reset"

#: website/auth.py:830
#, fuzzy
msgid "mail_reset_password_subject"
msgstr "Reset password"

#: website/auth.py:832
#, fuzzy
msgid "mail_welcome_teacher_subject"
msgstr "Your Hedy teacher account is ready"

#: website/auth.py:836
#, fuzzy
msgid "user"
msgstr "Nazwa użytkownika"

#: website/auth.py:841
#, fuzzy
msgid "mail_hello"
msgstr "Hi {username}!"

#: website/auth.py:843
#, fuzzy
msgid "mail_goodbye"
msgstr ""
"Thank you!\n"
"The Hedy team"

#: website/auth.py:851
#, fuzzy
msgid "copy_mail_link"
msgstr "Please copy and paste this link into a new tab:"

#: website/auth.py:852
#, fuzzy
msgid "link"
msgstr "Zaloguj się"

#: website/programs.py:41
#, fuzzy
msgid "delete_success"
msgstr "Program deleted successfully."

#: website/programs.py:55
#, fuzzy
msgid "save_prompt"
msgstr ""
"You need to have an account to save your program. Would you like to login"
" now?"

#: website/programs.py:60
#, fuzzy
msgid "overwrite_warning"
msgstr ""
"You already have a program with this name, saving this program will "
"overwrite the old one. Are you sure?"

#: website/programs.py:87
#, fuzzy
msgid "save_parse_warning"
msgstr "This program contains an error, are you sure you want to save it?"

#: website/programs.py:131 website/programs.py:132
#, fuzzy
msgid "save_success_detail"
msgstr "Program saved successfully."

#: website/programs.py:160
#, fuzzy
msgid "share_success_detail"
msgstr "Program shared successfully."

#: website/programs.py:162
#, fuzzy
msgid "unshare_success_detail"
msgstr "Program unshared successfully."

#: website/programs.py:202
#, fuzzy
msgid "favourite_success"
msgstr "Your program is set as favourite."

#: website/quiz.py:45 website/quiz.py:71 website/teacher.py:452
msgid "level_invalid"
msgstr "Ten poziom Hedy jest nieprawidłowy."

#: website/quiz.py:60 website/quiz.py:86
msgid "question_doesnt_exist"
msgstr ""

#: website/quiz.py:73
#, fuzzy
msgid "question_invalid"
msgstr "Twój token jest nieprawidłowy."

#: website/quiz.py:75
#, fuzzy
msgid "answer_invalid"
msgstr "Your password is invalid."

#: website/quiz.py:83
msgid "too_many_attempts"
msgstr ""

#: website/statistics.py:37 website/teacher.py:27 website/teacher.py:35
#: website/teacher.py:209 website/teacher.py:231 website/teacher.py:243
#: website/teacher.py:310 website/teacher.py:349
#, fuzzy
msgid "retrieve_class_error"
msgstr "Only teachers can retrieve classes"

#: website/statistics.py:41 website/teacher.py:38 website/teacher.py:131
#: website/teacher.py:150 website/teacher.py:212 website/teacher.py:234
#: website/teacher.py:246 website/teacher.py:313 website/teacher.py:352
#, fuzzy
msgid "no_such_class"
msgstr "No such Hedy class"

#: website/statistics.py:45
msgid "title_class statistics"
msgstr "Moje statystyki"

#: website/teacher.py:74
#, fuzzy
msgid "title_class-overview"
msgstr "Hedy - Class overview"

#: website/teacher.py:83
msgid "only_teacher_create_class"
msgstr "Tylko nauczyciele mogą tworzyć klasy!"

#: website/teacher.py:90 website/teacher.py:125
msgid "class_name_invalid"
msgstr "Ta nazwa klasy jest nieprawidłowa."

#: website/teacher.py:92 website/teacher.py:127
#, fuzzy
msgid "class_name_empty"
msgstr "You didn't enter a class name!"

#: website/teacher.py:98
#, fuzzy
msgid "class_name_duplicate"
msgstr "You already have a class with this name."

#: website/teacher.py:162 website/teacher.py:178 website/teacher.py:531
#, fuzzy
msgid "invalid_class_link"
msgstr "Invalid link for joining the class."

#: website/teacher.py:166 website/teacher.py:168
msgid "title_join-class"
msgstr "Hedy - Dołącz do klasy"

#: website/teacher.py:222
#, fuzzy
msgid "title_customize-class"
msgstr "Hedy - Customize class"

#: website/teacher.py:237
#, fuzzy
msgid "customization_deleted"
msgstr "Customizations successfully deleted."

#: website/teacher.py:290
#, fuzzy
msgid "class_customize_success"
msgstr "Class successfully customized."

#: website/teacher.py:304
#, fuzzy
msgid "username_empty"
msgstr "You didn't enter an username!"

#: website/teacher.py:317
#, fuzzy
msgid "student_not_existing"
msgstr "This username doesn't exist."

#: website/teacher.py:319
#, fuzzy
msgid "student_already_in_class"
msgstr "This student is already in your class."

#: website/teacher.py:321
#, fuzzy
msgid "student_already_invite"
msgstr "This student already has a pending invitation."

#: website/teacher.py:380
#, fuzzy
msgid "no_accounts"
msgstr "There are no accounts to create."

#: website/teacher.py:390
msgid "unique_usernames"
msgstr "Wszystkie nazwy użytkowników muszą być unikalne."

#: website/teacher.py:399
#, fuzzy
msgid "usernames_exist"
msgstr "One or more usernames is already in use."

#: website/teacher.py:410
#, fuzzy
msgid "accounts_created"
msgstr "Accounts where successfully created."

#: website/teacher.py:416 website/teacher.py:421 website/teacher.py:432
#: website/teacher.py:461 website/teacher.py:487
#, fuzzy
msgid "retrieve_adventure_error"
msgstr "You're not allowed to view this adventure!"

#: website/teacher.py:426
msgid "title_view-adventure"
msgstr "Hedy - Wyświetl przygodę"

#: website/teacher.py:437
#, fuzzy
msgid "title_customize-adventure"
msgstr "Hedy - Customize adventure"

#: website/teacher.py:448
msgid "adventure_id_invalid"
msgstr "Ten identyfikator przygody jest nieprawidłowy."

#: website/teacher.py:450 website/teacher.py:506
msgid "adventure_name_invalid"
msgstr "Ta nazwa przygody jest nieprawidłowa."

#: website/teacher.py:454
msgid "content_invalid"
msgstr "Ta przygoda jest nieprawidłowa."

#: website/teacher.py:456
#, fuzzy
msgid "adventure_length"
msgstr "Your adventure has to be at least 20 characters."

#: website/teacher.py:458
#, fuzzy
msgid "public_invalid"
msgstr "This agreement selection is invalid"

#: website/teacher.py:469 website/teacher.py:513
msgid "adventure_duplicate"
msgstr "Posiadasz już przygodę o tej nazwie."

#: website/teacher.py:481
msgid "adventure_updated"
msgstr "Przygoda została zaktualizowana!"

#: website/teacher.py:508
#, fuzzy
msgid "adventure_empty"
msgstr "You didn't enter an adventure name!"

#~ msgid "required"
#~ msgstr ""

#~ msgid "set_preferred_lang"
#~ msgstr ""
#~ "Hedy wspiera teraz preferowany język "
#~ "użytkownika. Możesz ustawić go dla "
#~ "swojego profilu w \"Mój profil\""

#~ msgid "statistics"
#~ msgstr "Moje statystyki"

#~ msgid "Empty Program"
#~ msgstr ""
#~ "You created an empty program. Type "
#~ "Hedy code in the left field and"
#~ " try again"

#~ msgid "level_not_translated"
#~ msgstr "Ten poziom nie jest (jeszcze) przetłumaczony na twój język"

#~ msgid "unique_emails"
#~ msgstr "Wszystkie adresy email muszą być unikalne."

#~ msgid "emails_exist"
#~ msgstr "One or more mail addresses is already in use."

#~ msgid "intro_text_landing_page"
#~ msgstr ""
#~ "Welcome to the wonderful world of "
#~ "Hedy! Here you can learn to "
#~ "program in small steps, without "
#~ "unnecessary complicated stuff. We start "
#~ "easy at level 1, and slowly build"
#~ " towards bigger and more complex "
#~ "programs! Choose one of the options "
#~ "below to get started"

#~ msgid "general_text_landing_page"
#~ msgstr "Start with level 1 explanations"

#~ msgid "start_programming"
#~ msgstr "Start programming"

#~ msgid "create_class_text"
#~ msgstr "Group your students into classes and change the content for each class."

#~ msgid "read_docs_text"
#~ msgstr ""
#~ "Visit our teacher's manual for lesson"
#~ " plans and common mistakes by "
#~ "students."

#~ msgid "read_docs"
#~ msgstr "Dowiedz się więcej o Hedy"

#~ msgid "story_text"
#~ msgstr "Stwórz swoją własną historię"

#~ msgid "turtle_text"
#~ msgstr "Stwórz obrazek za pomocą kodu"

#~ msgid "welcome"
#~ msgstr "Witaj"

#~ msgid "landing_page_intro"
#~ msgstr "Welcome to Hedy!"

#~ msgid "landing_page_teacher"
#~ msgstr ""
#~ "If you haven't used Hedy before, "
#~ "we advise you to start with the"
#~ " teacher tutorial."

#~ msgid "landing_page_student"
#~ msgstr "Zaproś ucznia"

#~ msgid "teacher_tutorial_start_title"
#~ msgstr "Hide cheatsheet"

#~ msgid "not_user"
#~ msgstr "Looks like you are not logged in!"

#~ msgid "welcome_landing_page"
#~ msgstr "Welcome to Hedy!"

#~ msgid "welcome_back_landing_page"
#~ msgstr "Welcome to Hedy!"

#~ msgid "tutorial_code_output"
#~ msgstr "Hide cheatsheet"

#~ msgid "end"
#~ msgstr "Płeć"

#~ msgid "quiz_description"
#~ msgstr "Pytanie"

#~ msgid "go_to_quiz"
#~ msgstr "Go to quiz"

#~ msgid "go_to_level"
#~ msgstr "Przejdź do poziomu"

#~ msgid "results_quiz"
#~ msgstr "Quiz results"

#~ msgid "correct"
#~ msgstr "Correct"

#~ msgid "incorrect"
#~ msgstr "Incorrect!"

#~ msgid "attempt"
#~ msgstr "Attempt"

#~ msgid "go_to_answer"
#~ msgstr "Przejdź do odpowiedzi"

<<<<<<< HEAD
#: templates/create-accounts.html:30
#, fuzzy
msgid "download_login_credentials"
msgstr ""
"Do you want to download the login credentials after the accounts creation?"
=======
#~ msgid "minutes"
#~ msgstr "minut"

#~ msgid "hours"
#~ msgstr "godzin"

#~ msgid "days"
#~ msgstr "dni"

#~ msgid "ago"
#~ msgstr "{time} temu"

#~ msgid "visible_columns"
#~ msgstr "Widoczne kolumny"

#~ msgid "latest_shared_program"
#~ msgstr "Latest shared program"

#~ msgid "remove_student"
#~ msgstr "Usuń ucznia"

#~ msgid "rename_class"
#~ msgstr "Rename class"

#~ msgid "remove_invite"
#~ msgstr "Usuń zaproszenie"
>>>>>>> a0775bab
<|MERGE_RESOLUTION|>--- conflicted
+++ resolved
@@ -3,13 +3,8 @@
 msgstr ""
 "Project-Id-Version: PACKAGE VERSION\n"
 "Report-Msgid-Bugs-To: \n"
-<<<<<<< HEAD
-"POT-Creation-Date: 2022-06-09 13:50+0200\n"
-"PO-Revision-Date: 2022-06-13 17:15+0000\n"
-=======
 "POT-Creation-Date: 2022-06-10 11:39+0200\n"
 "PO-Revision-Date: 2022-06-09 15:18+0000\n"
->>>>>>> a0775bab
 "Last-Translator: Anonymous <noreply@weblate.org>\n"
 "Language: pl\n"
 "Language-Team: pl <LL@li.org>\n"
@@ -2477,13 +2472,6 @@
 #~ msgid "go_to_answer"
 #~ msgstr "Przejdź do odpowiedzi"
 
-<<<<<<< HEAD
-#: templates/create-accounts.html:30
-#, fuzzy
-msgid "download_login_credentials"
-msgstr ""
-"Do you want to download the login credentials after the accounts creation?"
-=======
 #~ msgid "minutes"
 #~ msgstr "minut"
 
@@ -2510,4 +2498,3 @@
 
 #~ msgid "remove_invite"
 #~ msgstr "Usuń zaproszenie"
->>>>>>> a0775bab
