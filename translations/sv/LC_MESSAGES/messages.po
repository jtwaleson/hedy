--- conflicted
+++ resolved
@@ -7,13 +7,8 @@
 msgstr ""
 "Project-Id-Version: PROJECT VERSION\n"
 "Report-Msgid-Bugs-To: EMAIL@ADDRESS\n"
-<<<<<<< HEAD
-"POT-Creation-Date: 2022-08-10 09:32+0200\n"
-"PO-Revision-Date: 2022-08-18 09:00+0000\n"
-=======
 "POT-Creation-Date: 2022-08-17 15:16+0200\n"
 "PO-Revision-Date: 2022-08-10 08:50+0000\n"
->>>>>>> ba76fd04
 "Last-Translator: Anonymous <noreply@weblate.org>\n"
 "Language: sv\n"
 "Language-Team: none\n"
@@ -2573,14 +2568,12 @@
 #~ msgid "current_password"
 #~ msgstr "Current password"
 
-<<<<<<< HEAD
 #: content/error-messages.txt:9
 #, fuzzy
 msgid "Access Before Assign"
 msgstr ""
 "You tried to use the variable {name} on line {access_line_number}, but you "
 "set it on line {definition_line_number}. Set a variable before using it."
-=======
 #~ msgid "tutorial_start_title"
 #~ msgstr "Welcome to Hedy!"
 
@@ -2750,5 +2743,4 @@
 #~ msgstr ""
 
 #~ msgid "teacher_tutorial_end_message"
-#~ msgstr "Click on 'next step' to get started as a Hedy teacher!"
->>>>>>> ba76fd04
+#~ msgstr "Click on 'next step' to get started as a Hedy teacher!"