--- conflicted
+++ resolved
@@ -3,11 +3,7 @@
 msgstr ""
 "Project-Id-Version: PACKAGE VERSION\n"
 "Report-Msgid-Bugs-To: \n"
-<<<<<<< HEAD
-"POT-Creation-Date: 2022-08-16 12:15+0200\n"
-=======
 "POT-Creation-Date: 2022-08-17 15:16+0200\n"
->>>>>>> d1ff5f26
 "PO-Revision-Date: 2022-08-10 08:50+0000\n"
 "Last-Translator: Anonymous <noreply@weblate.org>\n"
 "Language: sw\n"
@@ -18,57 +14,33 @@
 "Content-Transfer-Encoding: 8bit\n"
 "Generated-By: Babel 2.10.1\n"
 
-<<<<<<< HEAD
-#: app.py:421
-=======
 #: app.py:425
->>>>>>> d1ff5f26
 #, fuzzy
 msgid "program_contains_error"
 msgstr "This program contains an error, are you sure you want to share it?"
 
-<<<<<<< HEAD
-#: app.py:631
-=======
 #: app.py:635
->>>>>>> d1ff5f26
 #, fuzzy
 msgid "title_achievements"
 msgstr "Hedy - My achievements"
 
-<<<<<<< HEAD
-#: app.py:648 app.py:752 app.py:1116 website/teacher.py:418
-=======
 #: app.py:652 app.py:756 app.py:1120 website/teacher.py:418
->>>>>>> d1ff5f26
 #: website/teacher.py:429
 #, fuzzy
 msgid "not_teacher"
 msgstr "Looks like you are not a teacher!"
 
-<<<<<<< HEAD
-#: app.py:651
-=======
 #: app.py:655
->>>>>>> d1ff5f26
 #, fuzzy
 msgid "not_enrolled"
 msgstr "Looks like you are not in this class!"
 
-<<<<<<< HEAD
-#: app.py:688
-=======
 #: app.py:692
->>>>>>> d1ff5f26
 #, fuzzy
 msgid "title_programs"
 msgstr "Hedy - My programs"
 
-<<<<<<< HEAD
-#: app.py:698 app.py:708 app.py:712 app.py:727 app.py:1023 app.py:1614
-=======
 #: app.py:702 app.py:712 app.py:716 app.py:731 app.py:1027 app.py:1552
->>>>>>> d1ff5f26
 #: website/admin.py:17 website/admin.py:24 website/admin.py:92
 #: website/admin.py:111 website/admin.py:130 website/admin.py:137
 #: website/admin.py:145 website/auth.py:737 website/auth.py:764
@@ -77,320 +49,99 @@
 msgid "unauthorized"
 msgstr "You don't have access rights for this page"
 
-<<<<<<< HEAD
-#: app.py:766 app.py:1133
-=======
 #: app.py:770 app.py:1137
->>>>>>> d1ff5f26
 #, fuzzy
 msgid "title_for-teacher"
 msgstr "Hedy - For teachers"
 
-<<<<<<< HEAD
-#: app.py:783 app.py:785 app.py:941 app.py:963 app.py:965
-=======
 #: app.py:787 app.py:789 app.py:945 app.py:967 app.py:969
->>>>>>> d1ff5f26
 #, fuzzy
 msgid "no_such_level"
 msgstr "No such Hedy level!"
 
-<<<<<<< HEAD
-#: app.py:793 app.py:800 app.py:895 app.py:901
-=======
 #: app.py:797 app.py:804 app.py:899 app.py:905
->>>>>>> d1ff5f26
 #, fuzzy
 msgid "no_such_program"
 msgstr "No such Hedy program!"
 
-<<<<<<< HEAD
-#: app.py:829
-=======
 #: app.py:833
->>>>>>> d1ff5f26
 #, fuzzy
 msgid "level_not_class"
 msgstr "You're in a class where this level has not been made available yet"
 
-<<<<<<< HEAD
-#: app.py:946 website/teacher.py:478 website/teacher.py:496
-=======
 #: app.py:950 website/teacher.py:478 website/teacher.py:496
->>>>>>> d1ff5f26
 #: website/teacher.py:540 website/teacher.py:585
 #, fuzzy
 msgid "no_such_adventure"
 msgstr "This adventure doesn't exist!"
 
-<<<<<<< HEAD
-#: app.py:974 app.py:1235
-=======
 #: app.py:978 app.py:1239
->>>>>>> d1ff5f26
 #, fuzzy
 msgid "page_not_found"
 msgstr "We could not find that page!"
 
-<<<<<<< HEAD
-#: app.py:994
-=======
 #: app.py:998
->>>>>>> d1ff5f26
 #, fuzzy
 msgid "title_signup"
 msgstr "Hedy - Create an account"
 
-<<<<<<< HEAD
-#: app.py:1001
-=======
 #: app.py:1005
->>>>>>> d1ff5f26
 #, fuzzy
 msgid "title_login"
 msgstr "Hedy - Login"
 
-<<<<<<< HEAD
-#: app.py:1008
-=======
 #: app.py:1012
->>>>>>> d1ff5f26
 #, fuzzy
 msgid "title_recover"
 msgstr "Hedy - Recover account"
 
-<<<<<<< HEAD
-#: app.py:1024
-=======
 #: app.py:1028
->>>>>>> d1ff5f26
 #, fuzzy
 msgid "title_reset"
 msgstr "Hedy - Reset password"
 
-<<<<<<< HEAD
-#: app.py:1054
-=======
 #: app.py:1058
->>>>>>> d1ff5f26
 #, fuzzy
 msgid "title_my-profile"
 msgstr "Hedy - My account"
 
-<<<<<<< HEAD
-#: app.py:1074
-=======
 #: app.py:1078
->>>>>>> d1ff5f26
 #, fuzzy
 msgid "title_learn-more"
 msgstr "Hedy - Learn more"
 
-<<<<<<< HEAD
-#: app.py:1080
-=======
 #: app.py:1084
->>>>>>> d1ff5f26
 #, fuzzy
 msgid "title_privacy"
 msgstr "Hedy - Privacy terms"
 
-<<<<<<< HEAD
-#: app.py:1090
-=======
 #: app.py:1094
->>>>>>> d1ff5f26
 #, fuzzy
 msgid "title_start"
 msgstr "Hedy - A gradual programming language"
 
-<<<<<<< HEAD
-#: app.py:1108
-=======
 #: app.py:1112
->>>>>>> d1ff5f26
 #, fuzzy
 msgid "title_landing-page"
 msgstr "Welcome to Hedy!"
 
-<<<<<<< HEAD
-#: app.py:1226
-=======
 #: app.py:1230
->>>>>>> d1ff5f26
 #, fuzzy
 msgid "title_explore"
 msgstr "Hedy - Explore"
 
-<<<<<<< HEAD
-#: app.py:1248 app.py:1253
-=======
 #: app.py:1252 app.py:1257
->>>>>>> d1ff5f26
 #, fuzzy
 msgid "no_such_highscore"
 msgstr "No such Hedy level!"
 
-<<<<<<< HEAD
-#: app.py:1283 app.py:1285
-=======
 #: app.py:1287 app.py:1289
->>>>>>> d1ff5f26
 #, fuzzy
 msgid "translate_error"
 msgstr ""
 "Something went wrong while translating the code. Try running the code to "
 "see if it has an error. Code with errors can not be translated."
 
-<<<<<<< HEAD
-#: app.py:1290 app.py:1324
-#, fuzzy
-msgid "tutorial_start_title"
-msgstr "Welcome to Hedy!"
-
-#: app.py:1290
-#, fuzzy
-msgid "tutorial_start_message"
-msgstr "In this tutorial we will explain all the Hedy features step-by-step."
-
-#: app.py:1292
-#, fuzzy
-msgid "tutorial_editor_title"
-msgstr "The code editor"
-
-#: app.py:1292
-#, fuzzy
-msgid "tutorial_editor_message"
-msgstr "In this window you write all the code, try typing something!"
-
-#: app.py:1294
-#, fuzzy
-msgid "tutorial_output_title"
-msgstr "The output window"
-
-#: app.py:1294
-#, fuzzy
-msgid "tutorial_output_message"
-msgstr "The result of the code you execute will be shown here"
-
-#: app.py:1296
-#, fuzzy
-msgid "tutorial_run_title"
-msgstr "The run button"
-
-#: app.py:1296
-#, fuzzy
-msgid "tutorial_run_message"
-msgstr "With this button you can run your program! Shall we give it a try?"
-
-#: app.py:1298
-#, fuzzy
-msgid "tutorial_tryit_title"
-msgstr "Try it out!"
-
-#: app.py:1298
-#, fuzzy
-msgid "tutorial_tryit_message"
-msgstr "You have received an invitation to join class"
-
-#: app.py:1300
-#, fuzzy
-msgid "tutorial_speakaloud_title"
-msgstr "The end!"
-
-#: app.py:1300
-#, fuzzy
-msgid "tutorial_speakaloud_message"
-msgstr "Click on 'next step' to really start coding with Hedy!"
-
-#: app.py:1302
-#, fuzzy
-msgid "tutorial_speakaloud_run_title"
-msgstr "The end!"
-
-#: app.py:1302
-#, fuzzy
-msgid "tutorial_speakaloud_run_message"
-msgstr "Click on 'next step' to really start coding with Hedy!"
-
-#: app.py:1304
-#, fuzzy
-msgid "tutorial_nextlevel_title"
-msgstr "Hide cheatsheet"
-
-#: app.py:1304
-#, fuzzy
-msgid "tutorial_nextlevel_message"
-msgstr "You have received an invitation to join class"
-
-#: app.py:1306
-#, fuzzy
-msgid "tutorial_leveldefault_title"
-msgstr "Level explanation"
-
-#: app.py:1306
-#, fuzzy
-msgid "tutorial_leveldefault_message"
-msgstr ""
-"The first tab always contains the level explanation. In each level new "
-"commands will be explained here."
-
-#: app.py:1308
-#, fuzzy
-msgid "tutorial_adventures_title"
-msgstr "Customize adventure"
-
-#: app.py:1308
-#, fuzzy
-msgid "tutorial_adventures_message"
-msgstr "Customize adventure"
-
-#: app.py:1310
-#, fuzzy
-msgid "tutorial_quiz_title"
-msgstr "Quiz"
-
-#: app.py:1310
-#, fuzzy
-msgid "tutorial_quiz_message"
-msgstr ""
-"At the end of each level you can make the quiz. This way you can verify "
-"if you understand everything."
-
-#: app.py:1312
-#, fuzzy
-msgid "tutorial_saveshare_title"
-msgstr "Saving & sharing"
-
-#: app.py:1312
-#, fuzzy
-msgid "tutorial_saveshare_message"
-msgstr "You can save and share all your created programs with other Hedy users."
-
-#: app.py:1314
-#, fuzzy
-msgid "tutorial_cheatsheet_title"
-msgstr "Hide cheatsheet"
-
-#: app.py:1314
-#, fuzzy
-msgid "tutorial_cheatsheet_message"
-msgstr ""
-"If you forgot a command you can always use the cheatsheet. It shows a "
-"list of all commands you can use in the current level."
-
-#: app.py:1316 app.py:1336
-#, fuzzy
-msgid "tutorial_end_title"
-msgstr "The end!"
-
-#: app.py:1316
-#, fuzzy
-msgid "tutorial_end_message"
-msgstr "Click on 'next step' to really start coding with Hedy!"
-
-#: app.py:1318 app.py:1338
-=======
 #: app.py:1297
 #, fuzzy
 msgid "tutorial_code_snippet"
@@ -401,94 +152,16 @@
 msgstr ""
 
 #: app.py:1305
->>>>>>> d1ff5f26
 #, fuzzy
 msgid "tutorial_title_not_found"
 msgstr "We could not find that page!"
 
-<<<<<<< HEAD
-#: app.py:1318 app.py:1338
-=======
 #: app.py:1305
->>>>>>> d1ff5f26
 #, fuzzy
 msgid "tutorial_message_not_found"
 msgstr "You have received an invitation to join class"
 
-<<<<<<< HEAD
-#: app.py:1324
-#, fuzzy
-msgid "teacher_tutorial_start_message"
-msgstr "You have received an invitation to join class"
-
-#: app.py:1326
-#, fuzzy
-msgid "tutorial_class_title"
-msgstr "Hide cheatsheet"
-
-#: app.py:1326
-#, fuzzy
-msgid "tutorial_class_message"
-msgstr "Customize adventure"
-
-#: app.py:1328
-#, fuzzy
-msgid "tutorial_customize_class_title"
-msgstr "Hide cheatsheet"
-
-#: app.py:1328
-#, fuzzy
-msgid "tutorial_customize_class_message"
-msgstr "Customize adventure"
-
-#: app.py:1330
-#, fuzzy
-msgid "tutorial_own_adventures_title"
-msgstr "Customize adventure"
-
-#: app.py:1330
-#, fuzzy
-msgid "tutorial_own_adventures_message"
-msgstr "Customize adventure"
-
-#: app.py:1332
-#, fuzzy
-msgid "tutorial_accounts_title"
-msgstr "Customize adventure"
-
-#: app.py:1332
-#, fuzzy
-msgid "tutorial_accounts_message"
-msgstr "Customize adventure"
-
-#: app.py:1334
-#, fuzzy
-msgid "tutorial_documentation_title"
-msgstr "Hide cheatsheet"
-
-#: app.py:1334
-#, fuzzy
-msgid "tutorial_documentation_message"
-msgstr "Customize adventure"
-
-#: app.py:1336
-#, fuzzy
-msgid "teacher_tutorial_end_message"
-msgstr "You have received an invitation to join class"
-
-#: app.py:1346
-#, fuzzy
-msgid "tutorial_code_snippet"
-msgstr "Hide cheatsheet"
-
-#: app.py:1350 app.py:1360
-msgid "invalid_tutorial_step"
-msgstr ""
-
-#: app.py:1549 website/auth.py:287 website/auth.py:342 website/auth.py:479
-=======
 #: app.py:1493 website/auth.py:287 website/auth.py:342 website/auth.py:479
->>>>>>> d1ff5f26
 #: website/auth.py:504 website/auth.py:537 website/auth.py:651
 #: website/auth.py:693 website/auth.py:743 website/auth.py:770
 #: website/quiz.py:43 website/quiz.py:69 website/teacher.py:88
@@ -498,56 +171,32 @@
 msgid "ajax_error"
 msgstr "Kulikuwa na hitilafu, tafadhali jaribu tena."
 
-<<<<<<< HEAD
-#: app.py:1552
-=======
 #: app.py:1496
->>>>>>> d1ff5f26
 #, fuzzy
 msgid "image_invalid"
 msgstr "Your chosen image is invalid."
 
-<<<<<<< HEAD
-#: app.py:1554
-=======
 #: app.py:1498
->>>>>>> d1ff5f26
 #, fuzzy
 msgid "personal_text_invalid"
 msgstr "Your personal text is invalid."
 
-<<<<<<< HEAD
-#: app.py:1556 app.py:1562
-=======
 #: app.py:1500 app.py:1506
->>>>>>> d1ff5f26
 #, fuzzy
 msgid "favourite_program_invalid"
 msgstr "Your chosen favourite program is invalid."
 
-<<<<<<< HEAD
-#: app.py:1580 app.py:1581
-=======
 #: app.py:1518 app.py:1519
->>>>>>> d1ff5f26
 #, fuzzy
 msgid "public_profile_updated"
 msgstr "Public profile updated."
 
-<<<<<<< HEAD
-#: app.py:1618 app.py:1643
-=======
 #: app.py:1556 app.py:1581
->>>>>>> d1ff5f26
 #, fuzzy
 msgid "user_not_private"
 msgstr "This user doesn't exist or doesn't have a public profile"
 
-<<<<<<< HEAD
-#: app.py:1651
-=======
 #: app.py:1589
->>>>>>> d1ff5f26
 #, fuzzy
 msgid "invalid_teacher_invitation_code"
 msgstr ""
@@ -853,7 +502,6 @@
 msgstr "programs submitted"
 
 #: templates/achievements.html:13 templates/achievements.html:26
-#: templates/public-page.html:18
 #, fuzzy
 msgid "teacher"
 msgstr "Looks like you are not a teacher!"
@@ -870,7 +518,7 @@
 
 #: templates/achievements.html:37 templates/achievements.html:51
 #: templates/landing-page.html:89 templates/layout.html:92
-#: templates/public-page.html:71
+#: templates/public-page.html:51
 #, fuzzy
 msgid "achievements_logo_alt"
 msgstr "achievements"
@@ -1525,7 +1173,7 @@
 msgstr "My classes"
 
 #: templates/highscores.html:38 templates/landing-page.html:52
-#: templates/public-page.html:35
+#: templates/public-page.html:16
 #, fuzzy
 msgid "achievements"
 msgstr "achievements"
@@ -1536,7 +1184,7 @@
 msgstr "Please select a valid country."
 
 #: templates/highscores.html:40 templates/landing-page.html:88
-#: templates/public-page.html:70
+#: templates/public-page.html:50
 #, fuzzy
 msgid "last_achievement"
 msgstr "Last earned achievement"
@@ -1655,7 +1303,7 @@
 msgid "nav_learn_more"
 msgstr "Jifunze zaidi"
 
-#: templates/incl-menubar.html:13 templates/public-page.html:76
+#: templates/incl-menubar.html:13 templates/public-page.html:56
 msgid "program_header"
 msgstr "Programu zangu"
 
@@ -1765,19 +1413,19 @@
 msgstr "Public profile"
 
 #: templates/landing-page.html:66 templates/landing-page.html:68
-#: templates/public-page.html:47 templates/public-page.html:49
+#: templates/public-page.html:28 templates/public-page.html:30
 #, fuzzy
 msgid "amount_created"
 msgstr "programs created"
 
 #: templates/landing-page.html:72 templates/landing-page.html:74
-#: templates/public-page.html:53 templates/public-page.html:55
+#: templates/public-page.html:34 templates/public-page.html:36
 #, fuzzy
 msgid "amount_saved"
 msgstr "programs saved"
 
 #: templates/landing-page.html:78 templates/landing-page.html:80
-#: templates/public-page.html:59 templates/public-page.html:61
+#: templates/public-page.html:40 templates/public-page.html:42
 #, fuzzy
 msgid "amount_submitted"
 msgstr "programs submitted"
@@ -2128,23 +1776,7 @@
 msgid "write_first_program"
 msgstr "Andika programu yako ya kwanza."
 
-#: templates/public-page.html:20
-msgid "certified_teacher"
-msgstr ""
-
-#: templates/public-page.html:22
-msgid "admin"
-msgstr ""
-
-#: templates/public-page.html:24
-msgid "distinguished_user"
-msgstr ""
-
-#: templates/public-page.html:26
-msgid "contributor"
-msgstr ""
-
-#: templates/public-page.html:105
+#: templates/public-page.html:85
 #, fuzzy
 msgid "no_shared_programs"
 msgstr "has no shared programs..."
@@ -2989,8 +2621,6 @@
 
 #~ msgid "current_password"
 #~ msgstr "Nenosiri la sasa"
-<<<<<<< HEAD
-=======
 
 #: content/error-messages.txt:9
 #, fuzzy
@@ -3127,5 +2757,4 @@
 #~ msgstr "Customize adventure"
 
 #~ msgid "teacher_tutorial_end_message"
-#~ msgstr "You have received an invitation to join class"
->>>>>>> d1ff5f26
+#~ msgstr "You have received an invitation to join class"