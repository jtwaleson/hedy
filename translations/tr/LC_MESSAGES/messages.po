msgid ""
msgstr ""
"Project-Id-Version: PACKAGE VERSION\n"
"Report-Msgid-Bugs-To: \n"
<<<<<<< HEAD
"POT-Creation-Date: 2022-07-19 10:34+0200\n"
"PO-Revision-Date: 2022-07-20 14:39+0000\n"
=======
"POT-Creation-Date: 2022-07-21 11:34+0200\n"
"PO-Revision-Date: 2022-07-06 09:05+0000\n"
>>>>>>> 4ab8fa05
"Last-Translator: Anonymous <noreply@weblate.org>\n"
"Language-Team: tr <LL@li.org>\n"
"Language: tr\n"
"MIME-Version: 1.0\n"
"Content-Type: text/plain; charset=utf-8\n"
"Content-Transfer-Encoding: 8bit\n"
"Plural-Forms: nplurals=2; plural=n != 1;\n"
"X-Generator: Weblate 4.14-dev\n"
"Generated-By: Babel 2.10.1\n"

#: app.py:418
#, fuzzy
msgid "program_contains_error"
msgstr "This program contains an error, are you sure you want to share it?"

#: app.py:628
#, fuzzy
msgid "title_achievements"
msgstr "Hedy - My achievements"

#: app.py:645 app.py:747 app.py:1099 website/teacher.py:361
#: website/teacher.py:372
#, fuzzy
msgid "not_teacher"
msgstr "Looks like you are not a teacher!"

#: app.py:648
#, fuzzy
msgid "not_enrolled"
msgstr "Looks like you are not in this class!"

#: app.py:685
#, fuzzy
msgid "title_programs"
msgstr "Hedy - My programs"

#: app.py:695 app.py:705 app.py:709 app.py:724 app.py:1010 app.py:1565
#: website/admin.py:17 website/admin.py:24 website/admin.py:92
#: website/admin.py:111 website/admin.py:130 website/admin.py:137
#: website/admin.py:145 website/auth.py:736 website/auth.py:763
#: website/programs.py:210 website/statistics.py:100
#, fuzzy
msgid "unauthorized"
msgstr "You don't have access rights for this page"

#: app.py:761 app.py:1116
#, fuzzy
msgid "title_for-teacher"
msgstr "Hedy - For teachers"

#: app.py:778 app.py:780 app.py:928 app.py:950 app.py:952
#, fuzzy
msgid "no_such_level"
msgstr "No such Hedy level!"

#: app.py:788 app.py:795 app.py:882 app.py:888
#, fuzzy
msgid "no_such_program"
msgstr "No such Hedy program!"

#: app.py:818
#, fuzzy
msgid "level_not_class"
msgstr "You're in a class where this level has not been made available yet"

#: app.py:933 website/teacher.py:421 website/teacher.py:439
#: website/teacher.py:468 website/teacher.py:499
#, fuzzy
msgid "no_such_adventure"
msgstr "This adventure doesn't exist!"

#: app.py:961 app.py:1218
#, fuzzy
msgid "page_not_found"
msgstr "We could not find that page!"

#: app.py:981
#, fuzzy
msgid "title_signup"
msgstr "Hedy - Create an account"

#: app.py:988
#, fuzzy
msgid "title_login"
msgstr "Hedy - Login"

#: app.py:995
#, fuzzy
msgid "title_recover"
msgstr "Hedy - Recover account"

#: app.py:1011
#, fuzzy
msgid "title_reset"
msgstr "Hedy - Reset password"

#: app.py:1037
#, fuzzy
msgid "title_my-profile"
msgstr "Hedy - My account"

#: app.py:1057
#, fuzzy
msgid "title_learn-more"
msgstr "Hedy - Learn more"

#: app.py:1063
#, fuzzy
msgid "title_privacy"
msgstr "Hedy - Privacy terms"

#: app.py:1073
#, fuzzy
msgid "title_start"
msgstr "Hedy - A gradual programming language"

#: app.py:1091
#, fuzzy
msgid "title_landing-page"
msgstr "Welcome to Hedy!"

#: app.py:1209
#, fuzzy
msgid "title_explore"
msgstr "Hedy - Explore"

#: app.py:1231 app.py:1236
#, fuzzy
msgid "no_such_highscore"
msgstr "No such Hedy level!"

#: app.py:1266 app.py:1268
#, fuzzy
msgid "translate_error"
msgstr ""
"Something went wrong while translating the code. Try running the code to "
"see if it has an error. Code with errors can not be translated."

#: app.py:1273 app.py:1307
#, fuzzy
msgid "tutorial_start_title"
msgstr "Welcome to Hedy!"

#: app.py:1273
#, fuzzy
msgid "tutorial_start_message"
msgstr "In this tutorial we will explain all the Hedy features step-by-step."

#: app.py:1275
#, fuzzy
msgid "tutorial_editor_title"
msgstr "The code editor"

#: app.py:1275
#, fuzzy
msgid "tutorial_editor_message"
msgstr "In this window you write all the code, try typing something!"

#: app.py:1277
#, fuzzy
msgid "tutorial_output_title"
msgstr "The output window"

#: app.py:1277
#, fuzzy
msgid "tutorial_output_message"
msgstr "The result of the code you execute will be shown here"

#: app.py:1279
#, fuzzy
msgid "tutorial_run_title"
msgstr "The run button"

#: app.py:1279
#, fuzzy
msgid "tutorial_run_message"
msgstr "With this button you can run your program! Shall we give it a try?"

#: app.py:1281
#, fuzzy
msgid "tutorial_tryit_title"
msgstr "Try it out!"

#: app.py:1281
#, fuzzy
msgid "tutorial_tryit_message"
msgstr "You have received an invitation to join class"

#: app.py:1283
#, fuzzy
msgid "tutorial_speakaloud_title"
msgstr "The end!"

#: app.py:1283
#, fuzzy
msgid "tutorial_speakaloud_message"
msgstr "Click on 'next step' to really start coding with Hedy!"

#: app.py:1285
#, fuzzy
msgid "tutorial_speakaloud_run_title"
msgstr "The end!"

#: app.py:1285
#, fuzzy
msgid "tutorial_speakaloud_run_message"
msgstr "Click on 'next step' to really start coding with Hedy!"

#: app.py:1287
#, fuzzy
msgid "tutorial_nextlevel_title"
msgstr "Hide cheatsheet"

#: app.py:1287
#, fuzzy
msgid "tutorial_nextlevel_message"
msgstr "You have received an invitation to join class"

#: app.py:1289
#, fuzzy
msgid "tutorial_leveldefault_title"
msgstr "Level explanation"

#: app.py:1289
#, fuzzy
msgid "tutorial_leveldefault_message"
msgstr ""
"The first tab always contains the level explanation. In each level new "
"commands will be explained here."

#: app.py:1291
#, fuzzy
msgid "tutorial_adventures_title"
msgstr "Customize adventure"

#: app.py:1291
#, fuzzy
msgid "tutorial_adventures_message"
msgstr "Customize adventure"

#: app.py:1293
#, fuzzy
msgid "tutorial_quiz_title"
msgstr "Quiz"

#: app.py:1293
#, fuzzy
msgid "tutorial_quiz_message"
msgstr ""
"At the end of each level you can make the quiz. This way you can verify "
"if you understand everything."

#: app.py:1295
#, fuzzy
msgid "tutorial_saveshare_title"
msgstr "Saving & sharing"

#: app.py:1295
#, fuzzy
msgid "tutorial_saveshare_message"
msgstr "You can save and share all your created programs with other Hedy users."

#: app.py:1297
#, fuzzy
msgid "tutorial_cheatsheet_title"
msgstr "Hide cheatsheet"

#: app.py:1297
#, fuzzy
msgid "tutorial_cheatsheet_message"
msgstr ""
"If you forgot a command you can always use the cheatsheet. It shows a "
"list of all commands you can use in the current level."

#: app.py:1299 app.py:1319
#, fuzzy
msgid "tutorial_end_title"
msgstr "The end!"

#: app.py:1299
#, fuzzy
msgid "tutorial_end_message"
msgstr "Click on 'next step' to really start coding with Hedy!"

#: app.py:1301 app.py:1321
#, fuzzy
msgid "tutorial_title_not_found"
msgstr "We could not find that page!"

#: app.py:1301 app.py:1321
#, fuzzy
msgid "tutorial_message_not_found"
msgstr "You have received an invitation to join class"

#: app.py:1307
#, fuzzy
msgid "teacher_tutorial_start_message"
msgstr "You have received an invitation to join class"

#: app.py:1309
#, fuzzy
msgid "tutorial_class_title"
msgstr "Hide cheatsheet"

#: app.py:1309
#, fuzzy
msgid "tutorial_class_message"
msgstr "Customize adventure"

#: app.py:1311
#, fuzzy
msgid "tutorial_customize_class_title"
msgstr "Hide cheatsheet"

#: app.py:1311
#, fuzzy
msgid "tutorial_customize_class_message"
msgstr "Customize adventure"

#: app.py:1313
#, fuzzy
msgid "tutorial_own_adventures_title"
msgstr "Customize adventure"

#: app.py:1313
#, fuzzy
msgid "tutorial_own_adventures_message"
msgstr "Customize adventure"

#: app.py:1315
#, fuzzy
msgid "tutorial_accounts_title"
msgstr "Customize adventure"

#: app.py:1315
#, fuzzy
msgid "tutorial_accounts_message"
msgstr "Customize adventure"

#: app.py:1317
#, fuzzy
msgid "tutorial_documentation_title"
msgstr "Hide cheatsheet"

#: app.py:1317
#, fuzzy
msgid "tutorial_documentation_message"
msgstr "Customize adventure"

#: app.py:1319
#, fuzzy
msgid "teacher_tutorial_end_message"
msgstr "You have received an invitation to join class"

#: app.py:1329
#, fuzzy
msgid "tutorial_code_snippet"
msgstr "Hide cheatsheet"

#: app.py:1333 app.py:1343
msgid "invalid_tutorial_step"
msgstr ""

#: app.py:1504 website/auth.py:286 website/auth.py:341 website/auth.py:473
#: website/auth.py:498 website/auth.py:531 website/auth.py:650
#: website/auth.py:692 website/auth.py:742 website/auth.py:769
#: website/quiz.py:43 website/quiz.py:69 website/teacher.py:88
#: website/teacher.py:123 website/teacher.py:195 website/teacher.py:251
#: website/teacher.py:298 website/teacher.py:339 website/teacher.py:377
#: website/teacher.py:450 website/teacher.py:522
#, fuzzy
msgid "ajax_error"
msgstr "There was an error, please try again."

#: app.py:1507
#, fuzzy
msgid "image_invalid"
msgstr "Your chosen image is invalid."

#: app.py:1509
#, fuzzy
msgid "personal_text_invalid"
msgstr "Your personal text is invalid."

#: app.py:1511 app.py:1517
#, fuzzy
msgid "favourite_program_invalid"
msgstr "Your chosen favourite program is invalid."

#: app.py:1531 app.py:1532
#, fuzzy
msgid "public_profile_updated"
msgstr "Public profile updated."

#: app.py:1569 app.py:1594
#, fuzzy
msgid "user_not_private"
msgstr "This user doesn't exist or doesn't have a public profile"

#: app.py:1602
#, fuzzy
msgid "invalid_teacher_invitation_code"
msgstr ""
"The teacher invitation code is invalid. To become a teacher, reach out to"
" hedy@felienne.com."

#: utils.py:292
#, fuzzy
msgid "default_404"
msgstr "We could not find that page..."

#: utils.py:294
#, fuzzy
msgid "default_403"
msgstr "Looks like you aren't authorized..."

#: utils.py:296
#, fuzzy
msgid "default_500"
msgstr "Something went wrong..."

#: content/error-messages.txt:1
#, fuzzy
msgid "Wrong Level"
msgstr ""
"That was correct Hedy code, but not at the right level. You wrote "
"{offending_keyword} for level {working_level}. Tip: {tip}"

#: content/error-messages.txt:2
#, fuzzy
msgid "Incomplete"
msgstr ""
"Oops! You forgot a bit of code! On line {line_number}, you need to enter "
"text behind {incomplete_command}."

#: content/error-messages.txt:3
#, fuzzy
msgid "Invalid"
msgstr ""
"{invalid_command} is not a Hedy level {level} command. Did you mean "
"{guessed_command}?"

#: content/error-messages.txt:4
#, fuzzy
msgid "Invalid Space"
msgstr ""
"Oops! You started a line with a space on line {line_number}. Spaces "
"confuse computers, can you remove it?"

#: content/error-messages.txt:5
#, fuzzy
msgid "Has Blanks"
msgstr ""
"Your code is incomplete. It contains blanks that you have to replace with"
" code."

#: content/error-messages.txt:6
#, fuzzy
msgid "No Indentation"
msgstr ""
"You used too few spaces in line {line_number}. You used {leading_spaces} "
"spaces, which is not enough. Start every new block with {indent_size} "
"spaces more than the line before."

#: content/error-messages.txt:7
#, fuzzy
msgid "Unexpected Indentation"
msgstr ""
"You used too many spaces in line {line_number}. You used {leading_spaces}"
" spaces, which is too much. Start every new block with {indent_size} "
"spaces more than the line before."

#: content/error-messages.txt:8
#, fuzzy
msgid "Parse"
msgstr ""
"The code you entered is not valid Hedy code. There is a mistake on line "
"{location[0]}, at position {location[1]}. You typed {character_found}, "
"but that is not allowed."

#: content/error-messages.txt:9
#, fuzzy
msgid "Unquoted Text"
msgstr ""
"Be careful. If you ask or print something the text should start and "
"finish with a quotation mark. You forgot one somewhere."

#: content/error-messages.txt:10
#, fuzzy
msgid "Unquoted Assignment"
msgstr ""
"From this level, you need to place texts to the right of the `is` between"
" quotes. You forgot that for the text {text}."

#: content/error-messages.txt:11
#, fuzzy
msgid "Unquoted Equality Check"
msgstr ""
"If you want to check if a variable is equal to multiple words, the words "
"should be surrounded by quotation marks!"

#: content/error-messages.txt:12
#, fuzzy
msgid "Var Undefined"
msgstr ""
"You tried to use the variable {name}, but you did not set it. It is also "
"possible that you were trying to use the word {name} but forgot quotation"
" marks."

#: content/error-messages.txt:13
#, fuzzy
msgid "Cyclic Var Definition"
msgstr ""
"The name {variable} needs to be set before you can use it on the right-"
"hand side of the is command"

#: content/error-messages.txt:14
#, fuzzy
msgid "Lonely Echo"
msgstr ""
"You used an echo before an ask, or an echo without an ask. First ask for "
"input, then echo."

#: content/error-messages.txt:15
#, fuzzy
msgid "Too Big"
msgstr ""
"Wow! Your program has an impressive {lines_of_code} lines of code! But we"
" can only process {max_lines} lines in this level. Make your program "
"smaller and try again."

#: content/error-messages.txt:16
#, fuzzy
msgid "Invalid Argument Type"
msgstr ""
"You cannot use {command} with {invalid_argument} because it is "
"{invalid_type}. Try changing {invalid_argument} to {allowed_types}."

#: content/error-messages.txt:17
#, fuzzy
msgid "Invalid Argument"
msgstr ""
"You cannot use the command {command} with {invalid_argument} . Try "
"changing {invalid_argument} to {allowed_types}."

#: content/error-messages.txt:18
#, fuzzy
msgid "Invalid Type Combination"
msgstr ""
"You cannot use {invalid_argument} and {invalid_argument_2} with {command}"
" because one is {invalid_type} and the other is {invalid_type_2}. Try "
"changing {invalid_argument} to {invalid_type_2} or {invalid_argument_2} "
"to {invalid_type}."

#: content/error-messages.txt:19
#, fuzzy
msgid "Unsupported Float"
msgstr ""
"Non-integer numbers are not supported yet but they will be in a few "
"levels. For now change {value} to an integer."

#: content/error-messages.txt:20
#, fuzzy
msgid "Locked Language Feature"
msgstr ""
"You are using {concept}! That is awesome, but {concept} is not unlocked "
"yet! It will be unlocked in a later level."

#: content/error-messages.txt:21
#, fuzzy
msgid "Missing Command"
msgstr "It looks like you forgot to use a command on line {line_number}."

#: content/error-messages.txt:22
#, fuzzy
msgid "Missing Inner Command"
msgstr ""
"It looks like you forgot to use a command with the {command} statement "
"you used on line {line_number}."

#: content/error-messages.txt:23
#, fuzzy
msgid "Incomplete Repeat"
msgstr ""
"It looks like you forgot to use {command} with the repeat command you "
"used on line {line_number}."

#: content/error-messages.txt:24
#, fuzzy
msgid "Unsupported String Value"
msgstr "Text values cannot contain {invalid_value}."

#: content/error-messages.txt:25
#, fuzzy
msgid "ask_needs_var"
msgstr ""
"Starting in level 2, ask needs to be used with a variable. Example: name "
"is ask What are you called?"

#: content/error-messages.txt:26
#, fuzzy
msgid "echo_out"
msgstr ""
"Starting in level 2 echo is no longer needed. You can repeat an answer "
"with ask and print now. Example: name is ask What are you called? print "
"hello name"

#: content/error-messages.txt:27
#, fuzzy
msgid "space"
msgstr "a space"

#: content/error-messages.txt:28
#, fuzzy
msgid "comma"
msgstr "a comma"

#: content/error-messages.txt:29
#, fuzzy
msgid "question mark"
msgstr "a question mark"

#: content/error-messages.txt:30
#, fuzzy
msgid "newline"
msgstr "a new line"

#: content/error-messages.txt:31
#, fuzzy
msgid "period"
msgstr "a period"

#: content/error-messages.txt:32
#, fuzzy
msgid "exclamation mark"
msgstr "an exclamation mark"

#: content/error-messages.txt:33
#, fuzzy
msgid "dash"
msgstr "a dash"

#: content/error-messages.txt:34
#, fuzzy
msgid "star"
msgstr "a star"

#: content/error-messages.txt:35
#, fuzzy
msgid "single quotes"
msgstr "a single quote"

#: content/error-messages.txt:36
#, fuzzy
msgid "double quotes"
msgstr "double quotes"

#: content/error-messages.txt:37
#, fuzzy
msgid "slash"
msgstr "a slash"

#: content/error-messages.txt:38
#, fuzzy
msgid "string"
msgstr "text"

#: content/error-messages.txt:39
#, fuzzy
msgid "nested blocks"
msgstr "a block in a block"

#: content/error-messages.txt:40
msgid "or"
msgstr "veya"

#: content/error-messages.txt:41
#, fuzzy
msgid "number"
msgstr "a number"

#: content/error-messages.txt:42
#, fuzzy
msgid "integer"
msgstr "a number"

#: content/error-messages.txt:43
#, fuzzy
msgid "float"
msgstr "a number"

#: content/error-messages.txt:44
#, fuzzy
msgid "list"
msgstr "a list"

#: content/error-messages.txt:45
#, fuzzy
msgid "input"
msgstr "input from ask"

#: templates/achievements.html:5
#, fuzzy
msgid "general"
msgstr "Gender"

#: templates/achievements.html:9
#, fuzzy
msgid "programs_created"
msgstr "My programs"

#: templates/achievements.html:10
#, fuzzy
msgid "programs_saved"
msgstr "Programs"

#: templates/achievements.html:11
#, fuzzy
msgid "programs_submitted"
msgstr "programs submitted"

#: templates/achievements.html:13 templates/achievements.html:26
#, fuzzy
msgid "teacher"
msgstr "Looks like you are not a teacher!"

#: templates/achievements.html:16 templates/achievements.html:54
#, fuzzy
msgid "hidden"
msgstr "Hint?"

#: templates/achievements.html:23
#, fuzzy
msgid "hedy_achievements"
msgstr "My achievements"

#: templates/achievements.html:37 templates/achievements.html:51
#: templates/landing-page.html:89 templates/layout.html:92
#: templates/public-page.html:51
#, fuzzy
msgid "achievements_logo_alt"
msgstr "achievements"

#: templates/achievements.html:38
#, fuzzy
msgid "achievements_check_icon_alt"
msgstr "You've earned an achievement!"

#: templates/cheatsheet.html:14
#, fuzzy
msgid "cheatsheet_title"
msgstr "Hide cheatsheet"

#: templates/cheatsheet.html:15 templates/incl-menubar.html:4
#, fuzzy
msgid "hedy_logo_alt"
msgstr "Hedy logo"

#: templates/class-logs.html:10 templates/class-stats.html:22
#: templates/create-accounts.html:41 templates/customize-class.html:166
#, fuzzy
msgid "back_to_class"
msgstr "Go back to class"

#: templates/class-overview.html:14 templates/for-teachers.html:39
#, fuzzy
msgid "class_name_prompt"
msgstr "Please enter the name of the class"

#: templates/class-overview.html:20 templates/class-overview.html:70
#: templates/create-accounts.html:16 templates/highscores.html:37
#: templates/login.html:10 templates/profile.html:89 templates/recover.html:9
#: templates/signup.html:10
msgid "username"
msgstr "Kullanıcı adı"

#: templates/class-overview.html:21
#, fuzzy
msgid "last_login"
msgstr "Last login"

#: templates/class-overview.html:22
#, fuzzy
msgid "highest_level_reached"
msgstr "Highest level reached"

#: templates/class-overview.html:23
#, fuzzy
msgid "number_programs"
msgstr "Number of programs"

#: templates/class-overview.html:24
#, fuzzy
msgid "programs"
msgstr "Programs"

#: templates/class-overview.html:25 templates/create-accounts.html:17
#: templates/login.html:14 templates/reset.html:9 templates/signup.html:18
msgid "password"
msgstr "Parola"

#: templates/class-overview.html:26 templates/class-overview.html:73
#: templates/customize-adventure.html:52 templates/for-teachers.html:24
#: templates/for-teachers.html:52
#, fuzzy
msgid "remove"
msgstr "Remove"

#: templates/class-overview.html:36
#, fuzzy
msgid "page"
msgstr "page"

#: templates/class-overview.html:37
#, fuzzy
msgid "enter_password"
msgstr "Enter a new password for"

#: templates/class-overview.html:37
#, fuzzy
msgid "password_change_prompt"
msgstr "Are you sure you want to change this password?"

#: templates/class-overview.html:38
#, fuzzy
msgid "remove_student_prompt"
msgstr "Are you sure you want to remove the student from the class?"

#: templates/class-overview.html:46
#, fuzzy
msgid "add_students"
msgstr "students"

#: templates/class-overview.html:47 templates/customize-class.html:5
#, fuzzy
msgid "customize_class"
msgstr "Customize class"

#: templates/class-overview.html:48
#, fuzzy
msgid "class_stats"
msgstr "Show class statistics"

#: templates/class-overview.html:49
#, fuzzy
msgid "class_logs"
msgstr "Last login"

#: templates/class-overview.html:52 templates/customize-adventure.html:59
#, fuzzy
msgid "back_to_teachers_page"
msgstr "Go back to teachers page"

#: templates/class-overview.html:56
#, fuzzy
msgid "add_students_options"
msgstr "Create student accounts"

#: templates/class-overview.html:58
#, fuzzy
msgid "copy_link_success"
msgstr "Copy link to share"

#: templates/class-overview.html:58
#, fuzzy
msgid "copy_join_link"
msgstr "Please copy and paste this link into a new tab:"

#: templates/class-overview.html:59
#, fuzzy
msgid "invite_prompt"
msgstr "Enter a username"

#: templates/class-overview.html:59
#, fuzzy
msgid "invite_by_username"
msgstr "All usernames need to be unique."

#: templates/class-overview.html:60 templates/create-accounts.html:45
#, fuzzy
msgid "create_accounts"
msgstr "Create multiple accounts"

#: templates/class-overview.html:65
#, fuzzy
msgid "pending_invites"
msgstr "Pending invites"

#: templates/class-overview.html:71
#, fuzzy
msgid "invite_date"
msgstr "Invite date"

#: templates/class-overview.html:72
#, fuzzy
msgid "expiration_date"
msgstr "Expiration date"

#: templates/class-overview.html:82 templates/profile.html:16
#, fuzzy
msgid "delete_invite_prompt"
msgstr "Are you sure you want to remove this class invitation?"

#: templates/class-prejoin.html:7
#, fuzzy
msgid "class_already_joined"
msgstr "You are already a student of class"

#: templates/class-prejoin.html:9 templates/error-page.html:6
#, fuzzy
msgid "error_logo_alt"
msgstr "Error logo"

#: templates/class-prejoin.html:11
#, fuzzy
msgid "goto_profile"
msgstr "Go to my profile"

#: templates/class-prejoin.html:15 templates/profile.html:13
#, fuzzy
msgid "prompt_join_class"
msgstr "Do you want to join this class?"

#: templates/class-prejoin.html:17 website/teacher.py:181
#, fuzzy
msgid "join_prompt"
msgstr "You need to have an account to join a class. Would you like to login now?"

#: templates/class-prejoin.html:17 templates/profile.html:15
#, fuzzy
msgid "join_class"
msgstr "Join class"

#: templates/code-page.html:8 templates/for-teachers.html:9
#, fuzzy
msgid "next_step_tutorial"
msgstr "Next step >>>"

#: templates/code-page.html:34 templates/code-page.html:44
#: templates/customize-class.html:28 templates/customize-class.html:64
#: templates/customize-class.html:71 templates/customize-class.html:95
#: templates/level-page.html:6 templates/level-page.html:11
#: templates/quiz.html:8 templates/view-program-page.html:12
#: templates/view-program-page.html:28
#, fuzzy
msgid "level_title"
msgstr "Level"

#: templates/create-accounts.html:5
#, fuzzy
msgid "create_multiple_accounts"
msgstr "Create multiple accounts"

#: templates/create-accounts.html:7
#, fuzzy
msgid "accounts_intro"
msgstr ""
"On this page you can create accounts for multiple students at the same "
"time. It is also possible to directly add them to one of your classes. By"
" pressing the green + on the bottom right of the page you can add extra "
"rows. You can delete a row by pressing the corresponding red cross. Make "
"sure no rows are empty when you press \"Create accounts\". Please keep in"
" mind that every username and mail address needs to be unique and the "
"password needs to be <b>at least</b> 6 characters."

#: templates/create-accounts.html:10
#, fuzzy
msgid "create_accounts_prompt"
msgstr "Are you sure you want to create these accounts?"

#: templates/create-accounts.html:25
#, fuzzy
msgid "download_login_credentials"
msgstr ""

#: templates/create-accounts.html:29 templates/layout.html:22
#: templates/signup.html:66
#, fuzzy
msgid "yes"
msgstr "Yes"

#: templates/create-accounts.html:33 templates/layout.html:23
#: templates/signup.html:70
#, fuzzy
msgid "no"
msgstr "No"

#: templates/create-accounts.html:44 templates/programs.html:23
#, fuzzy
msgid "reset_view"
msgstr "Reset"

#: templates/customize-adventure.html:5
#, fuzzy
msgid "customize_adventure"
msgstr "Customize adventure"

#: templates/customize-adventure.html:7
#, fuzzy
msgid "update_adventure_prompt"
msgstr "Are you sure you want to update this adventure?"

#: templates/customize-adventure.html:10
#, fuzzy
msgid "general_settings"
msgstr "General settings"

#: templates/customize-adventure.html:12 templates/for-teachers.html:20
#: templates/for-teachers.html:47
#, fuzzy
msgid "name"
msgstr "Name"

#: templates/customize-adventure.html:16 templates/customize-adventure.html:18
#: templates/explore.html:28 templates/explore.html:57
#: templates/explore.html:85 templates/for-teachers.html:48
#: templates/programs.html:12 templates/programs.html:37
#: templates/programs.html:45
#, fuzzy
msgid "level"
msgstr "Level"

#: templates/customize-adventure.html:25
#, fuzzy
msgid "adventure_exp_1"
msgstr ""
"Type your adventure of choice on the right-hand side. After creating your"
" adventure you can include it in one of your classes under "
"\"customizations\". If you want to include a command in your adventure "
"please use code anchors like this:"

#: templates/customize-adventure.html:31
#, fuzzy
msgid "adventure_exp_2"
msgstr ""
"If you want to show actual code snippets, for example to give student a "
"template or example of the code. Please use pre anchors like this:"

<<<<<<< HEAD
#: templates/customize-adventure.html:36
#, fuzzy
=======
#: templates/customize-adventure.html:33 templates/customize-adventure.html:36
>>>>>>> 4ab8fa05
msgid "hello_world"
msgstr "Hello world!"

#: templates/customize-adventure.html:39
#, fuzzy
msgid "adventure_exp_3"
msgstr ""
"You can use the \"preview\" button to view a styled version of your "
"adventure. To view the adventure on a dedicated page, select \"view\" "
"from the teachers page."

#: templates/customize-adventure.html:43 templates/customize-class.html:28
#: templates/customize-class.html:94 templates/explore.html:22
#: templates/programs.html:18 templates/programs.html:38
#: templates/view-adventure.html:6
#, fuzzy
msgid "adventure"
msgstr "Adventure"

#: templates/customize-adventure.html:44
#, fuzzy
msgid "template_code"
msgstr ""
"This is the explanation of my adventure!\n"
"\n"
"This way I can show a command: <code>print</code>\n"
"\n"
"But sometimes I might want to show a piece of code, like this:\n"
"<pre>\n"
"ask What's your name?\n"
"echo so your name is \n"
"</pre>"

#: templates/customize-adventure.html:47
#, fuzzy
msgid "adventure_terms"
msgstr "I agree that my adventure might be made publicly available on Hedy."

#: templates/customize-adventure.html:50
#, fuzzy
msgid "preview"
msgstr "Preview"

#: templates/customize-adventure.html:51 templates/customize-class.html:161
#, fuzzy
msgid "save"
msgstr "Save"

#: templates/customize-adventure.html:52 templates/for-teachers.html:63
#, fuzzy
msgid "delete_adventure_prompt"
msgstr "Are you sure you want to remove this adventure?"

#: templates/customize-class.html:7
#, fuzzy
msgid "customize_class_exp_1"
msgstr "Customize class"

#: templates/customize-class.html:10
#, fuzzy
msgid "customize_class_step_1"
msgstr "Customize class"

#: templates/customize-class.html:11
#, fuzzy
msgid "customize_class_step_2"
msgstr "Customize class"

#: templates/customize-class.html:12
#, fuzzy
msgid "customize_class_step_3"
msgstr "Customize class"

#: templates/customize-class.html:13
#, fuzzy
msgid "customize_class_step_4"
msgstr "Customize class"

#: templates/customize-class.html:14
#, fuzzy
msgid "customize_class_step_5"
msgstr "Customize class"

#: templates/customize-class.html:15
#, fuzzy
msgid "customize_class_step_6"
msgstr "Customize class"

#: templates/customize-class.html:16
#, fuzzy
msgid "customize_class_step_7"
msgstr "Customize class"

#: templates/customize-class.html:17
#, fuzzy
msgid "customize_class_step_8"
msgstr "Customize class"

#: templates/customize-class.html:20
#, fuzzy
msgid "customize_class_exp_2"
msgstr "Customize class"

#: templates/customize-class.html:23
#, fuzzy
msgid "select_adventures"
msgstr "Select adventures"

#: templates/customize-class.html:59
#, fuzzy
msgid "opening_dates"
msgstr "Opening dates"

#: templates/customize-class.html:65
#, fuzzy
msgid "opening_date"
msgstr "Opening date"

#: templates/customize-class.html:75 templates/customize-class.html:77
#, fuzzy
msgid "directly_available"
msgstr "Directly open"

#: templates/customize-class.html:89
#, fuzzy
msgid "select_own_adventures"
msgstr "Select own adventures"

#: templates/customize-class.html:96 templates/customize-class.html:120
#: templates/profile.html:50 templates/profile.html:124
#: templates/profile.html:133 templates/signup.html:24 templates/signup.html:46
#: templates/signup.html:55
#, fuzzy
msgid "select"
msgstr "Select"

#: templates/customize-class.html:114
#, fuzzy
msgid "other_settings"
msgstr "Other settings"

#: templates/customize-class.html:119
#, fuzzy
msgid "option"
msgstr "Option"

#: templates/customize-class.html:125
#, fuzzy
msgid "mandatory_mode"
msgstr "Mandatory developer's mode"

#: templates/customize-class.html:131
#, fuzzy
msgid "hide_cheatsheet"
msgstr "Hide cheatsheet"

#: templates/customize-class.html:137
#, fuzzy
msgid "hide_keyword_switcher"
msgstr "Hide keyword switcher"

#: templates/customize-class.html:143
#, fuzzy
msgid "hide_quiz"
msgstr "Quiz end"

#: templates/customize-class.html:149
#, fuzzy
msgid "hide_parsons"
msgstr "Hide parsons"

#: templates/customize-class.html:160
#, fuzzy
msgid "reset_adventure_prompt"
msgstr "Are you sure you want to reset all selected adventures?"

#: templates/customize-class.html:160
#, fuzzy
msgid "reset_adventures"
msgstr "Reset selected adventures"

#: templates/customize-class.html:164
#, fuzzy
msgid "remove_customizations_prompt"
msgstr "Are you sure you want to remove this class their customizations?"

#: templates/customize-class.html:165
#, fuzzy
msgid "remove_customization"
msgstr "Remove customization"

#: templates/customize-class.html:182
#, fuzzy
msgid "unsaved_class_changes"
msgstr "There are unsaved changes, are you sure you want to leave this page?"

#: templates/error-page.html:12
#, fuzzy
msgid "go_back_to_main"
msgstr "Go back to main page"

#: templates/explore.html:12 templates/landing-page.html:33
#, fuzzy
msgid "explore_programs"
msgstr "Explore programs"

#: templates/explore.html:15
#, fuzzy
msgid "explore_explanation"
msgstr ""
"On this page you can look through programs created by other Hedy users. "
"You can filter on both a Hedy level and adventure. Click on \"View "
"program\" to open a program and run it. Programs with a red header "
"contain a mistake. You can still open the program, but running it will "
"result in an error. You can of course try to fix it! If the creator has a"
" public profile you can click their username to visit their profile. "
"There you will find all their shared programs and much more!"

#: templates/explore.html:34
#, fuzzy
msgid "language"
msgstr "Which of these programming languages have you used before?"

#: templates/explore.html:41 templates/programs.html:24
#, fuzzy
msgid "search_button"
msgstr "Save & share code"

#: templates/explore.html:48
#, fuzzy
msgid "hedy_choice_title"
msgstr "Hedy's Choice"

#: templates/explore.html:60 templates/explore.html:88
#, fuzzy
msgid "creator"
msgstr "Creator"

#: templates/explore.html:66 templates/explore.html:94
#, fuzzy
msgid "view_program"
msgstr "View program"

#: templates/for-teachers.html:15 templates/profile.html:71
#: templates/profile.html:73
#, fuzzy
msgid "my_classes"
msgstr "My classes"

#: templates/for-teachers.html:22
#, fuzzy
msgid "students"
msgstr "students"

#: templates/for-teachers.html:23 templates/for-teachers.html:32
#: templates/for-teachers.html:50 templates/for-teachers.html:61
#, fuzzy
msgid "view"
msgstr "View"

#: templates/for-teachers.html:33
#, fuzzy
msgid "delete_class_prompt"
msgstr "Are you sure you want to delete the class?"

#: templates/for-teachers.html:39
#, fuzzy
msgid "create_class"
msgstr "Create a new class"

#: templates/for-teachers.html:42
#, fuzzy
msgid "my_adventures"
msgstr "My adventures"

#: templates/for-teachers.html:49
#, fuzzy
msgid "last_update"
msgstr "Last update"

#: templates/for-teachers.html:51
msgid "edit"
msgstr ""

#: templates/for-teachers.html:69
#, fuzzy
msgid "adventure_prompt"
msgstr "Please enter the name of the adventure"

#: templates/for-teachers.html:69 website/teacher.py:517
#, fuzzy
msgid "create_adventure"
msgstr "Create adventure"

#: templates/for-teachers.html:127
#, fuzzy
msgid "teacher_welcome"
msgstr ""
"Welcome to Hedy! Your are now the proud owner of a teachers account which"
" allows you to create classes and invite students."

#: templates/highscores.html:5 templates/incl-menubar.html:23
#, fuzzy
msgid "highscores"
msgstr "Score"

#: templates/highscores.html:8
#, fuzzy
msgid "highscore_explanation"
msgstr ""
"On this page you can look through programs created by other Hedy users. "
"You can filter on both a Hedy level and adventure. Click on \"View "
"program\" to open a program and run it. Programs with a red header "
"contain a mistake. You can still open the program, but running it will "
"result in an error. You can of course try to fix it! If the creator has a"
" public profile you can click their username to visit their profile. "
"There you will find all their shared programs and much more!"

#: templates/highscores.html:14
#, fuzzy
msgid "highscore_no_public_profile"
msgstr ""
"You don't have a public profile and are therefore not listed on the "
"highscores. Do you wish to create one?"

#: templates/highscores.html:17
#, fuzzy
msgid "create_public_profile"
msgstr "Public profile"

#: templates/highscores.html:23
#, fuzzy
msgid "whole_world"
msgstr "The world"

#: templates/highscores.html:28
#, fuzzy
msgid "your_class"
msgstr "My classes"

#: templates/highscores.html:38 templates/landing-page.html:52
#: templates/public-page.html:16
#, fuzzy
msgid "achievements"
msgstr "achievements"

#: templates/highscores.html:39
#, fuzzy
msgid "country_title"
msgstr "Please select a valid country."

#: templates/highscores.html:40 templates/landing-page.html:88
#: templates/public-page.html:50
#, fuzzy
msgid "last_achievement"
msgstr "Last earned achievement"

#: templates/highscores.html:49 templates/programs.html:51
#, fuzzy
msgid "ago"
msgstr "{timestamp} ago"

#: templates/incl-adventure-tabs.html:14
#, fuzzy
msgid "parsons_title"
msgstr "Title"

#: templates/incl-adventure-tabs.html:25
#, fuzzy
msgid "quiz_tab"
msgstr "End quiz"

#: templates/incl-adventure-tabs.html:29
#, fuzzy
msgid "specific_adventure_mode"
msgstr ""
"You're currently in adventure '{adventure}', click on 'Hedy' to view all "
"adventures."

#: templates/incl-adventure-tabs.html:44 templates/incl-adventure-tabs.html:57
msgid "example_code_header"
msgstr "Örnek kod"

#: templates/incl-editor-and-output.html:109
#, fuzzy
msgid "variables"
msgstr "Variables"

#: templates/incl-editor-and-output.html:125
#, fuzzy
msgid "enter_text"
msgstr "Enter your answer here..."

#: templates/incl-editor-and-output.html:126
#, fuzzy
msgid "enter"
msgstr "Enter"

#: templates/incl-editor-and-output.html:136
#, fuzzy
msgid "already_program_running"
msgstr "Start programming"

#: templates/incl-editor-and-output.html:136
#, fuzzy
msgid "run_code_button"
msgstr "Run code"

#: templates/incl-editor-and-output.html:137
#, fuzzy
msgid "stop_code_button"
msgstr "Save code"

#: templates/incl-editor-and-output.html:148
#, fuzzy
msgid "next_exercise"
msgstr "Next exercise"

#: templates/incl-editor-and-output.html:150
#, fuzzy
msgid "edit_code_button"
msgstr "Edit code"

#: templates/incl-editor-and-output.html:152
#, fuzzy
msgid "repair_program_logo_alt"
msgstr "Repair program icon"

#: templates/incl-editor-and-output.html:156
#, fuzzy
msgid "read_code_label"
msgstr "Read aloud"

#: templates/incl-editor-and-output.html:166
#: templates/incl-editor-and-output.html:175
#, fuzzy
msgid "regress_button"
msgstr "Go back to level {level}"

#: templates/incl-editor-and-output.html:169
#: templates/incl-editor-and-output.html:178 templates/quiz.html:153
#, fuzzy
msgid "advance_button"
msgstr "Go to level {level}"

#: templates/incl-editor-and-output.html:192
#, fuzzy
msgid "developers_mode"
msgstr "Programmer's mode"

#: templates/incl-menubar.html:5
#, fuzzy
msgid "nav_start"
msgstr "Home"

#: templates/incl-menubar.html:6
#, fuzzy
msgid "nav_hedy"
msgstr "Hedy"

#: templates/incl-menubar.html:7
#, fuzzy
msgid "nav_explore"
msgstr "Explore"

#: templates/incl-menubar.html:8
#, fuzzy
msgid "nav_learn_more"
msgstr "Learn more"

#: templates/incl-menubar.html:13 templates/public-page.html:56
#, fuzzy
msgid "program_header"
msgstr "My programs"

#: templates/incl-menubar.html:24
#, fuzzy
msgid "my_achievements"
msgstr "My achievements"

#: templates/incl-menubar.html:25
#, fuzzy
msgid "my_account"
msgstr "My account"

#: templates/incl-menubar.html:27
#, fuzzy
msgid "for_teachers"
msgstr "For teachers"

#: templates/incl-menubar.html:29
#, fuzzy
msgid "logout"
msgstr "Log out"

#: templates/incl-menubar.html:34 templates/login.html:17
#: templates/signup.html:130
msgid "login"
msgstr "Oturum aç"

#: templates/incl-menubar.html:46
#, fuzzy
msgid "search"
msgstr "Search..."

#: templates/incl-menubar.html:51
#, fuzzy
msgid "keyword_support"
msgstr "Translated keywords"

#: templates/incl-menubar.html:59
#, fuzzy
msgid "non_keyword_support"
msgstr "Translated content"

#: templates/landing-page.html:6
#, fuzzy
msgid "welcome"
msgstr ""
"Welcome to Hedy! Your are now the proud owner of a teachers account which"
" allows you to create classes and invite students."

#: templates/landing-page.html:6
#, fuzzy
msgid "welcome_back"
msgstr ""
"Welcome to Hedy! Your are now the proud owner of a teachers account which"
" allows you to create classes and invite students."

#: templates/landing-page.html:11
#, fuzzy
msgid "teacher_tutorial_logo_alt"
msgstr "You have received an invitation to join class"

#: templates/landing-page.html:13
#, fuzzy
msgid "start_teacher_tutorial"
msgstr "Start teacher tutorial"

#: templates/landing-page.html:18
#, fuzzy
msgid "hedy_tutorial_logo_alt"
msgstr "Start hedy tutorial"

#: templates/landing-page.html:20
#, fuzzy
msgid "start_hedy_tutorial"
msgstr "Start hedy tutorial"

#: templates/landing-page.html:25
#, fuzzy
msgid "start_programming_logo_alt"
msgstr "Directly start programming"

#: templates/landing-page.html:27
#, fuzzy
msgid "start_programming"
msgstr "Directly start programming"

#: templates/landing-page.html:31
#, fuzzy
msgid "explore_programs_logo_alt"
msgstr "Explore programs"

#: templates/landing-page.html:39
#, fuzzy
msgid "your_account"
msgstr "Henüz hesabınız yok mu?"

#: templates/landing-page.html:43 templates/landing-page.html:45
#: templates/profile.html:36 templates/public-page.html:7
#: templates/public-page.html:9
#, fuzzy
msgid "profile_logo_alt"
msgstr "Profile updated."

#: templates/landing-page.html:59
#, fuzzy
msgid "no_public_profile"
msgstr "Public profile"

#: templates/landing-page.html:66 templates/landing-page.html:68
#: templates/public-page.html:28 templates/public-page.html:30
#, fuzzy
msgid "amount_created"
msgstr "programs created"

#: templates/landing-page.html:72 templates/landing-page.html:74
#: templates/public-page.html:34 templates/public-page.html:36
#, fuzzy
msgid "amount_saved"
msgstr "programs saved"

#: templates/landing-page.html:78 templates/landing-page.html:80
#: templates/public-page.html:40 templates/public-page.html:42
#, fuzzy
msgid "amount_submitted"
msgstr "programs submitted"

#: templates/landing-page.html:95
#, fuzzy
msgid "your_last_program"
msgstr "Favourite program"

#: templates/layout.html:31
#, fuzzy
msgid "ok"
msgstr "OK"

#: templates/layout.html:32
#, fuzzy
msgid "cancel"
msgstr "Cancel"

#: templates/layout.html:45 templates/programs.html:66
#: templates/programs.html:74
#, fuzzy
msgid "copy_link_to_share"
msgstr "Copy link to share"

#: templates/layout.html:91
#, fuzzy
msgid "achievement_earned"
msgstr "You've earned an achievement!"

#: templates/learn-more.html:7
#, fuzzy
msgid "mailing_title"
msgstr "Title"

#: templates/learn-more.html:9 templates/profile.html:92
#: templates/recover.html:9 templates/signup.html:14
#, fuzzy
msgid "email"
msgstr "Email"

#: templates/learn-more.html:13
#, fuzzy
msgid "surname"
msgstr "Kullanıcı adı"

#: templates/learn-more.html:17
#, fuzzy
msgid "lastname"
msgstr "Name"

#: templates/learn-more.html:21 templates/profile.html:131
#: templates/signup.html:53
#, fuzzy
msgid "country"
msgstr "Country"

#: templates/learn-more.html:30
#, fuzzy
msgid "subscribe"
msgstr "Subscribe to the newsletter"

#: templates/learn-more.html:31
#, fuzzy
msgid "required_field"
msgstr "Fields marked with an * are required"

#: templates/learn-more.html:33
#, fuzzy
msgid "previous_campaigns"
msgstr "View previous campaigns"

#: templates/level-page.html:8
#, fuzzy
msgid "step_title"
msgstr "Assignment"

#: templates/level-page.html:12
#, fuzzy
msgid "save_code_button"
msgstr "Save code"

#: templates/level-page.html:13
#, fuzzy
msgid "share_code_button"
msgstr "Save & share code"

#: templates/level-page.html:30
#, fuzzy
msgid "try_button"
msgstr "Try"

#: templates/login.html:8
msgid "login_long"
msgstr "Hesabınızda oturum açın"

#: templates/login.html:21 website/auth.py:299
msgid "no_account"
msgstr "Henüz hesabınız yok mu?"

#: templates/login.html:23 templates/signup.html:7 templates/signup.html:124
msgid "create_account"
msgstr "Hesap oluştur"

#: templates/login.html:28
msgid "forgot_password"
msgstr "Parolanızı mı unuttunuz?"

#: templates/main-page.html:8
#, fuzzy
msgid "main_title"
msgstr "Title"

#: templates/main-page.html:9
#, fuzzy
msgid "main_subtitle"
msgstr "programs submitted"

#: templates/main-page.html:12
#, fuzzy
msgid "try_it"
msgstr "Try"

#: templates/parsons.html:6 templates/parsons.html:8
#, fuzzy
msgid "exercise"
msgstr "Exercise"

#: templates/parsons.html:27
#, fuzzy
msgid "what_should_my_code_do"
msgstr "What should my code do?"

#: templates/profile.html:4
#, fuzzy
msgid "account_overview"
msgstr "Account overview"

#: templates/profile.html:7 templates/profile.html:9
#, fuzzy
msgid "my_messages"
msgstr "My messages"

#: templates/profile.html:12
#, fuzzy
msgid "invite_message"
msgstr "You have received an invitation to join class"

#: templates/profile.html:13
#, fuzzy
msgid "sent_by"
msgstr "This invitation is sent by"

#: templates/profile.html:16
#, fuzzy
msgid "delete_invite"
msgstr "Delete invitation"

#: templates/profile.html:22 templates/profile.html:24
#, fuzzy
msgid "public_profile"
msgstr "Public profile"

#: templates/profile.html:26
#, fuzzy
msgid "visit_own_public_profile"
msgstr "Public profile"

#: templates/profile.html:30
#, fuzzy
msgid "profile_picture"
msgstr "Profile picture"

#: templates/profile.html:43
#, fuzzy
msgid "personal_text"
msgstr "Personal text"

#: templates/profile.html:44
#, fuzzy
msgid "your_personal_text"
msgstr "Your personal text..."

#: templates/profile.html:48
#, fuzzy
msgid "favourite_program"
msgstr "Favourite program"

#: templates/profile.html:59
#, fuzzy
msgid "public_profile_info"
msgstr ""
"By selecting this box I make my profile visible for everyone. Be careful "
"not to share personal information like your name or home address, because"
" everyone will be able to see it!"

#: templates/profile.html:62
#, fuzzy
msgid "update_public"
msgstr "Update public profile"

#: templates/profile.html:64 templates/profile.html:143
#, fuzzy
msgid "are_you_sure"
msgstr "Are you sure? You cannot revert this action."

#: templates/profile.html:64
#, fuzzy
msgid "delete_public"
msgstr "Delete public profile"

#: templates/profile.html:78
#, fuzzy
msgid "self_removal_prompt"
msgstr "Are you sure you want to leave this class?"

#: templates/profile.html:78
#, fuzzy
msgid "leave_class"
msgstr "Leave class"

#: templates/profile.html:84 templates/profile.html:87
#, fuzzy
msgid "settings"
msgstr "My personal settings"

#: templates/profile.html:95 templates/signup.html:40
#, fuzzy
msgid "birth_year"
msgstr "Birth year"

#: templates/profile.html:98 templates/signup.html:22
#, fuzzy
msgid "preferred_language"
msgstr "Preferred language"

#: templates/profile.html:108 templates/signup.html:32
#, fuzzy
msgid "preferred_keyword_language"
msgstr "Preferred keyword language"

#: templates/profile.html:122 templates/signup.html:44
#, fuzzy
msgid "gender"
msgstr "Gender"

#: templates/profile.html:125 templates/signup.html:47
#, fuzzy
msgid "female"
msgstr "Female"

#: templates/profile.html:126 templates/signup.html:48
#, fuzzy
msgid "male"
msgstr "Male"

#: templates/profile.html:127 templates/signup.html:49
#, fuzzy
msgid "other"
msgstr "Other"

#: templates/profile.html:140
#, fuzzy
msgid "update_profile"
msgstr "Update profile"

#: templates/profile.html:143
#, fuzzy
msgid "destroy_profile"
msgstr "Delete profile"

#: templates/profile.html:145 templates/profile.html:147
#: templates/profile.html:160
#, fuzzy
msgid "change_password"
msgstr "Change password"

#: templates/profile.html:149
#, fuzzy
msgid "current_password"
msgstr "Current password"

#: templates/profile.html:153
#, fuzzy
msgid "new_password"
msgstr "New password"

#: templates/profile.html:157
#, fuzzy
msgid "repeat_new_password"
msgstr "Repeat new password"

#: templates/programs.html:7
#, fuzzy
msgid "recent"
msgstr "My recent programs"

#: templates/programs.html:31 templates/view-program-page.html:7
#, fuzzy
msgid "submitted_header"
msgstr "This is a submitted program and can't be altered."

#: templates/programs.html:36
#, fuzzy
msgid "title"
msgstr "Title"

#: templates/programs.html:39 templates/view-program-page.html:8
#, fuzzy
msgid "last_edited"
msgstr "Last edited"

#: templates/programs.html:57
#, fuzzy
msgid "favourite_confirm"
msgstr "Are you sure you want to set this program as your favourite?"

#: templates/programs.html:65 templates/programs.html:70
#, fuzzy
msgid "open"
msgstr "Open"

#: templates/programs.html:66 templates/programs.html:74
#, fuzzy
msgid "copy_clipboard"
msgstr "Successfully copied to clipboard"

#: templates/programs.html:67 templates/programs.html:71
#, fuzzy
msgid "delete_confirm"
msgstr "Are you sure you want to delete the program?"

#: templates/programs.html:67 templates/programs.html:71
#, fuzzy
msgid "delete"
msgstr "Delete"

#: templates/programs.html:73
#, fuzzy
msgid "unshare_confirm"
msgstr "Are you sure you want to make the program private?"

#: templates/programs.html:73
#, fuzzy
msgid "unshare"
msgstr "Unshare"

#: templates/programs.html:75
#, fuzzy
msgid "submit_warning"
msgstr "Are you sure you want to submit this program?"

#: templates/programs.html:75
#, fuzzy
msgid "submit_program"
msgstr "Submit"

#: templates/programs.html:78
#, fuzzy
msgid "share_confirm"
msgstr "Are you sure you want to make the program public?"

#: templates/programs.html:78
#, fuzzy
msgid "share"
msgstr "Share"

#: templates/programs.html:84
#, fuzzy
msgid "no_programs"
msgstr "You have no programs yet."

#: templates/programs.html:86
#, fuzzy
msgid "write_first_program"
msgstr "Write your first program!"

#: templates/public-page.html:85
#, fuzzy
msgid "no_shared_programs"
msgstr "has no shared programs..."

#: templates/quiz.html:4
#, fuzzy
msgid "quiz_logo_alt"
msgstr "Quiz logo"

#: templates/quiz.html:7
#, fuzzy
msgid "start_quiz"
msgstr "Start quiz"

#: templates/quiz.html:13
#, fuzzy
msgid "go_to_first_question"
msgstr "Go to question 1"

#: templates/quiz.html:22 templates/quiz.html:24 templates/quiz.html:105
#, fuzzy
msgid "question"
msgstr "Question"

#: templates/quiz.html:39
#, fuzzy
msgid "hint"
msgstr "Hint?"

#: templates/quiz.html:51 templates/quiz.html:59 templates/quiz.html:69
#: templates/quiz.html:77 templates/quiz.html:87 templates/quiz.html:95
#, fuzzy
msgid "submit_answer"
msgstr "Answer question"

#: templates/quiz.html:112
#, fuzzy
msgid "feedback_success"
msgstr "Good!"

#: templates/quiz.html:117
#, fuzzy
msgid "feedback_failure"
msgstr "Wrong!"

#: templates/quiz.html:125
#, fuzzy
msgid "correct_answer"
msgstr "The correct answer is"

#: templates/quiz.html:134
#, fuzzy
msgid "go_to_question"
msgstr "Go to question"

#: templates/quiz.html:137
#, fuzzy
msgid "go_to_quiz_result"
msgstr "Go to quiz result"

#: templates/quiz.html:144
#, fuzzy
msgid "end_quiz"
msgstr "Quiz end"

#: templates/quiz.html:145
#, fuzzy
msgid "score"
msgstr "Score"

#: templates/recover.html:7
#, fuzzy
msgid "recover_password"
msgstr "Request a password reset"

#: templates/recover.html:12
#, fuzzy
msgid "send_password_recovery"
msgstr "Send me a password recovery link"

#: templates/reset.html:7 templates/reset.html:18
#, fuzzy
msgid "reset_password"
msgstr "Reset password"

#: templates/reset.html:13
#, fuzzy
msgid "password_repeat"
msgstr "Repeat password"

#: templates/signup.html:8
#, fuzzy
msgid "create_account_explanation"
msgstr "Having your own account allows you to save your programs."

#: templates/signup.html:62
#, fuzzy
msgid "programming_experience"
msgstr "Do you have programming experience?"

#: templates/signup.html:76
#, fuzzy
msgid "languages"
msgstr "Which of these programming languages have you used before?"

#: templates/signup.html:87
#, fuzzy
msgid "other_block"
msgstr "Another block language"

#: templates/signup.html:99
#, fuzzy
msgid "other_text"
msgstr "Another text language"

#: templates/signup.html:107
#, fuzzy
msgid "request_teacher"
msgstr "Would you like to apply for a teacher's account?"

#: templates/signup.html:111
#, fuzzy
msgid "subscribe_newsletter"
msgstr "Subscribe to the newsletter"

#: templates/signup.html:115
#, fuzzy
msgid "agree_with"
msgstr "I agree to the"

#: templates/signup.html:115
#, fuzzy
msgid "privacy_terms"
msgstr "privacy terms"

#: templates/signup.html:121
#, fuzzy
msgid "agree_third_party"
msgstr ""
"I consent to being contacted by partners of Leiden University with sales "
"opportunities (optional)"

#: templates/signup.html:129
#, fuzzy
msgid "already_account"
msgstr "Already have an account?"

#: templates/teacher-invitation.html:5
#, fuzzy
msgid "teacher_invitation_require_login"
msgstr ""
"To set up your profile as a teacher we will need you to log in. If you "
"don't have an account, please create one."

#: templates/view-program-page.html:13
#, fuzzy
msgid "by"
msgstr "by"

#: website/achievements.py:170
#, fuzzy
msgid "percentage_achieved"
msgstr "Achieved by {percentage}% of the users"

#: website/admin.py:18 website/admin.py:84 website/admin.py:105
#: website/admin.py:124 website/admin.py:131 website/admin.py:138
#: website/admin.py:162
#, fuzzy
msgid "title_admin"
msgstr "Hedy - Administrator page"

#: website/auth.py:186 website/auth.py:200 website/auth.py:288
#: website/auth.py:422 website/auth.py:427 website/auth.py:475
#: website/auth.py:652 website/auth.py:661 website/auth.py:694
#: website/auth.py:744 website/auth.py:751 website/auth.py:771
#: website/teacher.py:300 website/teacher.py:341
#, fuzzy
msgid "username_invalid"
msgstr "Your username is invalid."

#: website/auth.py:188 website/auth.py:202
#, fuzzy
msgid "username_special"
msgstr "Username cannot contain `:` or `@`."

#: website/auth.py:190 website/auth.py:204
#, fuzzy
msgid "username_three"
msgstr "Username must contain at least three characters."

#: website/auth.py:192 website/auth.py:208 website/auth.py:290
#: website/auth.py:477 website/auth.py:500 website/auth.py:512
#: website/auth.py:698
#, fuzzy
msgid "password_invalid"
msgstr "Your password is invalid."

#: website/auth.py:194 website/auth.py:210
#, fuzzy
msgid "passwords_six"
msgstr "All passwords need to be six characters or longer."

#: website/auth.py:206 website/auth.py:542 website/auth.py:773
#: website/auth.py:778
#, fuzzy
msgid "email_invalid"
msgstr "Please enter a valid email."

#: website/auth.py:260 website/auth.py:522 website/auth.py:683
#: website/auth.py:726 website/auth.py:795
#, fuzzy
msgid "mail_error_change_processed"
msgstr ""
"Something went wrong when sending a validation mail, the changes are "
"still correctly processed."

#: website/auth.py:299
#, fuzzy
msgid "invalid_username_password"
msgstr "Invalid username/password."

#: website/auth.py:350 website/auth.py:502 website/auth.py:506
#: website/auth.py:702
#, fuzzy
msgid "repeat_match_password"
msgstr "The repeated password does not match."

#: website/auth.py:352 website/auth.py:533
#, fuzzy
msgid "language_invalid"
msgstr "Please select a valid language."

#: website/auth.py:354
#, fuzzy
msgid "agree_invalid"
msgstr "You have to agree with the privacy terms."

#: website/auth.py:356 website/auth.py:536
#, fuzzy
msgid "keyword_language_invalid"
msgstr ""
"Please select a valid keyword language (select English or your own "
"language)."

#: website/auth.py:361 website/auth.py:547
#, fuzzy
msgid "year_invalid"
msgstr "Please enter a year between 1900 and {year}."

#: website/auth.py:364 website/auth.py:550
#, fuzzy
msgid "gender_invalid"
msgstr "Please select a valid gender, choose (Female, Male, Other)."

#: website/auth.py:367 website/auth.py:553
#, fuzzy
msgid "country_invalid"
msgstr "Please select a valid country."

#: website/auth.py:369 website/auth.py:372 website/auth.py:555
#: website/auth.py:558
#, fuzzy
msgid "experience_invalid"
msgstr "Please select a valid experience, choose (Yes, No)."

#: website/auth.py:375 website/auth.py:561
#, fuzzy
msgid "programming_invalid"
msgstr "Please select a valid programming language."

#: website/auth.py:378
#, fuzzy
msgid "exists_username"
msgstr "That username is already in use."

#: website/auth.py:380 website/auth.py:569
#, fuzzy
msgid "exists_email"
msgstr "That email is already in use."

#: website/auth.py:420 website/auth.py:435 website/auth.py:696
#: website/auth.py:706
#, fuzzy
msgid "token_invalid"
msgstr "Your token is invalid."

#: website/auth.py:479 website/auth.py:504 website/auth.py:700
#, fuzzy
msgid "password_six"
msgstr "Your password must contain at least six characters."

#: website/auth.py:482 website/auth.py:485
#, fuzzy
msgid "password_change_not_allowed"
msgstr "You're not allowed to change the password of this user."

#: website/auth.py:490
#, fuzzy
msgid "password_change_success"
msgstr "Password of your student is successfully changed."

#: website/auth.py:524
#, fuzzy
msgid "password_updated"
msgstr "Password updated."

#: website/auth.py:618
#, fuzzy
msgid "profile_updated"
msgstr "Profile updated."

#: website/auth.py:621
#, fuzzy
msgid "profile_updated_reload"
msgstr "Profile updated, page will be re-loaded."

#: website/auth.py:685
#, fuzzy
msgid "sent_password_recovery"
msgstr ""
"You should soon receive an email with instructions on how to reset your "
"password."

#: website/auth.py:728
#, fuzzy
msgid "password_resetted"
msgstr ""
"Your password has been successfully reset. You are being redirected to "
"the login page."

#: website/auth.py:746
#, fuzzy
msgid "teacher_invalid"
msgstr "Your teacher value is invalid."

#: website/auth.py:837
#, fuzzy
msgid "mail_welcome_verify_body"
msgstr ""
"Your Hedy account has been created successfully. Welcome!\n"
"Please click on this link to verify your email address: {link}"

#: website/auth.py:839
#, fuzzy
msgid "mail_change_password_body"
msgstr "Change password"

#: website/auth.py:841
#, fuzzy
msgid "mail_recover_password_body"
msgstr "Request a password reset"

#: website/auth.py:843
#, fuzzy
msgid "mail_reset_password_body"
msgstr "Reset password"

#: website/auth.py:845
#, fuzzy
msgid "mail_welcome_teacher_body"
msgstr ""
"<strong>Welcome!</strong>\n"
"Congratulations on your brand new Hedy teachers account. Welcome to the "
"world wide community of Hedy teachers!\n"
"<strong>What teachers accounts can do</strong>\n"
"With your teacher account, you have the option to create classes. Your "
"students can than join your classes and you can see their progress. "
"Classes are made and managed though the for <a "
"href=\"https://hedycode.com/for-teachers\">teachers page</a>.\n"
"<strong>How to share ideas</strong>\n"
"If you are using Hedy in class, you probably have ideas for improvements!"
" You can share those ideas with us on the <a "
"href=\"https://github.com/Felienne/hedy/discussions/categories/ideas\">Ideas"
" Discussion</a>.\n"
"<strong>How to ask for help</strong>\n"
"If anything is unclear, you can post in the <a "
"href=\"https://github.com/Felienne/hedy/discussions/categories/q-a\">Q&A "
"discussion</a>, or <a href=\"mailto: hedy@felienne.com\">send us an "
"email</a>.\n"
"Keep programming!"

#: website/auth.py:851
#, fuzzy
msgid "mail_welcome_verify_subject"
msgstr "Welcome to Hedy"

#: website/auth.py:853
#, fuzzy
msgid "mail_change_password_subject"
msgstr "Change password"

#: website/auth.py:855
#, fuzzy
msgid "mail_recover_password_subject"
msgstr "Request a password reset"

#: website/auth.py:857
#, fuzzy
msgid "mail_reset_password_subject"
msgstr "Reset password"

#: website/auth.py:859
#, fuzzy
msgid "mail_welcome_teacher_subject"
msgstr "Your Hedy teacher account is ready"

#: website/auth.py:863
#, fuzzy
msgid "user"
msgstr "Kullanıcı adı"

#: website/auth.py:868
#, fuzzy
msgid "mail_hello"
msgstr "Hi {username}!"

#: website/auth.py:870
#, fuzzy
msgid "mail_goodbye"
msgstr ""
"Thank you!\n"
"The Hedy team"

#: website/auth.py:878
#, fuzzy
msgid "copy_mail_link"
msgstr "Please copy and paste this link into a new tab:"

#: website/auth.py:879
#, fuzzy
msgid "link"
msgstr "Oturum aç"

#: website/parsons.py:20
#, fuzzy
msgid "exercise_doesnt_exist"
msgstr "This exercise doesn't exist"

#: website/programs.py:41
#, fuzzy
msgid "delete_success"
msgstr "Program deleted successfully."

#: website/programs.py:55
#, fuzzy
msgid "save_prompt"
msgstr ""
"You need to have an account to save your program. Would you like to login"
" now?"

#: website/programs.py:60
#, fuzzy
msgid "overwrite_warning"
msgstr ""
"You already have a program with this name, saving this program will "
"overwrite the old one. Are you sure?"

#: website/programs.py:87
#, fuzzy
msgid "save_parse_warning"
msgstr "This program contains an error, are you sure you want to save it?"

#: website/programs.py:131 website/programs.py:132
#, fuzzy
msgid "save_success_detail"
msgstr "Program saved successfully."

#: website/programs.py:160
#, fuzzy
msgid "share_success_detail"
msgstr "Program shared successfully."

#: website/programs.py:162
#, fuzzy
msgid "unshare_success_detail"
msgstr "Program unshared successfully."

#: website/programs.py:202
#, fuzzy
msgid "favourite_success"
msgstr "Your program is set as favourite."

#: website/quiz.py:45 website/quiz.py:71 website/teacher.py:456
#, fuzzy
msgid "level_invalid"
msgstr "This Hedy level in invalid."

#: website/quiz.py:60 website/quiz.py:86
msgid "question_doesnt_exist"
msgstr ""

#: website/quiz.py:73
#, fuzzy
msgid "question_invalid"
msgstr "Your token is invalid."

#: website/quiz.py:75
#, fuzzy
msgid "answer_invalid"
msgstr "Your password is invalid."

#: website/quiz.py:83
msgid "too_many_attempts"
msgstr ""

#: website/statistics.py:37 website/statistics.py:51 website/teacher.py:27
#: website/teacher.py:35 website/teacher.py:209 website/teacher.py:231
#: website/teacher.py:243 website/teacher.py:310 website/teacher.py:349
#, fuzzy
msgid "retrieve_class_error"
msgstr "Only teachers can retrieve classes"

#: website/statistics.py:41 website/statistics.py:55 website/teacher.py:38
#: website/teacher.py:131 website/teacher.py:150 website/teacher.py:212
#: website/teacher.py:234 website/teacher.py:246 website/teacher.py:313
#: website/teacher.py:352 website/teacher.py:364
#, fuzzy
msgid "no_such_class"
msgstr "No such Hedy class"

#: website/statistics.py:45
#, fuzzy
msgid "title_class statistics"
msgstr "My statistics"

#: website/statistics.py:59
#, fuzzy
msgid "title_class logs"
msgstr "Hedy - Join class"

#: website/teacher.py:74
#, fuzzy
msgid "title_class-overview"
msgstr "Hedy - Class overview"

#: website/teacher.py:83
#, fuzzy
msgid "only_teacher_create_class"
msgstr "Only teachers are allowed to create classes!"

#: website/teacher.py:90 website/teacher.py:125
#, fuzzy
msgid "class_name_invalid"
msgstr "This class name is invalid."

#: website/teacher.py:92 website/teacher.py:127
#, fuzzy
msgid "class_name_empty"
msgstr "You didn't enter a class name!"

#: website/teacher.py:98
#, fuzzy
msgid "class_name_duplicate"
msgstr "You already have a class with this name."

#: website/teacher.py:162 website/teacher.py:178 website/teacher.py:549
#, fuzzy
msgid "invalid_class_link"
msgstr "Invalid link for joining the class."

#: website/teacher.py:166 website/teacher.py:168
#, fuzzy
msgid "title_join-class"
msgstr "Hedy - Join class"

#: website/teacher.py:222
#, fuzzy
msgid "title_customize-class"
msgstr "Hedy - Customize class"

#: website/teacher.py:237
#, fuzzy
msgid "customization_deleted"
msgstr "Customizations successfully deleted."

#: website/teacher.py:290
#, fuzzy
msgid "class_customize_success"
msgstr "Class successfully customized."

#: website/teacher.py:304
#, fuzzy
msgid "username_empty"
msgstr "You didn't enter an username!"

#: website/teacher.py:317
#, fuzzy
msgid "student_not_existing"
msgstr "This username doesn't exist."

#: website/teacher.py:319
#, fuzzy
msgid "student_already_in_class"
msgstr "This student is already in your class."

#: website/teacher.py:321
#, fuzzy
msgid "student_already_invite"
msgstr "This student already has a pending invitation."

#: website/teacher.py:382
#, fuzzy
msgid "no_accounts"
msgstr "There are no accounts to create."

#: website/teacher.py:392
#, fuzzy
msgid "unique_usernames"
msgstr "All usernames need to be unique."

#: website/teacher.py:401
#, fuzzy
msgid "usernames_exist"
msgstr "One or more usernames is already in use."

#: website/teacher.py:412
#, fuzzy
msgid "accounts_created"
msgstr "Accounts where successfully created."

#: website/teacher.py:418 website/teacher.py:423 website/teacher.py:436
#: website/teacher.py:465 website/teacher.py:496
#, fuzzy
msgid "retrieve_adventure_error"
msgstr "You're not allowed to view this adventure!"

#: website/teacher.py:430
#, fuzzy
msgid "title_view-adventure"
msgstr "Hedy - View adventure"

#: website/teacher.py:441
#, fuzzy
msgid "title_customize-adventure"
msgstr "Hedy - Customize adventure"

#: website/teacher.py:452
#, fuzzy
msgid "adventure_id_invalid"
msgstr "This adventure id is invalid."

#: website/teacher.py:454 website/teacher.py:524
#, fuzzy
msgid "adventure_name_invalid"
msgstr "This adventure name is invalid."

#: website/teacher.py:458
#, fuzzy
msgid "content_invalid"
msgstr "This adventure is invalid."

#: website/teacher.py:460
#, fuzzy
msgid "adventure_length"
msgstr "Your adventure has to be at least 20 characters."

#: website/teacher.py:462
#, fuzzy
msgid "public_invalid"
msgstr "This agreement selection is invalid"

#: website/teacher.py:473 website/teacher.py:531
#, fuzzy
msgid "adventure_duplicate"
msgstr "You already have an adventure with this name."

#: website/teacher.py:478 website/teacher.py:510
msgid "something_went_wrong_keyword_parsing"
msgstr ""

#: website/teacher.py:490
#, fuzzy
msgid "adventure_updated"
msgstr "The adventure has been updated!"

<<<<<<< HEAD
#: website/teacher.py:503
#, fuzzy
msgid "something_went_wrong_keyword_parsing"
msgstr ""
"There is a mistake in your adventure, are all keywords correctly surrounded "
"with { }?"

#: website/teacher.py:520
=======
#: website/teacher.py:526
>>>>>>> 4ab8fa05
#, fuzzy
msgid "adventure_empty"
msgstr "You didn't enter an adventure name!"

#~ msgid "set_preferred_lang"
#~ msgstr ""
#~ "Hedy now supports preferred user "
#~ "languages. You can set one for "
#~ "your profile in \"My profile\""

#~ msgid "statistics"
#~ msgstr "My statistics"

#~ msgid "Empty Program"
#~ msgstr ""
#~ "You created an empty program. Type "
#~ "Hedy code in the left field and"
#~ " try again"

#~ msgid "level_not_translated"
#~ msgstr "This level is not translated in your language (yet)"

#~ msgid "unique_emails"
#~ msgstr "All mail addresses need to be unique."

#~ msgid "emails_exist"
#~ msgstr "One or more mail addresses is already in use."

#~ msgid "intro_text_landing_page"
#~ msgstr ""
#~ "Welcome to the wonderful world of "
#~ "Hedy! Here you can learn to "
#~ "program in small steps, without "
#~ "unnecessary complicated stuff. We start "
#~ "easy at level 1, and slowly build"
#~ " towards bigger and more complex "
#~ "programs! Choose one of the options "
#~ "below to get started"

#~ msgid "general_text_landing_page"
#~ msgstr "Start with level 1 explanations"

#~ msgid "start_programming"
#~ msgstr "Start programming"

#~ msgid "create_class_text"
#~ msgstr "Group your students into classes and change the content for each class."

#~ msgid "read_docs_text"
#~ msgstr ""
#~ "Visit our teacher's manual for lesson"
#~ " plans and common mistakes by "
#~ "students."

#~ msgid "read_docs"
#~ msgstr "Learn more about Hedy"

#~ msgid "story_text"
#~ msgstr "Make your own story"

#~ msgid "turtle_text"
#~ msgstr "Make a drawing with code"

#~ msgid "welcome"
#~ msgstr "Welcome"

#~ msgid "landing_page_intro"
#~ msgstr "Welcome to Hedy!"

#~ msgid "landing_page_teacher"
#~ msgstr ""
#~ "If you haven't used Hedy before, "
#~ "we advise you to start with the"
#~ " teacher tutorial."

#~ msgid "landing_page_student"
#~ msgstr "Invite student"

#~ msgid "teacher_tutorial_start_title"
#~ msgstr "Hide cheatsheet"

#~ msgid "not_user"
#~ msgstr "Looks like you are not logged in!"

#~ msgid "welcome_landing_page"
#~ msgstr "Welcome to Hedy!"

#~ msgid "welcome_back_landing_page"
#~ msgstr "Welcome to Hedy!"

#~ msgid "tutorial_code_output"
#~ msgstr "Hide cheatsheet"

#~ msgid "end"
#~ msgstr "Gender"

#~ msgid "quiz_description"
#~ msgstr "Question"

#~ msgid "go_to_quiz"
#~ msgstr "Go to quiz"

#~ msgid "go_to_level"
#~ msgstr "Go to level"

#~ msgid "results_quiz"
#~ msgstr "Quiz results"

#~ msgid "correct"
#~ msgstr "Correct"

#~ msgid "incorrect"
#~ msgstr "Incorrect!"

#~ msgid "attempt"
#~ msgstr "Attempt"

#~ msgid "go_to_answer"
#~ msgstr "Go to answer"

#~ msgid "minutes"
#~ msgstr "minutes"

#~ msgid "hours"
#~ msgstr "hours"

#~ msgid "days"
#~ msgstr "days"

#~ msgid "ago"
#~ msgstr "{time} ago"

#~ msgid "visible_columns"
#~ msgstr "Visible columns"

#~ msgid "latest_shared_program"
#~ msgstr "Latest shared program"

#~ msgid "remove_student"
#~ msgstr "Remove student"

#~ msgid "rename_class"
#~ msgstr "Rename class"

#~ msgid "remove_invite"
#~ msgstr "Remove invite"

#~ msgid "class_link"
#~ msgstr "Link to join class"

#~ msgid "invite_student"
#~ msgstr "Invite student"

#~ msgid "start_parsons"
#~ msgstr "Directly start programming"

#~ msgid "go_to_first_exercise"
#~ msgstr "Go to question 1"

#~ msgid "select_class"
#~ msgstr "Select class"

#~ msgid "your_country"
#~ msgstr "Henüz hesabınız yok mu?"

#~ msgid "public_profile_visit"
#~ msgstr "You can visit your public profile! Click"

#~ msgid "public_profile_link"
#~ msgstr "here"

#~ msgid "email_repeat"
#~ msgstr "Repeat email"

#~ msgid "repeat_match_email"
#~ msgstr "The repeated email does not match."

#~ msgid "hello_world_snippet"
<<<<<<< HEAD
#~ msgstr "Hide cheatsheet"
=======
#~ msgstr "Hide cheatsheet"

#~ msgid "delete_class"
#~ msgstr "Delete class permanently"
>>>>>>> 4ab8fa05
<|MERGE_RESOLUTION|>--- conflicted
+++ resolved
@@ -2,13 +2,8 @@
 msgstr ""
 "Project-Id-Version: PACKAGE VERSION\n"
 "Report-Msgid-Bugs-To: \n"
-<<<<<<< HEAD
-"POT-Creation-Date: 2022-07-19 10:34+0200\n"
+"POT-Creation-Date: 2022-07-21 11:34+0200\n"
 "PO-Revision-Date: 2022-07-20 14:39+0000\n"
-=======
-"POT-Creation-Date: 2022-07-21 11:34+0200\n"
-"PO-Revision-Date: 2022-07-06 09:05+0000\n"
->>>>>>> 4ab8fa05
 "Last-Translator: Anonymous <noreply@weblate.org>\n"
 "Language-Team: tr <LL@li.org>\n"
 "Language: tr\n"
@@ -1047,12 +1042,8 @@
 "If you want to show actual code snippets, for example to give student a "
 "template or example of the code. Please use pre anchors like this:"
 
-<<<<<<< HEAD
-#: templates/customize-adventure.html:36
-#, fuzzy
-=======
 #: templates/customize-adventure.html:33 templates/customize-adventure.html:36
->>>>>>> 4ab8fa05
+#, fuzzy
 msgid "hello_world"
 msgstr "Hello world!"
 
@@ -2701,7 +2692,6 @@
 msgid "adventure_updated"
 msgstr "The adventure has been updated!"
 
-<<<<<<< HEAD
 #: website/teacher.py:503
 #, fuzzy
 msgid "something_went_wrong_keyword_parsing"
@@ -2710,9 +2700,6 @@
 "with { }?"
 
 #: website/teacher.py:520
-=======
-#: website/teacher.py:526
->>>>>>> 4ab8fa05
 #, fuzzy
 msgid "adventure_empty"
 msgstr "You didn't enter an adventure name!"
@@ -2891,11 +2878,4 @@
 #~ msgstr "The repeated email does not match."
 
 #~ msgid "hello_world_snippet"
-<<<<<<< HEAD
 #~ msgstr "Hide cheatsheet"
-=======
-#~ msgstr "Hide cheatsheet"
-
-#~ msgid "delete_class"
-#~ msgstr "Delete class permanently"
->>>>>>> 4ab8fa05
