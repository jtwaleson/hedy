# Ukrainian translations for PROJECT.
# Copyright (C) 2022 ORGANIZATION
# This file is distributed under the same license as the PROJECT project.
# FIRST AUTHOR <EMAIL@ADDRESS>, 2022.
#
msgid ""
msgstr ""
"Project-Id-Version: PROJECT VERSION\n"
"Report-Msgid-Bugs-To: EMAIL@ADDRESS\n"
<<<<<<< HEAD
"POT-Creation-Date: 2023-05-03 19:59-0400\n"
"PO-Revision-Date: 2023-05-12 19:35+0000\n"
"Last-Translator: Anonymous <noreply@weblate.org>\n"
=======
"POT-Creation-Date: 2023-05-15 11:37-0400\n"
"PO-Revision-Date: 2023-04-17 13:58+0000\n"
"Last-Translator: \"Denys M.\" <dector@dector.space>\n"
"Language: uk\n"
>>>>>>> 26f1521b
"Language-Team: none\n"
"Language: uk\n"
"MIME-Version: 1.0\n"
"Content-Type: text/plain; charset=utf-8\n"
"Content-Transfer-Encoding: 8bit\n"
"Plural-Forms: nplurals=3; plural=n%10==1 && n%100!=11 ? 0 : n%10>=2 && "
"n%10<=4 && (n%100<10 || n%100>=20) ? 1 : 2;\n"
"X-Generator: Weblate 4.18-dev\n"
"Generated-By: Babel 2.11.0\n"

#, fuzzy
msgid "Access Before Assign"
msgstr "You tried to use the variable {name} on line {access_line_number}, but you set it on line {definition_line_number}. Set a variable before using it."

msgid "Cyclic Var Definition"
msgstr "Ім'я {variable} повинно бути задане до того, як ви зможете використовувати її в правій частині команди {is}."

msgid "Has Blanks"
msgstr "Ваш код є неповним. Він містить пробіли, які необхідно замінити кодом."

msgid "Incomplete"
msgstr "Ой! Ви забули трохи коду! У рядку {line_number} потрібно ввести текст за {incomplete_command}."

msgid "Incomplete Repeat"
msgstr "Схоже на те, що ви забули використати команду {repeat}, яку використовували в рядку {line_number}."

msgid "Invalid"
msgstr "{invalid_command} не є командою рівня {level} Hedy. Ви мали на увазі {guessed_command}?"

msgid "Invalid Argument"
msgstr "Ви не можете використовувати команду {command} з {invalid_argument}. Спробуйте змінити {invalid_argument} на {allowed_types}."

msgid "Invalid Argument Type"
msgstr "Ви не можете використовувати {command} з {invalid_argument}, оскільки він є {invalid_type}. Спробуйте змінити {invalid_argument} на {allowed_types}."

msgid "Invalid At Command"
msgstr "Команду {at} не можна використовувати, починаючи з рівня 16. Ви можете використовувати квадратні дужки для використання елемента зі списку, наприклад `friends[i]`, `lucky_numbers[{random}]`."

msgid "Invalid Space"
msgstr "Упс! Ви почали рядок з пробілу в рядку {line_number}. Пробіли збивають з пантелику комп'ютер, чи можете ви його прибрати?"

msgid "Invalid Type Combination"
msgstr "Ви не можете використовувати {invalid_argument} і {invalid_argument_2} з {command}, оскільки один з них є {invalid_type}, а інший - {invalid_type_2}. Спробуйте змінити {invalid_argument} на {invalid_type_2} або {invalid_argument_2} на {invalid_type}."

msgid "Locked Language Feature"
msgstr "Ви використовуєте {concept}! Це чудово, але {concept} ще не розблоковано! Його буде розблоковано на наступному рівні."

msgid "Lonely Echo"
msgstr "Ви використали {echo} перед {ask} або {echo} без {ask}. Поставте {ask} перед {echo}."

msgid "Lonely Text"
msgstr "Схоже, що ви забули використати команду з текстом, яка використовується в рядку {line_number}"

msgid "Missing Command"
msgstr "Схоже, що ви забули використати команду в рядку {line_number}."

msgid "Missing Inner Command"
msgstr "Схоже, що ви забули використати команду з оператором {command}, який ви використовували в рядку {line_number}."

msgid "No Indentation"
msgstr "У рядку {line_number} використано занадто мало пробілів. Ви використали {leading_spaces} пробілів, що недостатньо. Починайте кожен новий блок з {indent_size} пробілів більше, ніж у попередньому рядку."

msgid "Parse"
msgstr "Введений вами код не є дійсним кодом Hedy. У рядку {location[0]}, в позиції {location[1]}, помилка. Ви ввели {character_found}, але це не допустимо."

#, fuzzy
msgid "Pressit Missing Else"
msgstr "You forgot to add what happens when you press a different key, add an {else} to your code"

msgid "Too Big"
msgstr "Ого! Ваша програма має вражаючу кількість {lines_of_code} рядків коду! Але ми можемо обробити лише {max_lines} рядків на цьому рівні. Зменште розмір програми та спробуйте ще раз."

msgid "Unexpected Indentation"
msgstr "У рядку {line_number} використано занадто багато пробілів. Ви використали {leading_spaces} пробілів, що є занадто багато. Починайте кожен новий блок з {indent_size} пробілів більше, ніж у попередньому рядку."

msgid "Unquoted Assignment"
msgstr "З цього рівня потрібно розміщувати тексти праворуч від {is} між лапками. Ви забули, це для тексту {text}."

msgid "Unquoted Equality Check"
msgstr "Якщо потрібно перевірити, чи дорівнює змінна декільком словам, то слова повинні бути взяті в лапки!"

msgid "Unquoted Text"
msgstr "Будьте уважні. Якщо ви щось {ask} або {print}, то текст повинен починатися і закінчуватися лапками. Це ви забули для тексту {unquotedtext}."

msgid "Unsupported Float"
msgstr "Нецілі числа поки що не підтримуються, але це буде через декілька рівнів. Наразі змініть {value} на ціле число."

msgid "Unsupported String Value"
msgstr "Текстові значення не можуть містити {invalid_value}."

msgid "Var Undefined"
msgstr "Ви намагалися використати перемінну {name}, але не задали її. Також можливо, що ви намагалися використати слово {name}, але забули взяти лапки."

msgid "Wrong Level"
msgstr "Це був правильний код Hedy, але не на тому рівні. Ви написали {offending_keyword} для рівня {working_level}. Підказка: {tip}"

msgid "account_overview"
msgstr "Огляд облікового запису"

msgid "accounts_created"
msgstr "Облікові записи успішно створено."

msgid "accounts_intro"
msgstr "На цій сторінці ви можете створити аккаунти для декількох учнів одночасно. Вони автоматично додаються до поточного класу, переконайтеся, що обраний клас є правильним! Натиснувши на зелений + в правому нижньому куті сторінки ви можете додати додаткові рядки. Видалити рядок можна, натиснувши відповідний червоний хрестик. Переконайтеся, що при натисканні кнопки \"Створити акаунт\" не залишилося порожніх рядків. Будь ласка, пам'ятайте, що кожне ім'я користувача повинно бути унікальним, а пароль повинен містити <b>не менше</b> 6 символів."

msgid "achievement_earned"
msgstr "Ви заробили досягнення!"

msgid "achievements"
msgstr "досягнення"

msgid "achievements_check_icon_alt"
msgstr "Значок галочки досягнення"

msgid "achievements_logo_alt"
msgstr "Логотип досягнення"

msgid "add_students"
msgstr "Додати учня"

msgid "add_students_options"
msgstr "Додати параметри учнів"

msgid "admin"
msgstr "Адміністратор"

msgid "advance_button"
msgstr "Перейдіть на рівень {level}"

msgid "adventure"
msgstr "Пригода"

msgid "adventure_duplicate"
msgstr "У вас вже є пригода з такою назвою."

msgid "adventure_empty"
msgstr "Ви не ввели назву пригоди!"

msgid "adventure_exp_1"
msgstr "Введіть бажану пригоду з правого боку. Після створення пригоди ви можете включити її до одного з ваших класів у розділі \"налаштування\". Якщо ви хочете включити до пригоди команду, будь ласка, використовуйте якорі коду ось так:"

msgid "adventure_exp_2"
msgstr "Якщо ви хочете показати реальні фрагменти коду, наприклад, щоб дати учневі шаблон або приклад коду. Будь ласка, використовуйте такі попередні ключі:"

msgid "adventure_exp_3"
msgstr "Переконайтеся, що ви завжди оточуєте ключові слова символом { }, тоді вони будуть розпізнані правильно. Ви можете скористатися кнопкою \"попередній перегляд\", щоб переглянути стилізовану версію вашої пригоди. Щоб переглянути завдання на окремій сторінці, виберіть \"переглянути\" на сторінці вчителя."

msgid "adventure_id_invalid"
msgstr "Цей ідентифікатор пригоди є недійсним."

msgid "adventure_length"
msgstr "У вашій пригоді має бути щонайменше 20 символів."

msgid "adventure_name_invalid"
msgstr "Ця назва пригоди є недійсною."

msgid "adventure_prompt"
msgstr "Будь ласка, введіть назву пригоди"

msgid "adventure_terms"
msgstr "Я згоден з тим, що моя пригода може бути викладена у відкритому доступі на Hedy."

msgid "adventure_updated"
msgstr "Пригоду оновлено!"

#, fuzzy
msgid "adventures"
msgstr "Adventures"

#, fuzzy
msgid "adventures_restored"
msgstr "The default adventures have been restored!"

msgid "ago"
msgstr "{timestamp} тому"

msgid "agree_invalid"
msgstr "Ви повинні погодитися з умовами конфіденційності."

msgid "agree_third_party"
msgstr "Я даю згоду на те, щоб партнери Лейденського університету зв'язувалися зі мною з приводу можливостей продажу (необов'язково)"

msgid "agree_with"
msgstr "Я погоджуюся з умовами"

msgid "ajax_error"
msgstr "Виникла помилка, будь ласка, спробуйте ще раз."

msgid "all"
msgstr "Всі"

msgid "all_class_highscores"
msgstr "Усіх учнів видно в рейтингу успішності класу"

msgid "already_account"
msgstr "Вже маєте обліковий запис?"

msgid "already_program_running"
msgstr "Програма вже запущена, завершіть її спочатку."

msgid "already_teacher"
msgstr "У вас вже є обліковий запис викладача."

msgid "already_teacher_request"
msgstr "У вас вже є заявка на викладача, яка перебуває на розгляді."

msgid "amount_created"
msgstr "створені програми"

msgid "amount_saved"
msgstr "програми збережено"

msgid "amount_submitted"
msgstr "програми надіслані"

msgid "are_you_sure"
msgstr "Ви впевнені? Ви не можете відкликати цю операцію."

msgid "ask_needs_var"
msgstr "Починаючи з рівня 2, {ask} потрібно використовувати із перемінною. Приклад: name {is} {ask} Як тебе звати?"

msgid "back_to_class"
msgstr "Поверніться до класу"

msgid "back_to_teachers_page"
msgstr "Повернутися до сторінки викладачів"

msgid "become_a_sponsor"
msgstr "Стати спонсором"

msgid "birth_year"
msgstr "Рік народження"

#, fuzzy
msgid "by"
msgstr "by"

msgid "cancel"
msgstr "Скасувати"

msgid "catch_index_exception"
msgstr "Ви намагалися отримати доступ до списку {list_name}, але він або порожній, або індекс там відсутній."

msgid "certificate"
msgstr "Свідоцтво про проходження курсу"

msgid "certified_teacher"
msgstr "Сертифікований викладач"

msgid "change_password"
msgstr "Змінити пароль"

msgid "cheatsheet_title"
msgstr "Шпаргалка"

msgid "class_already_joined"
msgstr "Ви вже є учнем класу"

msgid "class_customize_success"
msgstr "Клас успішно налаштовано."

msgid "class_logs"
msgstr "Логи"

msgid "class_name_duplicate"
msgstr "У вас вже є клас з такою назвою."

msgid "class_name_empty"
msgstr "Ви не ввели назву класу!"

msgid "class_name_invalid"
msgstr "Це ім'я класу є неприпустимим."

msgid "class_name_prompt"
msgstr "Введіть назву нового класу"

msgid "class_stats"
msgstr "Статистика класу"

msgid "close"
msgstr "Закрити"

msgid "comma"
msgstr "кома"

msgid "commands"
msgstr "Команди"

msgid "congrats_message"
msgstr "Вітаємо, {username}, ви успішно прошли курс Hedy!"

msgid "content_invalid"
msgstr "Ця пригода є недійсною."

#, fuzzy
msgid "contributor"
msgstr "Дописувач"

msgid "copy_clipboard"
msgstr "Успішно скопійовано до буфера обміну"

msgid "copy_join_link"
msgstr "Скопіювати посилання для вступу"

msgid "copy_link_success"
msgstr "Посилання на приєднання успішно скопійовано в буфер обміну"

msgid "copy_link_to_share"
msgstr "Скопіюйте посилання, щоб поділитися"

msgid "copy_mail_link"
msgstr "Будь ласка, скопіюйте та вставте це посилання в нову вкладку:"

msgid "correct_answer"
msgstr "Правильна відповідь"

msgid "country"
msgstr "Країна"

msgid "country_invalid"
msgstr "Будь ласка, виберіть дійсну країну."

msgid "country_title"
msgstr "Країна"

msgid "create_account"
msgstr "Створити обліковий запис"

msgid "create_accounts"
msgstr "Створити акаунт"

msgid "create_accounts_prompt"
msgstr "Ви впевнені, що хочете створити ці акаунти?"

msgid "create_adventure"
msgstr "Створіть пригоду"

msgid "create_class"
msgstr "Створіть новий клас"

msgid "create_multiple_accounts"
msgstr "Створіть кілька акаунтів"

msgid "create_public_profile"
msgstr "Створіть публічний профіль"

msgid "create_question"
msgstr "Хочете створити один?"

msgid "create_student_account"
msgstr "Створіть обліковий запис"

msgid "create_student_account_explanation"
msgstr "Ви можете зберігати власні програми якщо маєте обліковий запис."

msgid "create_teacher_account"
msgstr "Створіть обліковий запис викладача"

msgid "create_teacher_account_explanation"
msgstr "За допомогою облікового запису вчителя ви можете зберігати свої програми і бачити результати своїх учнів."

msgid "creator"
msgstr "Автор"

msgid "current_password"
msgstr "Поточний пароль"

msgid "customization_deleted"
msgstr "Налаштування успішно видалено."

msgid "customize_adventure"
msgstr "Налаштуйте пригоду"

msgid "customize_class"
msgstr "Кастомізація класу"

msgid "dash"
msgstr "тире"

msgid "default_403"
msgstr "Схоже, ви не уповноважені..."

msgid "default_404"
msgstr "Нам не вдалося знайти цю сторінку..."

msgid "default_500"
msgstr "Щось пішло не так..."

msgid "delete"
msgstr "Видалити"

msgid "delete_adventure_prompt"
msgstr "Ви впевнені, що хочете видалити цю пригоду?"

msgid "delete_class_prompt"
msgstr "Ви впевнені, що хочете видалити клас?"

msgid "delete_confirm"
msgstr "Ви впевнені, що хочете видалити програму?"

msgid "delete_invite"
msgstr "Видалити запрошення"

msgid "delete_invite_prompt"
msgstr "Ви впевнені, що хочете видалити це запрошення на заняття?"

msgid "delete_public"
msgstr "Видалити публічний профіль"

msgid "delete_success"
msgstr "Програму успішно видалено."

msgid "destroy_profile"
msgstr "Видалити профіль"

msgid "developers_mode"
msgstr "Режим програміста"

msgid "directly_available"
msgstr "Безпосередньо відкрити"

msgid "disable"
msgstr ""

#, fuzzy
msgid "disabled"
msgstr "Disabled"

msgid "disabled_button_locked"
msgstr "Ваш викладач ще не відкрив цей рівень"

msgid "disabled_button_quiz"
msgstr "Ваш результат тесту нижчий за прохідногу балу, спробуйте ще раз!"

msgid "discord_server"
msgstr "Сервер Discord"

msgid "distinguished_user"
msgstr "Шановний користувач"

msgid "double quotes"
msgstr "подвійні лапки"

msgid "download"
msgstr "Завантажити"

msgid "download_login_credentials"
msgstr "Бажаєте завантажити логіни для входу після створення акаунтів?"

msgid "duplicate"
msgstr "Дублювання"

msgid "echo_out"
msgstr "Починаючи з рівня 2 команда {echo} більше не потрібна. Тепер ви можете повторити відповідь за допомогою {ask} і {print}. Приклад: ім'я - {ask} Як тебе звати? {print} привіт ім'я"

#, fuzzy
msgid "edit_code_button"
msgstr "Edit code"

#, fuzzy
msgid "email"
msgstr "Email"

#, fuzzy
msgid "email_invalid"
msgstr "Please enter a valid email."

#, fuzzy
msgid "end_quiz"
msgstr "Quiz end"

#, fuzzy
msgid "english"
msgstr "English"

#, fuzzy
msgid "enter"
msgstr "Enter"

msgid "enter_password"
msgstr "Введіть новий пароль для"

#, fuzzy
msgid "enter_text"
msgstr "Enter your answer here..."

msgid "error_logo_alt"
msgstr "Error logo"

msgid "exclamation mark"
msgstr "знак оклику"

#, fuzzy
msgid "exercise"
msgstr "Exercise"

#, fuzzy
msgid "exercise_doesnt_exist"
msgstr "This exercise doesn't exist"

#, fuzzy
msgid "exists_email"
msgstr "That email is already in use."

#, fuzzy
msgid "exists_username"
msgstr "That username is already in use."

#, fuzzy
msgid "experience_invalid"
msgstr "Please select a valid experience, choose (Yes, No)."

msgid "expiration_date"
msgstr "Термін придатності"

#, fuzzy
msgid "explore_explanation"
msgstr "On this page you can look through programs created by other Hedy users. You can filter on both a Hedy level and adventure. Click on \"View program\" to open a program and run it. Programs with a red header contain a mistake. You can still open the program, but running it will result in an error. You can of course try to fix it! If the creator has a public profile you can click their username to visit their profile. There you will find all their shared programs and much more!"

#, fuzzy
msgid "explore_programs"
msgstr "Explore programs"

#, fuzzy
msgid "explore_programs_logo_alt"
msgstr "Explore programs icon"

#, fuzzy
msgid "favourite_confirm"
msgstr "Are you sure you want to set this program as your favourite?"

#, fuzzy
msgid "favourite_program"
msgstr "Favourite program"

msgid "favourite_program_invalid"
msgstr "Обрана вами улюблена програма недійсна."

#, fuzzy
msgid "favourite_success"
msgstr "Your program is set as favourite."

#, fuzzy
msgid "female"
msgstr "Female"

#, fuzzy
msgid "float"
msgstr "a number"

#, fuzzy
msgid "for_teachers"
msgstr "For teachers"

#, fuzzy
msgid "forgot_password"
msgstr "Forgot your password?"

#, fuzzy
msgid "from_another_teacher"
msgstr "From another teacher"

#, fuzzy
msgid "from_magazine_website"
msgstr "From a magazine or website"

#, fuzzy
msgid "from_video"
msgstr "From a video"

msgid "fun_statistics_msg"
msgstr "Ось трохи цікавої статистики!"

#, fuzzy
msgid "gender"
msgstr "Gender"

#, fuzzy
msgid "gender_invalid"
msgstr "Please select a valid gender, choose (Female, Male, Other)."

#, fuzzy
msgid "general"
msgstr "General"

msgid "general_settings"
msgstr "Загальні налаштування"

msgid "generate_passwords"
msgstr "Згенерувати паролі"

#, fuzzy
msgid "get_certificate"
msgstr "Get your certificate!"

#, fuzzy
msgid "give_link_to_teacher"
msgstr "Give the following link to your teacher:"

#, fuzzy
msgid "go_back_to_main"
msgstr "Go back to main page"

#, fuzzy
msgid "go_to_question"
msgstr "Go to question"

#, fuzzy
msgid "go_to_quiz_result"
msgstr "Go to quiz result"

msgid "goto_profile"
msgstr "Перейти до мого профілю"

#, fuzzy
msgid "hand_in"
msgstr "Hand in"

#, fuzzy
msgid "hand_in_exercise"
msgstr "Hand in exercise"

#, fuzzy
msgid "heard_about_hedy"
msgstr "How have you heard about Hedy?"

#, fuzzy
msgid "heard_about_invalid"
msgstr "Please select a valid way you heard about us."

msgid "hedy_achievements"
msgstr "Досягнення Hedy"

#, fuzzy
msgid "hedy_choice_title"
msgstr "Hedy's Choice"

msgid "hedy_logo_alt"
msgstr "Логотип Hedy"

msgid "hedy_on_github"
msgstr "Hedy на Github"

#, fuzzy
msgid "hedy_tutorial_logo_alt"
msgstr "Hedy tutorial icon"

msgid "hello_logo"
msgstr "Привіт!"

msgid "hello_world"
msgstr "Привіт, світ!"

#, fuzzy
msgid "hidden"
msgstr "Hidden"

#, fuzzy
msgid "hide_cheatsheet"
msgstr "Hide cheatsheet"

#, fuzzy
msgid "hide_keyword_switcher"
msgstr "Hide keyword switcher"

#, fuzzy
msgid "hide_parsons"
msgstr "Hide puzzle"

#, fuzzy
msgid "hide_quiz"
msgstr "Hide quiz"

msgid "highest_level_reached"
msgstr "Досягнуто найвищого рівня"

msgid "highest_quiz_score"
msgstr "Найвищий бал у тестуванні"

#, fuzzy
msgid "highscore_explanation"
msgstr "On this page you can view the current Highscores, based on the amount of achievements gathered. View the ranking for either all users, your country or your class. Click on a username to view their public profile."

#, fuzzy
msgid "highscore_no_public_profile"
msgstr "You don't have a public profile and are therefore not listed on the highscores. Do you wish to create one?"

#, fuzzy
msgid "highscores"
msgstr "Highscores"

#, fuzzy
msgid "hint"
msgstr "Hint?"

#, fuzzy
msgid "ill_work_some_more"
msgstr "I'll work on it a little longer"

msgid "image_invalid"
msgstr "Обрана вами картинка є невірною."

msgid "input"
msgstr "вхідні дані з {ask}"

#, fuzzy
msgid "integer"
msgstr "кількість"

#, fuzzy
msgid "invalid_class_link"
msgstr "Invalid link for joining the class."

msgid "invalid_teacher_invitation_code"
msgstr "Код запрошення для викладача недійсний. Щоб стати викладачем, зверніться за адресою hello@hedy.org."

msgid "invalid_tutorial_step"
msgstr "Невірний крок туторіалу"

#, fuzzy
msgid "invalid_username_password"
msgstr "Invalid username/password."

msgid "invite_by_username"
msgstr "Запросити по імені користувача"

msgid "invite_date"
msgstr "Дата запрошення"

#, fuzzy
msgid "invite_message"
msgstr "You have received an invitation to join class"

msgid "invite_prompt"
msgstr "Введіть ім'я користувача"

msgid "join_class"
msgstr "Приєднуйтесь до класу"

msgid "join_prompt"
msgstr "Щоб приєднатися до класу, вам необхідно мати обліковий запис. Бажаєте увійти зараз?"

#, fuzzy
msgid "keyword_language_invalid"
msgstr "Please select a valid keyword language (select English or your own language)."

#, fuzzy
msgid "language_invalid"
msgstr "Please select a valid language."

#, fuzzy
msgid "languages"
msgstr "Which of these programming languages have you used before?"

#, fuzzy
msgid "last_achievement"
msgstr "Last earned achievement"

#, fuzzy
msgid "last_edited"
msgstr "Last edited"

msgid "last_login"
msgstr "Останній вхід"

#, fuzzy
msgid "last_update"
msgstr "Last update"

#, fuzzy
msgid "lastname"
msgstr "Last Name"

#, fuzzy
msgid "leave_class"
msgstr "Leave class"

msgid "level"
msgstr "Рівень"

msgid "level_accessible"
msgstr ""

#, fuzzy
msgid "level_disabled"
msgstr "Level disabled"

msgid "level_future"
msgstr ""

#, fuzzy
msgid "level_invalid"
msgstr "This Hedy level in invalid."

msgid "level_not_class"
msgstr "Цей рівень ще не доступний у вашому класі"

msgid "level_title"
msgstr "Рівень"

#, fuzzy
msgid "link"
msgstr "Link"

msgid "list"
msgstr "список"

#, fuzzy
msgid "logged_in_to_share"
msgstr "You must be logged in to save and share a program."

#, fuzzy
msgid "login"
msgstr "Log in"

#, fuzzy
msgid "login_long"
msgstr "Log in to your account"

#, fuzzy
msgid "logout"
msgstr "Log out"

msgid "longest_program"
msgstr "Найдовша програма"

#, fuzzy
msgid "mail_change_password_body"
msgstr ""
"Your Hedy password has been changed. If you did this, all is good.\n"
"If you didn't change your password, please contact us immediately by replying to this email."

#, fuzzy
msgid "mail_change_password_subject"
msgstr "Your Hedy password has been changed"

#, fuzzy
msgid "mail_error_change_processed"
msgstr "Something went wrong when sending a validation mail, the changes are still correctly processed."

#, fuzzy
msgid "mail_goodbye"
msgstr ""
"Keep programming!\n"
"The Hedy team"

#, fuzzy
msgid "mail_hello"
msgstr "Hi {username}!"

#, fuzzy
msgid "mail_recover_password_body"
msgstr ""
"By clicking on this link, you can set a new Hedy password. This link is valid for <b>4</b> hours.\n"
"If you haven't required a password reset, please ignore this email: {link}"

#, fuzzy
msgid "mail_recover_password_subject"
msgstr "Request a password reset."

#, fuzzy
msgid "mail_reset_password_body"
msgstr ""
"Your Hedy password has been reset to a new one. If you did this, all is good.\n"
"If you didn't change your password, please contact us immediately by replying to this email."

#, fuzzy
msgid "mail_reset_password_subject"
msgstr "Your Hedy password has been reset"

#, fuzzy
msgid "mail_welcome_teacher_body"
msgstr ""
"<strong>Welcome!</strong>\n"
"Congratulations on your brand new Hedy teacher's account. Welcome to the world wide community of Hedy teachers!\n"
"\n"
"<strong>What teacher's accounts can do</strong>\n"
"There are a number of extra options unlocked for you now.\n"
"\n"
"1. Extra explanation is available in the <a href=\"https://hedy.org/for-teachers/manual\">teacher's manual</a>.\n"
"2. With your teacher account, you can create classes. Your students can than join your classes and you can see their progress. Classes are made and managed though the for <a href=\"https://hedycode.com/for-teachers\">teachers page</a>.\n"
"3. You can fully customize your classes, for example you can open and close levels, enable or disable adventures and author your own adventures!\n"
"\n"
"<strong>Join our online community!</strong>\n"
"All Hedy teachers, programmers and other fans are welcome to join our <a href=\"https://discord.gg/8yY7dEme9r\">Discord server</a>. This is the ideal place to chat about Hedy: we have channels where you can show your cool projects and lessons, channels to report bugs, and channels to chat with other teachers and with the Hedy team.\n"
"\n"
"<strong>How to ask for help </strong>\n"
"If anything is unclear, you can let us know on Discord, or <a href=\"mailto: hello@hedy.org\">send us an email</a>.\n"
"\n"
"<strong>How to report bugs</strong>\n"
"In Discord, we have a channel for reporting bugs, called #bugs. That is the perfect place to let us know about issues you are running into. If you know how to use GitHub, you can create an <a href=\"https://github.com/Felienne/hedy/issues/new?assignees=&labels=&template=bug_report.md&title=%5BBUG%5D\">issue</a> there.\n"

#, fuzzy
msgid "mail_welcome_teacher_subject"
msgstr "Your Hedy teacher account is ready"

#, fuzzy
msgid "mail_welcome_verify_body"
msgstr ""
"Your Hedy account has been created successfully. Welcome!\n"
"Please click on this link to verify your email address: {link}"

#, fuzzy
msgid "mail_welcome_verify_subject"
msgstr "Welcome to Hedy"

msgid "mailing_title"
msgstr "Підписатися на розсилку новин Hedy"

msgid "main_subtitle"
msgstr "Поступова мова програмування"

#, fuzzy
msgid "main_title"
msgstr "Hedy"

#, fuzzy
msgid "make_sure_you_are_done"
msgstr "Make sure you are done! You will not be able to change your program anymore after you click \"Hand in\"."

#, fuzzy
msgid "male"
msgstr "Male"

#, fuzzy
msgid "mandatory_mode"
msgstr "Mandatory developer's mode"

#, fuzzy
msgid "my_account"
msgstr "My account"

#, fuzzy
msgid "my_achievements"
msgstr "My achievements"

#, fuzzy
msgid "my_adventures"
msgstr "My adventures"

#, fuzzy
msgid "my_classes"
msgstr "My classes"

#, fuzzy
msgid "my_messages"
msgstr "My messages"

msgid "name"
msgstr "Ім'я"

msgid "nav_explore"
msgstr "Дослідити"

#, fuzzy
msgid "nav_hedy"
msgstr "Hedy"

msgid "nav_learn_more"
msgstr "Дізнатися більше"

msgid "nav_start"
msgstr "Головна"

msgid "nested blocks"
msgstr "блок в блоці"

#, fuzzy
msgid "new_password"
msgstr "New password"

msgid "newline"
msgstr "нова лінія"

#, fuzzy
msgid "next_exercise"
msgstr "Next exercise"

#, fuzzy
msgid "next_page"
msgstr "Next page"

msgid "next_step_tutorial"
msgstr "Наступний крок >>>"

msgid "no"
msgstr "Ні"

#, fuzzy
msgid "no_account"
msgstr "No account?"

#, fuzzy
msgid "no_accounts"
msgstr "There are no accounts to create."

msgid "no_certificate"
msgstr "Цей користувач не отримав сертифікат про завершення курсу Hedy"

#, fuzzy
msgid "no_more_flat_if"
msgstr "Starting in level 8, the line after {if} needs to start with 4 spaces."

#, fuzzy
msgid "no_programs"
msgstr "You have no programs yet."

#, fuzzy
msgid "no_public_profile"
msgstr "You don't have a public profile text yet..."

#, fuzzy
msgid "no_shared_programs"
msgstr "has no shared programs..."

msgid "no_such_adventure"
msgstr "Така пригода не існує!"

#, fuzzy
msgid "no_such_class"
msgstr "No such Hedy class."

#, fuzzy
msgid "no_such_highscore"
msgstr "Highscores"

msgid "no_such_level"
msgstr "Такого рівня Хеди не існує!"

#, fuzzy
msgid "no_such_program"
msgstr "Немає такої програми Hedy!"

msgid "not_enrolled"
msgstr "Схоже, що ви не з цього класу!"

#, fuzzy
msgid "not_in_class_no_handin"
msgstr "You are not in a class, so there's no need for you to hand in anything."

#, fuzzy
msgid "not_logged_in_handin"
msgstr "You must be logged in to hand in an assignment."

msgid "not_teacher"
msgstr "Схоже, ви не вчитель!"

#, fuzzy
msgid "number"
msgstr "номер"

msgid "number_achievements"
msgstr "Кількість досягнень"

#, fuzzy
msgid "number_lines"
msgstr "Number of lines"

#, fuzzy
msgid "number_programs"
msgstr "Кількість виконаних програм"

#, fuzzy
msgid "ok"
msgstr "OK"

#, fuzzy
msgid "only_you_can_see"
msgstr "Only you can see this program."

#, fuzzy
msgid "open"
msgstr "Open"

#, fuzzy
msgid "opening_date"
msgstr "Opening date"

#, fuzzy
msgid "opening_dates"
msgstr "Opening dates"

#, fuzzy
msgid "option"
msgstr "Option"

msgid "or"
msgstr "або"

#, fuzzy
msgid "other"
msgstr "Other"

#, fuzzy
msgid "other_block"
msgstr "Another block language"

#, fuzzy
msgid "other_settings"
msgstr "Other settings"

#, fuzzy
msgid "other_source"
msgstr "Other"

#, fuzzy
msgid "other_text"
msgstr "Another text language"

#, fuzzy
msgid "overwrite_warning"
msgstr "You already have a program with this name, saving this program will replace the old one. Are you sure?"

msgid "page"
msgstr "сторінка"

msgid "page_not_found"
msgstr "Ми не змогли знайти цю сторінку!"

#, fuzzy
msgid "parsons_title"
msgstr "Puzzle"

msgid "password"
msgstr "Пароль"

#, fuzzy
msgid "password_change_not_allowed"
msgstr "You're not allowed to change the password of this user."

msgid "password_change_prompt"
msgstr "Ви впевнені, що хочете змінити цей пароль?"

#, fuzzy
msgid "password_change_success"
msgstr "Password of your student is successfully changed."

#, fuzzy
msgid "password_invalid"
msgstr "Your password is invalid."

#, fuzzy
msgid "password_repeat"
msgstr "Repeat password"

#, fuzzy
msgid "password_resetted"
msgstr "Your password has been successfully reset. You are being redirected to the login page."

#, fuzzy
msgid "password_six"
msgstr "Your password must contain at least six characters."

#, fuzzy
msgid "password_updated"
msgstr "Password updated."

#, fuzzy
msgid "passwords_six"
msgstr "All passwords need to be six characters or longer."

#, fuzzy
msgid "pending_invites"
msgstr "Pending invites"

#, fuzzy
msgid "people_with_a_link"
msgstr "Other people with a link can see this program. It also can be found on the \"Explore\" page."

#, fuzzy
msgid "percentage"
msgstr "percentage"

#, fuzzy
msgid "percentage_achieved"
msgstr "Achieved by {percentage}% of the users"

msgid "period"
msgstr "період"

#, fuzzy
msgid "personal_text"
msgstr "Personal text"

#, fuzzy
msgid "personal_text_invalid"
msgstr "Ваш особистий текст є недійсним."

#, fuzzy
msgid "postfix_classname"
msgstr "Postfix classname"

#, fuzzy
msgid "preferred_keyword_language"
msgstr "Preferred keyword language"

#, fuzzy
msgid "preferred_language"
msgstr "Preferred language"

msgid "preview"
msgstr "Переглянути"

#, fuzzy
msgid "previous_campaigns"
msgstr "View previous campaigns"

msgid "print_logo"
msgstr "друкуй"

msgid "privacy_terms"
msgstr "Політика конфіденційності"

#, fuzzy
msgid "private"
msgstr "Private"

#, fuzzy
msgid "profile_logo_alt"
msgstr "Profile icon."

#, fuzzy
msgid "profile_picture"
msgstr "Profile picture"

#, fuzzy
msgid "profile_updated"
msgstr "Profile updated."

#, fuzzy
msgid "profile_updated_reload"
msgstr "Profile updated, page will be re-loaded."

msgid "program_contains_error"
msgstr "Ця програма містить помилку, ви дійсно хочете нею поділитися?"

#, fuzzy
msgid "program_header"
msgstr "My programs"

#, fuzzy
msgid "programming_experience"
msgstr "Do you have programming experience?"

#, fuzzy
msgid "programming_invalid"
msgstr "Please select a valid programming language."

#, fuzzy
msgid "programs"
msgstr "Програми"

msgid "programs_created"
msgstr "Створені програми"

msgid "programs_saved"
msgstr "Збережені програми"

#, fuzzy
msgid "programs_submitted"
msgstr "Надіслані програми"

msgid "prompt_join_class"
msgstr "Бажаєте приєднатися до цього класу?"

#, fuzzy
msgid "public"
msgstr "Public"

#, fuzzy
msgid "public_invalid"
msgstr "This agreement selection is invalid"

#, fuzzy
msgid "public_profile"
msgstr "Public profile"

#, fuzzy
msgid "public_profile_info"
msgstr "By selecting this box I make my profile visible for everyone. Be careful not to share personal information like your name or home address, because everyone will be able to see it!"

msgid "public_profile_updated"
msgstr "Публічний профіль оновлено, сторінка буде перезавантажена."

#, fuzzy
msgid "pygame_waiting_for_input"
msgstr "Waiting for a button press..."

msgid "question mark"
msgstr "знак питання"

#, fuzzy
msgid "quiz_logo_alt"
msgstr "Quiz logo"

#, fuzzy
msgid "quiz_score"
msgstr "Quiz score"

#, fuzzy
msgid "quiz_tab"
msgstr "Quiz"

msgid "quiz_threshold_not_reached"
msgstr "Поріг проходження тестування не досягнуто, щоб розблокувати цей рівень"

#, fuzzy
msgid "read_code_label"
msgstr "Read aloud"

#, fuzzy
msgid "recent"
msgstr "My recent programs"

#, fuzzy
msgid "recover_password"
msgstr "Request a password reset"

#, fuzzy
msgid "regress_button"
msgstr "Go back to level {level}"

msgid "remove"
msgstr "Видалити"

#, fuzzy
msgid "remove_customization"
msgstr "Remove customization"

#, fuzzy
msgid "remove_customizations_prompt"
msgstr "Are you sure you want to remove this class's customizations?"

msgid "remove_student_prompt"
msgstr "Ви впевнені, що хочете видалити учня з класу?"

#, fuzzy
msgid "repair_program_logo_alt"
msgstr "Repair program icon"

#, fuzzy
msgid "repeat_match_password"
msgstr "The repeated password does not match."

#, fuzzy
msgid "repeat_new_password"
msgstr "Repeat new password"

#, fuzzy
msgid "report_failure"
msgstr "This program does not exist or is not public"

#, fuzzy
msgid "report_program"
msgstr "Are you sure you want to report this program?"

#, fuzzy
msgid "report_success"
msgstr "This program has been reported"

#, fuzzy
msgid "request_teacher"
msgstr "Would you like to apply for a teacher's account?"

#, fuzzy
msgid "request_teacher_account"
msgstr "Request teacher account"

#, fuzzy
msgid "required_field"
msgstr "Fields marked with an * are required"

#, fuzzy
msgid "reset_adventure_prompt"
msgstr "Are you sure you want to reset all selected adventures?"

#, fuzzy
msgid "reset_adventures"
<<<<<<< HEAD
msgstr "Reset default adventures"
=======
msgstr "Reset selected adventures"
>>>>>>> 26f1521b

#, fuzzy
msgid "reset_password"
msgstr "Reset password"

msgid "reset_view"
msgstr "Перезавантажити"

#, fuzzy
msgid "retrieve_adventure_error"
msgstr "You're not allowed to view this adventure!"

#, fuzzy
msgid "retrieve_class_error"
msgstr "Only teachers can retrieve classes"

#, fuzzy
msgid "run_code_button"
msgstr "Run code"

msgid "save"
msgstr "Зберегти"

#, fuzzy
msgid "save_parse_warning"
msgstr "This program contains an error, are you sure you want to save it?"

#, fuzzy
msgid "save_prompt"
msgstr "You need to have an account to save your program. Would you like to login now?"

#, fuzzy
msgid "save_success_detail"
msgstr "Program saved successfully."

#, fuzzy
msgid "score"
msgstr "Score"

#, fuzzy
msgid "search"
msgstr "Search..."

#, fuzzy
msgid "search_button"
msgstr "Search"

#, fuzzy
msgid "see_certificate"
msgstr "Див. сертифікат {username}!"

#, fuzzy
msgid "select"
msgstr "Select"

#, fuzzy
msgid "select_adventures"
msgstr "Select adventures"

#, fuzzy
msgid "self_removal_prompt"
msgstr "Are you sure you want to leave this class?"

#, fuzzy
msgid "send_password_recovery"
msgstr "Send me a password recovery link"

#, fuzzy
msgid "sent_by"
msgstr "This invitation is sent by"

#, fuzzy
msgid "sent_password_recovery"
msgstr "You should soon receive an email with instructions on how to reset your password."

#, fuzzy
msgid "settings"
msgstr "My personal settings"

#, fuzzy
msgid "share"
msgstr "Share"

#, fuzzy
msgid "share_by_giving_link"
msgstr "Show your program to other people by giving them the link below:"

#, fuzzy
msgid "share_confirm"
msgstr "Are you sure you want to make the program public?"

#, fuzzy
msgid "share_success_detail"
msgstr "Program shared successfully."

#, fuzzy
msgid "share_your_program"
msgstr "Share your program"

#, fuzzy
msgid "signup_student_or_teacher"
msgstr "Are you a student or a teacher?"

#, fuzzy
msgid "single quotes"
msgstr "a single quote"

msgid "slash"
msgstr "коса риска"

#, fuzzy
msgid "social_media"
msgstr "Social media"

#, fuzzy
msgid "something_went_wrong_keyword_parsing"
msgstr "There is a mistake in your adventure, are all keywords correctly surrounded with { }?"

msgid "space"
msgstr "пробіл"

msgid "star"
msgstr "зірка"

#, fuzzy
msgid "start_hedy_tutorial"
msgstr "Start hedy tutorial"

#, fuzzy
msgid "start_programming"
msgstr "Start programming"

#, fuzzy
msgid "start_programming_logo_alt"
msgstr "Start programming icon"

#, fuzzy
msgid "start_quiz"
msgstr "Start quiz"

#, fuzzy
msgid "start_teacher_tutorial"
msgstr "Start teacher tutorial"

#, fuzzy
msgid "step_title"
msgstr "Assignment"

#, fuzzy
msgid "stop_code_button"
msgstr "Stop program"

msgid "string"
msgstr "текст"

#, fuzzy
msgid "student_already_in_class"
msgstr "This student is already in your class."

#, fuzzy
msgid "student_already_invite"
msgstr "This student already has a pending invitation."

#, fuzzy
msgid "student_not_existing"
msgstr "This username doesn't exist."

#, fuzzy
msgid "student_signup_header"
msgstr "Student"

#, fuzzy
msgid "students"
msgstr "students"

#, fuzzy
msgid "submission_time"
msgstr "Handed in at"

#, fuzzy
msgid "submit_answer"
msgstr "Answer question"

#, fuzzy
msgid "submit_program"
msgstr "Submit"

#, fuzzy
msgid "submit_warning"
msgstr "Are you sure you want to submit this program?"

#, fuzzy
msgid "submitted"
msgstr "Submitted"

#, fuzzy
msgid "submitted_header"
msgstr "This is a submitted program and can't be altered."

#, fuzzy
msgid "subscribe"
msgstr "Subscribe"

#, fuzzy
msgid "subscribe_newsletter"
msgstr "Subscribe to the newsletter"

#, fuzzy
msgid "surname"
msgstr "First Name"

msgid "teacher"
msgstr "Вчитель"

#, fuzzy
msgid "teacher_account_request"
msgstr "You have a pending teacher account request"

#, fuzzy
msgid "teacher_account_success"
msgstr "You successfully requested a teacher account."

#, fuzzy
msgid "teacher_invalid"
msgstr "Your teacher value is invalid."

#, fuzzy
msgid "teacher_invitation_require_login"
msgstr "To set up your profile as a teacher, we will need you to log in. If you don't have an account, please create one."

msgid "teacher_manual"
msgstr "Посібник учителя"

#, fuzzy
msgid "teacher_signup_header"
msgstr "Teacher"

#, fuzzy
msgid "teacher_tutorial_logo_alt"
msgstr "Teacher tutorial icon"

#, fuzzy
msgid "teacher_welcome"
msgstr "Welcome to Hedy! Your are now the proud owner of a teachers account which allows you to create classes and invite students."

msgid "template_code"
msgstr ""
"Ось пояснення моєї пригоди!\n"
"\n"
"Таким чином я можу показати команду: <code>{print}</code>\n"
"\n"
"Але іноді мені хочеться показати шматок коду, наприклад, такий:\n"
"<pre>\n"
"{ask} Як тебе звати?\n"
"{echo} Отже, твоє ім'я \n"
"</pre>"

#, fuzzy
msgid "this_turns_in_assignment"
msgstr "This turns in your assignment to your teacher."

#, fuzzy
msgid "title"
msgstr "Title"

msgid "title_achievements"
msgstr "Hedy - Мої досягнення"

#, fuzzy
msgid "title_admin"
msgstr "Hedy - Administrator page"

#, fuzzy
msgid "title_class logs"
msgstr "Programs"

#, fuzzy
msgid "title_class statistics"
msgstr "My statistics"

#, fuzzy
msgid "title_class-overview"
msgstr "Hedy - Class overview"

#, fuzzy
msgid "title_customize-adventure"
msgstr "Hedy - Customize adventure"

#, fuzzy
msgid "title_customize-class"
msgstr "Hedy - Customize class"

msgid "title_explore"
msgstr "Hedy - Ознайомитися"

msgid "title_for-teacher"
msgstr "Hedy - Для вчителів"

#, fuzzy
msgid "title_join-class"
msgstr "Hedy - Join class"

msgid "title_landing-page"
msgstr "Ласкаво просимо до Hedy!"

msgid "title_learn-more"
msgstr "Hedy - Дізнатись більше"

msgid "title_login"
msgstr "Hedy - Вхід"

msgid "title_my-profile"
msgstr "Hedy - Мій аккаунт"

msgid "title_privacy"
msgstr "Hedy - Умови конфіденційності"

msgid "title_programs"
msgstr "Hedy - Мої програми"

msgid "title_recover"
msgstr "Hedy - Відновити акаунт"

msgid "title_reset"
msgstr "Hedy - Змінити пароль"

msgid "title_signup"
msgstr "Hedy - Створити акаунт"

msgid "title_start"
msgstr "Hedy - Мова поступового програмування"

#, fuzzy
msgid "title_view-adventure"
msgstr "Hedy - View adventure"

#, fuzzy
msgid "token_invalid"
msgstr "Your token is invalid."

msgid "translate_error"
msgstr "Щось пішло не так під час виконання перекладу коду. Спробуйте запустити код на виконання, щоб перевірити, чи немає в ньому помилки. Код з помилками не може бути перекладений."

msgid "translating_hedy"
msgstr "Перекласти Hedy"

msgid "try_it"
msgstr "Спробувати"

#, fuzzy
msgid "tutorial"
msgstr "Tutorial"

msgid "tutorial_code_snippet"
msgstr ""
"{print} Привіт, світ!\n"
"{print} Я вивчаю Hedy за допомогою туторіалу!"

msgid "tutorial_message_not_found"
msgstr "Ми не змогли знайти вказаний крок туторіалу..."

msgid "tutorial_title_not_found"
msgstr "Етап туторіалу не знайдено"

msgid "unauthorized"
msgstr "У вас немає прав доступу до цієї сторінки"

#, fuzzy
msgid "unique_usernames"
msgstr "All usernames need to be unique."

#, fuzzy
msgid "unlock_thresholds"
msgstr "Unlock level thresholds"

#, fuzzy
msgid "unsaved_class_changes"
msgstr "There are unsaved changes, are you sure you want to leave this page?"

#, fuzzy
msgid "unshare"
msgstr "Unshare"

#, fuzzy
msgid "unshare_confirm"
msgstr "Are you sure you want to make the program private?"

#, fuzzy
msgid "unshare_success_detail"
msgstr "Program unshared successfully."

#, fuzzy
msgid "update_adventure_prompt"
msgstr "Are you sure you want to update this adventure?"

#, fuzzy
msgid "update_profile"
msgstr "Update profile"

#, fuzzy
msgid "update_public"
msgstr "Update public profile"

msgid "updating_indicator"
msgstr ""

#, fuzzy
msgid "user"
msgstr "user"

msgid "user_inexistent"
msgstr "Цього користувача не існує"

msgid "user_not_private"
msgstr "Цей користувач або не існує, або не має публічного профілю"

msgid "username"
msgstr "Ім'я користувача"

#, fuzzy
msgid "username_empty"
msgstr "You didn't enter an username!"

#, fuzzy
msgid "username_invalid"
msgstr "Your username is invalid."

#, fuzzy
msgid "username_special"
msgstr "Username cannot contain `:` or `@`."

#, fuzzy
msgid "username_three"
msgstr "Username must contain at least three characters."

#, fuzzy
msgid "usernames_exist"
msgstr "One or more usernames is already in use."

#, fuzzy
msgid "value"
msgstr "Value"

#, fuzzy
msgid "variables"
msgstr "Variables"

#, fuzzy
msgid "view_program"
msgstr "View program"

#, fuzzy
msgid "visit_own_public_profile"
msgstr "Visit your own profile"

#, fuzzy
msgid "welcome"
msgstr "Welcome"

#, fuzzy
msgid "welcome_back"
msgstr "Welcome back"

#, fuzzy
msgid "what_should_my_code_do"
msgstr "What should my code do?"

#, fuzzy
msgid "whole_world"
msgstr "The world"

#, fuzzy
msgid "write_first_program"
msgstr "Write your first program!"

#, fuzzy
msgid "year_invalid"
msgstr "Please enter a year between 1900 and {current_year}."

msgid "yes"
msgstr "Так"

#, fuzzy
msgid "your_account"
msgstr "Your profile"

#, fuzzy
msgid "your_class"
msgstr "Your class"

#, fuzzy
msgid "your_last_program"
msgstr "Your last saved program"

#, fuzzy
msgid "your_personal_text"
msgstr "Your personal text..."

#, fuzzy
msgid "your_program"
msgstr "Your program"

#~ msgid "only_teacher_create_class"
#~ msgstr "Only teachers are allowed to create classes!"

#~ msgid "language"
#~ msgstr "Language"

#~ msgid "keyword_support"
#~ msgstr "Translated keywords"

#~ msgid "non_keyword_support"
#~ msgstr "Translated content"

#~ msgid "try_button"
#~ msgstr "Try"

#~ msgid "select_own_adventures"
#~ msgstr "Select own adventures"

#~ msgid "edit"
#~ msgstr "Edit"

#~ msgid "view"
#~ msgstr "View"

#~ msgid "class"
#~ msgstr "Клас"

#~ msgid "save_code_button"
#~ msgstr "Save code"

#~ msgid "share_code_button"
#~ msgstr "Save & share code"

#~ msgid "classes_invalid"
#~ msgstr "Список вибраних класів є недійсним"

#~ msgid "directly_add_adventure_to_classes"
#~ msgstr "Хочете додати цю пригоду безпосередньо до одного зі своїх уроків?"

#~ msgid "hand_in_assignment"
#~ msgstr "Hand in assignment"

#~ msgid "select_a_level"
#~ msgstr "Select a level"

#~ msgid "answer_invalid"
#~ msgstr "Ваш пароль невірний."

#~ msgid "available_adventures_level"
#~ msgstr "Доступний рівень пригод"

#~ msgid "customize_class_exp_1"
#~ msgstr "Привіт! На цій сторінці ви можете налаштувати свій клас. Вибираючи рівні та пригоди, ви можете вибрати, що побачить ваш учень. Ви також можете додавати власні пригоди до рівнів. За замовчуванням будуть обрані всі рівні та пригоди. <b>Зауважте:</b> Не кожна пригода доступна для кожного рівня! Налаштування налаштувань відбувається наступним чином:"

#~ msgid "customize_class_exp_2"
#~ msgstr "Пізніше ви завжди зможете змінити ці налаштування. Наприклад, ви можете зробити певні пригоди або рівні доступними під час викладання в класі. Таким чином вам буде легко визначити, над якими рівнями та пригодами працюватимуть ваші учні. Якщо ви хочете зробити все доступним для вашого класу, найпростіше видалити всі налаштування."

#~ msgid "customize_class_step_1"
#~ msgstr "Виберіть рівні для вашого класу, натискаючи \"кнопки рівнів\""

#~ msgid "customize_class_step_2"
#~ msgstr "Ви можете вибрати рівень, який ви хочете редагувати, у випадаючому меню \"Виберіть рівень\""

#~ msgid "customize_class_step_3"
#~ msgstr "Впорядкуйте пригоди так, як ви хочете, щоб вони були показані на рівні. У випадаючому меню \"Доступні пригоди\" є пригоди, які не були включені до цього рівня."

#~ msgid "customize_class_step_4"
#~ msgstr "У випадаючому меню \"Доступні пригоди\" також є ваші власні пригоди. Додавши їх, ви можете переміщати їх поруч з іншими пригодами."

#~ msgid "customize_class_step_5"
#~ msgstr "Ви можете видалити пригоду, натиснувши кнопку x, і вона з'явиться у випадаючому меню \"Доступні пригоди\""

#~ msgid "customize_class_step_6"
#~ msgstr "Вибір дати відкриття для кожного рівня (ви також можете залишити поле порожнім)"

#~ msgid "customize_class_step_7"
#~ msgstr "Вибір інших налаштувань"

#~ msgid "customize_class_step_8"
#~ msgstr "Виберіть \"Зберегти\" -> Готово!"

#~ msgid "example_code_header"
#~ msgstr "Example Hedy Code"

#~ msgid "feedback_failure"
#~ msgstr "Wrong!"

#~ msgid "feedback_success"
#~ msgstr "Good!"

#~ msgid "go_to_first_question"
#~ msgstr "Go to question 1"

#~ msgid "question"
#~ msgstr "Question"

#~ msgid "question_doesnt_exist"
#~ msgstr "This question does not exist"

#~ msgid "question_invalid"
#~ msgstr "Your token is invalid."

#~ msgid "select_levels"
#~ msgstr "Select levels"

#~ msgid "too_many_attempts"
#~ msgstr "Too many attempts"
<<<<<<< HEAD

#~ msgid "unlock_thresholds"
#~ msgstr "Unlock level thresholds"

#~ msgid "value"
#~ msgstr "Value"
=======
>>>>>>> 26f1521b
<|MERGE_RESOLUTION|>--- conflicted
+++ resolved
@@ -7,24 +7,15 @@
 msgstr ""
 "Project-Id-Version: PROJECT VERSION\n"
 "Report-Msgid-Bugs-To: EMAIL@ADDRESS\n"
-<<<<<<< HEAD
-"POT-Creation-Date: 2023-05-03 19:59-0400\n"
-"PO-Revision-Date: 2023-05-12 19:35+0000\n"
-"Last-Translator: Anonymous <noreply@weblate.org>\n"
-=======
 "POT-Creation-Date: 2023-05-15 11:37-0400\n"
 "PO-Revision-Date: 2023-04-17 13:58+0000\n"
 "Last-Translator: \"Denys M.\" <dector@dector.space>\n"
 "Language: uk\n"
->>>>>>> 26f1521b
 "Language-Team: none\n"
-"Language: uk\n"
+"Plural-Forms: nplurals=3; plural=n%10==1 && n%100!=11 ? 0 : n%10>=2 && n%10<=4 && (n%100<10 || n%100>=20) ? 1 : 2;\n"
 "MIME-Version: 1.0\n"
 "Content-Type: text/plain; charset=utf-8\n"
 "Content-Transfer-Encoding: 8bit\n"
-"Plural-Forms: nplurals=3; plural=n%10==1 && n%100!=11 ? 0 : n%10>=2 && "
-"n%10<=4 && (n%100<10 || n%100>=20) ? 1 : 2;\n"
-"X-Generator: Weblate 4.18-dev\n"
 "Generated-By: Babel 2.11.0\n"
 
 #, fuzzy
@@ -182,13 +173,11 @@
 msgid "adventure_updated"
 msgstr "Пригоду оновлено!"
 
-#, fuzzy
 msgid "adventures"
-msgstr "Adventures"
-
-#, fuzzy
+msgstr ""
+
 msgid "adventures_restored"
-msgstr "The default adventures have been restored!"
+msgstr ""
 
 msgid "ago"
 msgstr "{timestamp} тому"
@@ -441,9 +430,8 @@
 msgid "disable"
 msgstr ""
 
-#, fuzzy
 msgid "disabled"
-msgstr "Disabled"
+msgstr ""
 
 msgid "disabled_button_locked"
 msgstr "Ваш викладач ще не відкрив цей рівень"
@@ -1395,11 +1383,7 @@
 
 #, fuzzy
 msgid "reset_adventures"
-<<<<<<< HEAD
-msgstr "Reset default adventures"
-=======
 msgstr "Reset selected adventures"
->>>>>>> 26f1521b
 
 #, fuzzy
 msgid "reset_password"
@@ -2009,12 +1993,3 @@
 
 #~ msgid "too_many_attempts"
 #~ msgstr "Too many attempts"
-<<<<<<< HEAD
-
-#~ msgid "unlock_thresholds"
-#~ msgstr "Unlock level thresholds"
-
-#~ msgid "value"
-#~ msgstr "Value"
-=======
->>>>>>> 26f1521b
