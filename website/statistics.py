--- conflicted
+++ resolved
@@ -4,14 +4,10 @@
 
 from flask import g, jsonify, request
 from flask_babel import gettext
-<<<<<<< HEAD
-
+import utils
+import hedy_content
 import exceptions as hedy_exceptions
 from hedy import check_program_size_is_valid, parse_input, is_program_valid, process_input_string, HEDY_MAX_LEVEL
-=======
->>>>>>> e2c1ae14
-import utils
-import hedy_content
 import hedy
 import jinja_partials
 from website.flask_helpers import render_template
